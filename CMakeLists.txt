<<<<<<< HEAD
#[[
   Copyright (c) 2024 Edward Boggis-Rolfe
   All rights reserved.
]]

cmake_minimum_required(VERSION 3.24)

project(
  rpc
  VERSION 2.1.0
  LANGUAGES CXX)

if(RPC_STANDALONE)
  set(CMAKE_LIBRARY_OUTPUT_DIRECTORY ${CMAKE_BINARY_DIR}/output)
  set(CMAKE_PDB_OUTPUT_DIRECTORY ${CMAKE_BINARY_DIR}/output)
  set(CMAKE_ARCHIVE_OUTPUT_DIRECTORY ${CMAKE_BINARY_DIR}/output)
  set(CMAKE_COMPILE_PDB_OUTPUT_DIRECTORY ${CMAKE_BINARY_DIR}/output)
  set(CMAKE_RUNTIME_OUTPUT_DIRECTORY ${CMAKE_BINARY_DIR}/output)

  set(CMAKE_CXX_STANDARD 17)
  set(CMAKE_CXX_STANDARD_REQUIRED ON)
  
  find_package(Git QUIET)
  if(GIT_FOUND AND EXISTS "${CMAKE_CURRENT_LIST_DIR}/.git")
  # Update submodules as needed
      option(GIT_SUBMODULE "Check submodules during build" ON)
      if(GIT_SUBMODULE)
          message(STATUS "Submodule init")
          execute_process(COMMAND ${GIT_EXECUTABLE} submodule init
                          WORKING_DIRECTORY ${CMAKE_CURRENT_SOURCE_DIR}
                          RESULT_VARIABLE GIT_SUBMOD_INIT_RESULT)
          if(NOT GIT_SUBMOD_INIT_RESULT EQUAL "0")
              message(FATAL_ERROR "submodule init")
          endif()
          message(STATUS "Submodule update")
          execute_process(COMMAND ${GIT_EXECUTABLE} submodule update
                          WORKING_DIRECTORY ${CMAKE_CURRENT_SOURCE_DIR}
                          RESULT_VARIABLE GIT_SUBMOD_RESULT)
          if(NOT GIT_SUBMOD_RESULT EQUAL "0")
              message(FATAL_ERROR "git submodule update --init failed with ${GIT_SUBMOD_RESULT}, please checkout submodules")
          endif()
      endif()
  endif()  

  project(enclave_marshaller VERSION 0.1.0)

=======
cmake_minimum_required(VERSION 3.24)

project(
  rpc
  VERSION 2.2.0
  LANGUAGES CXX)

message("configuring RPC")
if(RPC_STANDALONE)
  message("RPC standalone")
  # set(DEPENDANCIES_LOADED OFF)
  set(CMAKE_LIBRARY_OUTPUT_DIRECTORY ${CMAKE_BINARY_DIR}/output)
  set(CMAKE_PDB_OUTPUT_DIRECTORY ${CMAKE_BINARY_DIR}/output)
  set(CMAKE_ARCHIVE_OUTPUT_DIRECTORY ${CMAKE_BINARY_DIR}/output)
  set(CMAKE_COMPILE_PDB_OUTPUT_DIRECTORY ${CMAKE_BINARY_DIR}/output)
  set(CMAKE_RUNTIME_OUTPUT_DIRECTORY ${CMAKE_BINARY_DIR}/output)

  set(CMAKE_CXX_STANDARD 17)
  set(CMAKE_CXX_STANDARD_REQUIRED ON)

  project(rpc_tests VERSION 2.2.0)

>>>>>>> a01e90dc
  list(APPEND CMAKE_MODULE_PATH "${CMAKE_CURRENT_LIST_DIR}/cmakeconfigs")
  include(DependancyPrimer)

  add_subdirectory(submodules)
endif()

list(APPEND CMAKE_MODULE_PATH "${CMAKE_CURRENT_LIST_DIR}/cmake")
include(FindRPCGenerator)

add_subdirectory(generator)
add_subdirectory(telemetry)
add_subdirectory(rpc)
if(${BUILD_TEST})
  add_subdirectory(tests)
endif()

<<<<<<< HEAD
install(FILES "${CMAKE_CURRENT_LIST_DIR}/cmake/FindRPCGenerator.cmake" DESTINATION ${CMAKE_INSTALL_PREFIX}/cmake/rpc)
=======
install(FILES "${CMAKE_CURRENT_LIST_DIR}/cmake/FindRPCGenerator.cmake" DESTINATION ${CMAKE_INSTALL_PREFIX}/cmake/rpc)

# if(RPC_STANDALONE)
#   install(
#     TARGETS fmt fmt-header-only)
#   if(BUILD_TEST)  
#     install(TARGETS spdlog spdlog_header_only)    
#   endif()
# endif()
>>>>>>> a01e90dc
<|MERGE_RESOLUTION|>--- conflicted
+++ resolved
@@ -1,51 +1,8 @@
-<<<<<<< HEAD
 #[[
    Copyright (c) 2024 Edward Boggis-Rolfe
    All rights reserved.
 ]]
 
-cmake_minimum_required(VERSION 3.24)
-
-project(
-  rpc
-  VERSION 2.1.0
-  LANGUAGES CXX)
-
-if(RPC_STANDALONE)
-  set(CMAKE_LIBRARY_OUTPUT_DIRECTORY ${CMAKE_BINARY_DIR}/output)
-  set(CMAKE_PDB_OUTPUT_DIRECTORY ${CMAKE_BINARY_DIR}/output)
-  set(CMAKE_ARCHIVE_OUTPUT_DIRECTORY ${CMAKE_BINARY_DIR}/output)
-  set(CMAKE_COMPILE_PDB_OUTPUT_DIRECTORY ${CMAKE_BINARY_DIR}/output)
-  set(CMAKE_RUNTIME_OUTPUT_DIRECTORY ${CMAKE_BINARY_DIR}/output)
-
-  set(CMAKE_CXX_STANDARD 17)
-  set(CMAKE_CXX_STANDARD_REQUIRED ON)
-  
-  find_package(Git QUIET)
-  if(GIT_FOUND AND EXISTS "${CMAKE_CURRENT_LIST_DIR}/.git")
-  # Update submodules as needed
-      option(GIT_SUBMODULE "Check submodules during build" ON)
-      if(GIT_SUBMODULE)
-          message(STATUS "Submodule init")
-          execute_process(COMMAND ${GIT_EXECUTABLE} submodule init
-                          WORKING_DIRECTORY ${CMAKE_CURRENT_SOURCE_DIR}
-                          RESULT_VARIABLE GIT_SUBMOD_INIT_RESULT)
-          if(NOT GIT_SUBMOD_INIT_RESULT EQUAL "0")
-              message(FATAL_ERROR "submodule init")
-          endif()
-          message(STATUS "Submodule update")
-          execute_process(COMMAND ${GIT_EXECUTABLE} submodule update
-                          WORKING_DIRECTORY ${CMAKE_CURRENT_SOURCE_DIR}
-                          RESULT_VARIABLE GIT_SUBMOD_RESULT)
-          if(NOT GIT_SUBMOD_RESULT EQUAL "0")
-              message(FATAL_ERROR "git submodule update --init failed with ${GIT_SUBMOD_RESULT}, please checkout submodules")
-          endif()
-      endif()
-  endif()  
-
-  project(enclave_marshaller VERSION 0.1.0)
-
-=======
 cmake_minimum_required(VERSION 3.24)
 
 project(
@@ -68,7 +25,6 @@
 
   project(rpc_tests VERSION 2.2.0)
 
->>>>>>> a01e90dc
   list(APPEND CMAKE_MODULE_PATH "${CMAKE_CURRENT_LIST_DIR}/cmakeconfigs")
   include(DependancyPrimer)
 
@@ -85,9 +41,6 @@
   add_subdirectory(tests)
 endif()
 
-<<<<<<< HEAD
-install(FILES "${CMAKE_CURRENT_LIST_DIR}/cmake/FindRPCGenerator.cmake" DESTINATION ${CMAKE_INSTALL_PREFIX}/cmake/rpc)
-=======
 install(FILES "${CMAKE_CURRENT_LIST_DIR}/cmake/FindRPCGenerator.cmake" DESTINATION ${CMAKE_INSTALL_PREFIX}/cmake/rpc)
 
 # if(RPC_STANDALONE)
@@ -96,5 +49,4 @@
 #   if(BUILD_TEST)  
 #     install(TARGETS spdlog spdlog_header_only)    
 #   endif()
-# endif()
->>>>>>> a01e90dc
+# endif()