--- conflicted
+++ resolved
@@ -186,14 +186,8 @@
 
   if(BUILD_ENCLAVE)
     if(${DEBUG_RPC_GEN})
-<<<<<<< HEAD
       message("
 # #specify a host specific target
-=======
-      message(
-        "
-      # #specify a host specific target
->>>>>>> 69a8851c
       add_library(${name}_idl_host STATIC
       ${full_header_path}
       ${full_stub_header_path}
