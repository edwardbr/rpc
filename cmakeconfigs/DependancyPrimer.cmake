--- conflicted
+++ resolved
@@ -1,12 +1,4 @@
-<<<<<<< HEAD
-#[[
-   Copyright (c) 2024 Edward Boggis-Rolfe
-   All rights reserved.
-]]
-
-=======
 # formatted using cmake-format
->>>>>>> ed3f454b
 cmake_minimum_required(VERSION 3.24)
 
 message("DEPENDANCIES_LOADED ${DEPENDANCIES_LOADED}")
@@ -15,12 +7,9 @@
   # if this is loaded in a parent module then dont do this
   set(DEPENDANCIES_LOADED ON)
 
-<<<<<<< HEAD
-=======
   # ####################################################################################################################
   # settings
 
->>>>>>> ed3f454b
   option(BUILD_ENCLAVE "build enclave code" ON)
   option(BUILD_HOST "build host code" ON)
   option(BUILD_EXE "build exe code" ON)
@@ -56,114 +45,12 @@
   message("SGX_MODE ${SGX_MODE}")
   message("SGX_HW ${SGX_HW}")
   message("SGX_KEY ${SGX_KEY}")
-  message("RPC_BUILD_SGX ${RPC_BUILD_SGX}")
-  message("RPC_BUILD_TEST ${RPC_BUILD_TEST}")
-  message("RPC_USE_LOGGING ${RPC_USE_LOGGING}")
 
   message("BUILD_ENCLAVE ${BUILD_ENCLAVE}")
   message("BUILD_HOST ${BUILD_HOST}")
   message("BUILD_EXE  ${BUILD_EXE}")
   message("BUILD_TEST ${BUILD_TEST}")
 
-<<<<<<< HEAD
-  # ############################################################################
-  # reset and apply cmake separate enclave and host compile flags
-  if(RPC_BUILD_TEST)
-    set(BUILD_TEST_FLAG RPC_BUILD_TEST)
-  else(RPC_BUILD_TEST)
-    set(BUILD_TEST_FLAG)
-  endif(RPC_BUILD_TEST)
-
-  if(${RPC_BUILD_SGX} STREQUAL ON)
-    if(WIN32)
-      # we dont want os specific libraries for our enclaves
-      set(CMAKE_C_STANDARD_LIBRARIES
-        ""
-        CACHE STRING "override default windows libraries" FORCE)
-      set(CMAKE_CXX_STANDARD_LIBRARIES
-        ""
-        CACHE STRING "override default windows libraries" FORCE)
-      set(CMAKE_CXX_FLAGS
-        ""
-        CACHE STRING "override default windows flags" FORCE)
-      set(CMAKE_C_FLAGS
-        ""
-        CACHE STRING "override default windows flags" FORCE)
-      set(CMAKE_CXX_FLAGS_DEBUG
-        ""
-        CACHE STRING "override default windows flags" FORCE)
-      set(CMAKE_C_FLAGS_DEBUG
-        ""
-        CACHE STRING "override default windows flags" FORCE)
-      set(CMAKE_CXX_FLAGS_RELEASE
-        ""
-        CACHE STRING "override default windows flags" FORCE)
-      set(CMAKE_C_FLAGS_RELEASE
-        ""
-        CACHE STRING "override default windows flags" FORCE)
-
-      set(CMAKE_MODULE_LINKER_FLAGS
-        ""
-        CACHE STRING "override default windows flags" FORCE)
-      set(CMAKE_MODULE_LINKER_FLAGS_DEBUG
-        ""
-        CACHE STRING "override default windows flags" FORCE)
-      set(CMAKE_MODULE_LINKER_FLAGS_MINSIZEREL
-        ""
-        CACHE STRING "override default windows flags" FORCE)
-      set(CMAKE_MODULE_LINKER_FLAGS_RELEASE
-        ""
-        CACHE STRING "override default windows flags" FORCE)
-      set(CMAKE_MODULE_LINKER_FLAGS_RELWITHDEBINFO
-        ""
-        CACHE STRING "override default windows flags" FORCE)
-      set(CMAKE_SHARED_LINKER_FLAGS
-        ""
-        CACHE STRING "override default windows flags" FORCE)
-      set(CMAKE_SHARED_LINKER_FLAGS_DEBUG
-        ""
-        CACHE STRING "override default windows flags" FORCE)
-      set(CMAKE_SHARED_LINKER_FLAGS_MINSIZEREL
-        ""
-        CACHE STRING "override default windows flags" FORCE)
-      set(CMAKE_SHARED_LINKER_FLAGS_RELEASE
-        ""
-        CACHE STRING "override default windows flags" FORCE)
-      set(CMAKE_SHARED_LINKER_FLAGS_RELWITHDEBINFO
-        ""
-        CACHE STRING "override default windows flags" FORCE)
-      set(CMAKE_EXE_LINKER_FLAGS
-        ""
-        CACHE STRING "override default windows flags" FORCE)
-      set(CMAKE_EXE_LINKER_FLAGS_DEBUG
-        ""
-        CACHE STRING "override default windows flags" FORCE)
-      set(CMAKE_EXE_LINKER_FLAGS_MINSIZEREL
-        ""
-        CACHE STRING "override default windows flags" FORCE)
-      set(CMAKE_EXE_LINKER_FLAGS_RELEASE
-        ""
-        CACHE STRING "override default windows flags" FORCE)
-      set(CMAKE_EXE_LINKER_FLAGS_RELWITHDEBINFO
-        ""
-        CACHE STRING "override default windows flags" FORCE)
-
-      # https://www.youtube.com/watch?v=JuZPu4yJA7k
-      set(CMAKE_INSTALL_PREFIX
-        ${CMAKE_BINARY_DIR}/install
-        CACHE STRING "override default windows flags" FORCE)
-    else(WIN32)
-      # this is generally frowned apon as it forces all libraries to include this it is needed to force feed gtest with
-      # the right c++ runtime perhaps moving this command to a sub project would be sensible
-      include_directories(BEFORE SYSTEM "/usr/lib/llvm-10/include/c++/v1")
-
-      set(DESTDIR ${CMAKE_BINARY_DIR}/tmp)
-    endif(WIN32)
-  endif()
-
-  # ####################################################################################################################
-  # settings
-=======
   message("AWAIT_ATTACH_ON_ENCLAVE_ERRORS  ${AWAIT_ATTACH_ON_ENCLAVE_ERRORS}")
   message("DEBUG_ENCLAVE_MEMLEAK  ${DEBUG_ENCLAVE_MEMLEAK}")
   message("SECRETARIUM_UNITY_BUILD  ${SECRETARIUM_UNITY_BUILD}")
@@ -182,7 +69,6 @@
 
   list(APPEND CMAKE_MODULE_PATH "${CMAKE_CURRENT_LIST_DIR}/cmake")
 
->>>>>>> ed3f454b
   if(CMAKE_GENERATOR STREQUAL "Ninja")
     set(CMAKE_LIBRARY_OUTPUT_DIRECTORY ${CMAKE_BINARY_DIR}/output/${BUILD_TYPE})
     set(CMAKE_PDB_OUTPUT_DIRECTORY ${CMAKE_BINARY_DIR}/output/${BUILD_TYPE})
@@ -423,43 +309,6 @@
       cmake_path(SET TEMP_DIR NORMALIZE "c:/temp/")
       cmake_path(SET RUNTIME_DIR NORMALIZE "c:/Secretarium/Runtime/")
 
-<<<<<<< HEAD
-      set(SHARED_DEFINES
-        ENCLAVE_STATUS=sgx_status_t
-        ENCLAVE_OK=SGX_SUCCESS
-        _LIB
-        NOMINMAX
-        ${RPC_SERIALISATION_FMT}
-        DEFAULT_LOG_LEVEL=${DEFAULT_LOG_LEVEL})
-      set(SHARED_HOST_DEFINES ${SHARED_DEFINES} WIN32 _WINDOWS)
-      set(SHARED_ENCLAVE_DEFINES ${SHARED_DEFINES} _IN_ENCLAVE)
-
-      set(SHARED_COMPILE_OPTIONS
-        ${WARNING_FLAG}
-        /bigobj
-        /diagnostics:classic
-        /EHsc
-        /errorReport:prompt
-        /FC
-
-        # /FS
-        /fp:precise
-
-        # /guard:cf
-        /Gd
-        /Gy
-
-        # /JMC
-        /MP
-        /nologo
-        /sdl
-        /Zc:forScope
-        /Zc:inline
-        /Zc:rvalueCast
-        /Zc:wchar_t
-        /Zi
-        /wd4996 # allow deprecated functions
-=======
       set(SHARED_DEFINES ${SHARED_DEFINES} TEMP_DIR="${TEMP_DIR}" RUNTIME_DIR="${RUNTIME_DIR}")
 
       # to fill out later
@@ -498,7 +347,6 @@
           /Zc:__cplusplus
           /Zi
           /wd4996 # allow deprecated functions
->>>>>>> ed3f454b
       )
 
       set(SHARED_HOST_COMPILE_OPTIONS ${SHARED_COMPILE_OPTIONS} ${HOST_DEBUG_OPTIONS})
@@ -511,19 +359,6 @@
       set(SHARED_HOST_LINK_OPTIONS ${LINK_OPTIONS} ${HOST_DEBUG_OPTIONS})
 
       set(SHARED_HOST_LIBRARIES
-<<<<<<< HEAD
-        advapi32.lib
-        comdlg32.lib
-        gdi32.lib
-        kernel32.lib
-        ole32.lib
-        oleaut32.lib
-        shell32.lib
-        user32.lib
-        uuid.lib
-        winspool.lib
-        Crypt32.lib)
-=======
           advapi32.lib
           comdlg32.lib
           gdi32.lib
@@ -538,7 +373,6 @@
           # ${DCAP_LIBRARY_DIR}/sgx_dcap_quoteverify.lib
           # ${DCAP_LIBRARY_DIR}/sgx_dcap_ql.lib
           )
->>>>>>> ed3f454b
 
       if(${BUILD_TYPE} STREQUAL "release")
         if(${SGX_MODE} STREQUAL "release")
@@ -551,37 +385,22 @@
         endif()
 
         set(HOST_COMPILE_OPTIONS
-          ${SHARED_HOST_COMPILE_OPTIONS}
-          /GL
-          /MD
-          /O2
-          /Oi
-          /Ob2)
+            ${SHARED_HOST_COMPILE_OPTIONS}
+            /GL
+            /MD
+            /O2
+            /Oi
+            /Ob2)
 
         if(${SGX_MODE} STREQUAL "release")
           set(ENCLAVE_DEFINES ${SHARED_ENCLAVE_DEFINES} NDEBUG)
         else()
           set(ENCLAVE_DEFINES ${SHARED_ENCLAVE_DEFINES} NDEBUG EDEBUG # sets SGX_DEBUG_FLAG to 1
-<<<<<<< HEAD
-            ${ENCLAVE_MEMLEAK_DEFINES})
-=======
           )
->>>>>>> ed3f454b
         endif()
 
         message("!!!!! /GL needs to be renabled for performance reasons")
         set(ENCLAVE_COMPILE_OPTIONS
-<<<<<<< HEAD
-          ${SHARED_ENCLAVE_COMPILE_OPTIONS}
-
-          # /GL
-          /MT
-          /O2
-          /Oi
-          /Ob2)
-        set(ENCLAVE_LINK_OPTIONS ${SHARED_ENCLAVE_LINK_OPTIONS} /INCREMENTAL:NO ${ENCLAVE_MEMLEAK_LINK_FLAGS} /debug)
-        set(HOST_LINK_OPTIONS ${SHARED_HOST_LINK_OPTIONS} /INCREMENTAL:NO /debug)
-=======
             ${SHARED_ENCLAVE_COMPILE_OPTIONS}
             # /GL
             /MT
@@ -591,33 +410,23 @@
         set(ENCLAVE_LINK_OPTIONS ${SHARED_ENCLAVE_LINK_OPTIONS} /INCREMENTAL:NO ${ENCLAVE_MEMLEAK_LINK_FLAGS} /DEBUG)
         set(HOST_LINK_OPTIONS ${SHARED_HOST_LINK_OPTIONS} /INCREMENTAL:NO /DEBUG)
         set(HOST_LINK_DYNAMIC_LIBRARY_OPTIONS ${HOST_LINK_OPTIONS})
->>>>>>> ed3f454b
         set(HOST_LINK_EXE_OPTIONS ${HOST_LINK_OPTIONS} /IGNORE:4099 /IGNORE:4098)
       else()
         set(HOST_DEFINES ${SHARED_HOST_DEFINES} _DEBUG)
 
         set(HOST_COMPILE_OPTIONS
-          ${SHARED_HOST_COMPILE_OPTIONS}
-          /MDd
-          /Od
-          /Ob0
-          /RTC1)
+            ${SHARED_HOST_COMPILE_OPTIONS}
+            /MDd
+            /Od
+            /Ob0
+            /RTC1)
 
         set(ENCLAVE_DEFINES ${SHARED_ENCLAVE_DEFINES} VERBOSE=2 # needed in some projects
-          _DEBUG ${ENCLAVE_MEMLEAK_DEFINES})
+                            _DEBUG ${ENCLAVE_MEMLEAK_DEFINES})
 
         set(ENCLAVE_COMPILE_OPTIONS ${SHARED_ENCLAVE_COMPILE_OPTIONS} /MDd /Od /Ob0)
 
         set(ENCLAVE_LINK_OPTIONS
-<<<<<<< HEAD
-          ${SHARED_ENCLAVE_LINK_OPTIONS}
-          /IGNORE:4099
-          /IGNORE:4204
-          /debug
-          /INCREMENTAL:NO
-          ${ENCLAVE_MEMLEAK_LINK_FLAGS})
-        set(HOST_LINK_OPTIONS ${SHARED_HOST_LINK_OPTIONS} /debug /INCREMENTAL)
-=======
             ${SHARED_ENCLAVE_LINK_OPTIONS}
             /IGNORE:4099
             /IGNORE:4204
@@ -627,34 +436,28 @@
             ${ENCLAVE_MEMLEAK_LINK_FLAGS})
         set(HOST_LINK_OPTIONS ${SHARED_HOST_LINK_OPTIONS} /DEBUG /INCREMENTAL)
         set(HOST_LINK_DYNAMIC_LIBRARY_OPTIONS ${HOST_LINK_OPTIONS})
->>>>>>> ed3f454b
         set(HOST_LINK_EXE_OPTIONS
-          ${HOST_LINK_OPTIONS}
-          /IGNORE:4099
-          /IGNORE:4098
-          /IGNORE:4204
-          /IGNORE:4203)
+            ${HOST_LINK_OPTIONS}
+            /IGNORE:4099
+            /IGNORE:4098
+            /IGNORE:4204
+            /IGNORE:4203)
       endif()
       if(${SGX_HW}) # not simulation
         set(HOST_LIBRARIES
-          ${SHARED_HOST_LIBRARIES}
-          sgx_tcrypto.lib
-          sgx_uae_service.lib
-          sgx_capable.lib
-          sgx_urts.lib)
+            ${SHARED_HOST_LIBRARIES}
+            sgx_tcrypto.lib
+            sgx_uae_service.lib
+            sgx_capable.lib
+            sgx_urts.lib)
       else()
         set(HOST_LIBRARIES
-          ${SHARED_HOST_LIBRARIES}
-          sgx_tcrypto.lib
-          sgx_uae_service_sim.lib
-          sgx_capable.lib
-          sgx_urts_sim.lib)
-      endif()
-<<<<<<< HEAD
-
-      set(ENCLAVE_SSL_INCLUDES "C:/Dev/Libs/VS2015/x64/openssl-1.1.1/include")
-=======
->>>>>>> ed3f454b
+            ${SHARED_HOST_LIBRARIES}
+            sgx_tcrypto.lib
+            sgx_uae_service_sim.lib
+            sgx_capable.lib
+            sgx_urts_sim.lib)
+      endif()
 
     else() # Linux
       if(ENABLE_CLANG_TIDY)
@@ -705,63 +508,6 @@
         set(HOST_DEFINES ${SHARED_DEFINES} _DEBUG)
       endif()
 
-<<<<<<< HEAD
-      set(HOST_DEFINES ENCLAVE_STATUS=sgx_status_t ENCLAVE_OK=SGX_SUCCESS DISALLOW_BAD_JUMPS)
-      set(ENCLAVE_DEFINES
-        _IN_ENCLAVE
-        CLEAN_LIBC
-        ENCLAVE_STATUS=sgx_status_t
-        ENCLAVE_OK=SGX_SUCCESS
-        DISALLOW_BAD_JUMPS)
-      set(ENCLAVE_COMPILE_OPTIONS
-          -Wno-c++17-extensions
-          -Wno-nonportable-include-path
-          -Wno-conversion
-          -Wno-unused-parameter
-          -Wno-tautological-undefined-compare
-          -Wno-dynamic-class-memaccess
-          -Wno-ignored-qualifiers
-          -Wno-exceptions
-          -Wno-null-dereference
-          -Wno-ignored-attributes
-          -Wno-implicit-exception-spec-mismatch
-          -I/usr/lib/llvm-10/include/c++/v1)
-      set(HOST_COMPILE_OPTIONS
-        -I/usr/lib/llvm-10/include/c++/v1
-        -Wno-nonportable-include-path
-        -Wno-conversion
-        -Wno-unused-parameter
-        -Wno-tautological-undefined-compare
-        -Wno-dynamic-class-memaccess
-        -Wno-ignored-qualifiers
-        -Wno-exceptions
-        -Wno-null-dereference
-        -Wno-ignored-attributes
-        -Wno-implicit-exception-spec-mismatch
-        -Wno-trigraphs)
-      set(HOST_LINK_OPTIONS
-        -L/usr/lib/llvm-10/lib
-        -Wl,-rpath,/usr/lib/llvm-10/lib
-        -lc++
-        -L/opt/intel/sgxsdk/lib64
-        -lsgx_tcrypto
-        linux_dependancies_host)
-      if(${SGX_HW}) # not simulation
-        set(HOST_LIBRARIES
-          ${SHARED_HOST_LIBRARIES}
-          sgx_tcrypto
-          sgx_uae_service
-          sgx_capable
-          sgx_urts)
-      else()
-        set(HOST_LIBRARIES
-          ${SHARED_HOST_LIBRARIES}
-          sgx_tcrypto
-          sgx_uae_service_sim
-          sgx_capable
-          sgx_urts_sim)
-      endif()        
-=======
       set(SHARED_ENCLAVE_DEFINES
           _IN_ENCLAVE
           ${SHARED_DEFINES}
@@ -842,7 +588,6 @@
       # $
       set(CMAKE_EXE_LINKER_FLAGS [[-Wl,-rpath,'$ORIGIN']])
 
->>>>>>> ed3f454b
       if(ENABLE_COVERAGE)
         message("enabling code coverage")
         # clang specific list(APPEND HOST_COMPILE_OPTIONS -fprofile-instr-generate -fcoverage-mapping)
@@ -870,29 +615,12 @@
     set(HOST_INCLUDES ${SGX_INCLUDE_DIR})
     set(ENCLAVE_LIBC_INCLUDES ${SGX_INCLUDE_DIR} ${SGX_TLIBC_INCLUDE_DIR})
     set(ENCLAVE_LIBCXX_INCLUDES ${ENCLAVE_LIBC_INCLUDES} ${SGX_LIBCXX_INCLUDE_DIR} ${SGX_LIBSTDCXX_INCLUDE_DIR})
-<<<<<<< HEAD
-  elseif(${ENCLAVE_TARGET} STREQUAL "OPEN_ENCLAVE")
-    # remove sgx when fixed
-    list(APPEND CMAKE_MODULE_PATH ${CMAKE_SOURCE_DIR}/submodules/SGX-CMake/cmake)
-    find_package(SGX REQUIRED)
-    set(ENCLAVE_COMPILE_OPTIONS)
-    set(ENCLAVE_DEFINES
-      OE_API_VERSION=2
-      _IN_ENCLAVE
-      _IN_OE
-      CLEAN_LIBC
-      ENCLAVE_STATUS=oe_result_t
-      ENCLAVE_OK=OE_OK
-      DISALLOW_BAD_JUMPS)
-    set(ENCLAVE_LIBRARIES openenclave::oeenclave oecrypto::oecrypto openenclave::oelibc openenclave::oelibcxx)
-=======
 
     set(HOST_LIBRARIES
         ${SHARED_HOST_LIBRARIES}
         ${SGX_USVC_LIB}
         sgx_capable
         ${SGX_URTS_LIB})
->>>>>>> ed3f454b
   else()
     message(FATAL_ERROR "Invalid ENCLAVE_TARGET value")
   endif()
@@ -908,14 +636,11 @@
   message("ENCLAVE_LINK_OPTIONS ${ENCLAVE_LINK_OPTIONS}")
 
   # ####################################################################################################################
-<<<<<<< HEAD
-=======
   # this gets rid of the 'd' suffix to file names needed to prevent confusion with the enclave measurement logic, it
   # will be nice to remove this limitation
->>>>>>> ed3f454b
   set(CMAKE_DEBUG_POSTFIX
-    ""
-    CACHE STRING "Adds a postfix for debug-built libraries." FORCE)
+      ""
+      CACHE STRING "Adds a postfix for debug-built libraries." FORCE)
 
   # ####################################################################################################################
   # enable testing
@@ -923,9 +648,6 @@
     include(GoogleTest)
     enable_testing()
   endif()
-<<<<<<< HEAD
-=======
-
-
->>>>>>> ed3f454b
+
+
 endif(NOT DEPENDANCIES_LOADED)