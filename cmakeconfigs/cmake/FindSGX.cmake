#[[
   Copyright (c) 2024 Edward Boggis-Rolfe
   All rights reserved.
]]

# FindPackage cmake file for Intel SGX SDK

cmake_minimum_required(VERSION 3.24)
include(CMakeParseArguments)

set(SGX_FOUND "NO")

if(EXISTS SGX_DIR)
  set(SGX_PATH ${SGX_DIR})
elseif(EXISTS SGX_ROOT)
  set(SGX_PATH ${SGX_ROOT})
elseif(EXISTS $ENV{SGX_SDK})
  set(SGX_PATH $ENV{SGX_SDK})
elseif(EXISTS $ENV{SGX_DIR})
  set(SGX_PATH $ENV{SGX_DIR})
elseif(EXISTS $ENV{SGX_ROOT})
  set(SGX_PATH $ENV{SGX_ROOT})
else()
  if(WIN32)
    message("windows")
    set(SGX_PATH "C:/PROGRA~2/Intel/INTELS~1")
  else() # Linux
    message("linux")
    set(SGX_PATH "/opt/intel/sgxsdk")
  endif()
endif()

if(WIN32)
  set(SGX_BINARIES ${SGX_PATH}/bin/win32/Release)
  # set(SGX_COMMON_CFLAGS -m32)
  if((${SGX_MODE} STREQUAL "prerelease") OR (${SGX_MODE} STREQUAL "release")) # not simulation nor debug nor "optimized
                                                                              # debug" nor "optimized simulation"
    set(SGX_LIBRARY_PATH ${SGX_PATH}/bin/x64/Release)
  else()
    set(SGX_LIBRARY_PATH ${SGX_PATH}/bin/x64/Debug)
  endif()
  set(SGX_ENCLAVE_SIGNER ${SGX_BINARIES}/sgx_sign.exe)
  set(SGX_EDGER8R ${SGX_BINARIES}/sgx_edger8r.exe)

  set(ENCLAVE_INC_FLAGS -I${SGX_INCLUDE_DIR} -I${SGX_TLIBC_INCLUDE_DIR} -I${SGX_LIBCXX_INCLUDE_DIR})
  set(ENCLAVE_C_FLAGS "${SGX_COMMON_CFLAGS} ${ENCLAVE_INC_FLAGS}")
  set(ENCLAVE_CXX_FLAGS ${ENCLAVE_C_FLAGS})
else() # Linux
  if(CMAKE_SIZEOF_VOID_P EQUAL 4)
    set(SGX_COMMON_CFLAGS -m32)
    set(SGX_LIBRARY_PATH ${SGX_PATH}/lib32)
    set(SGX_ENCLAVE_SIGNER ${SGX_PATH}/bin/x86/sgx_sign)
    set(SGX_EDGER8R ${SGX_PATH}/bin/x86/sgx_edger8r)
  else()
    set(SGX_COMMON_CFLAGS -m64)
    set(SGX_LIBRARY_PATH ${SGX_PATH}/lib64)
    set(SGX_ENCLAVE_SIGNER ${SGX_PATH}/bin/x64/sgx_sign)
    set(SGX_EDGER8R ${SGX_PATH}/bin/x64/sgx_edger8r)
  endif()
  if(SGX_MODE STREQUAL "debug")
    if(${BUILD_TYPE} STREQUAL "release") # SimulationOptimized aka SimulationPrerelease
      set(SGX_COMMON_CFLAGS "${SGX_COMMON_CFLAGS} -O2 -DNDEBUG -UEDEBUG")
    else() # Debug
      set(SGX_COMMON_CFLAGS "${SGX_COMMON_CFLAGS} -O0 -UNDEBUG -UEDEBUG")
    endif()
  elseif(SGX_MODE STREQUAL "prerelease")
    set(SGX_COMMON_CFLAGS "${SGX_COMMON_CFLAGS} -O2 -DNDEBUG -DEDEBUG")
  elseif(SGX_MODE STREQUAL "release")
    set(SGX_COMMON_CFLAGS "${SGX_COMMON_CFLAGS} -O2 -DNDEBUG -UEDEBUG")
  else()
    message(FATAL_ERROR "SGX_MODE ${SGX_MODE} is not debug, prerelease or release.")
  endif()

  set(ENCLAVE_INC_FLAGS -I${SGX_INCLUDE_DIR} -I${SGX_TLIBC_INCLUDE_DIR} -I${SGX_LIBCXX_INCLUDE_DIR})
  set(ENCLAVE_C_FLAGS "${SGX_COMMON_CFLAGS} -nostdinc -fvisibility=hidden -fpie -fstack-protector-strong")
  set(ENCLAVE_CXX_FLAGS "${ENCLAVE_C_FLAGS} -nostdinc++")

endif()

if(NOT WIN32)
  find_path(SGX_LIBRARY_DIR libsgx_urts.so "${SGX_LIBRARY_PATH}" NO_DEFAULT_PATH)
else()
  find_path(SGX_LIBRARY_DIR_TMP sgx_urts.lib "${SGX_LIBRARY_PATH}" NO_DEFAULT_PATH)
  file(TO_NATIVE_PATH ${SGX_LIBRARY_DIR_TMP} SGX_LIBRARY_DIR)
endif()
find_path(SGX_INCLUDE_DIR sgx.h "${SGX_PATH}/include" NO_DEFAULT_PATH)

if(SGX_INCLUDE_DIR AND SGX_LIBRARY_DIR)
  set(SGX_FOUND "YES")
  if(NOT WIN32)
    set(SGX_INCLUDE_DIR
        "${SGX_PATH}/include"
        CACHE PATH "Intel SGX include directory" FORCE)
    set(SGX_TLIBC_INCLUDE_DIR
        "${SGX_INCLUDE_DIR}/tlibc"
        CACHE PATH "Intel SGX tlibc include directory" FORCE)
    set(SGX_LIBCXX_INCLUDE_DIR
        "${SGX_INCLUDE_DIR}/libcxx"
        CACHE PATH "Intel SGX libcxx include directory" FORCE)
  else()
    set(SGX_INCLUDE_DIR
        "${SGX_PATH}/include"
        CACHE PATH "Intel SGX include directory" FORCE)
    set(SGX_TLIBC_INCLUDE_DIR
        "${SGX_INCLUDE_DIR}/tlibc"
        CACHE PATH "Intel SGX tlibc include directory" FORCE)
    set(SGX_LIBCXX_INCLUDE_DIR
        "${SGX_INCLUDE_DIR}/libc++"
        CACHE PATH "Intel SGX tlibc include directory" FORCE)
    set(SGX_LIBSTDCXX_INCLUDE_DIR
        "${SGX_INCLUDE_DIR}/stdc++"
        CACHE PATH "Intel SGX libcxx include directory" FORCE)
  endif()
  set(ENCLAVE_SGX_INCLUDE_DIRS ${SGX_INCLUDE_DIR} ${SGX_TLIBC_INCLUDE_DIR} ${SGX_LIBCXX_INCLUDE_DIR}
                               ${SGX_LIBSTDCXX_INCLUDE_DIR})
  set(HOST_SGX_INCLUDE_DIRS ${SGX_INCLUDE_DIR})
  mark_as_advanced(
    SGX_INCLUDE_DIR
    SGX_LIBRARY_DIR
    SGX_TLIBC_INCLUDE_DIR
    SGX_LIBC_INCLUDE_DIR
    SGX_LIBCXX_INCLUDE_DIR
    SGX_LIBSTDCXX_INCLUDE_DIR)
  message(STATUS "Found Intel SGX SDK.")
endif()

if(SGX_FOUND)
  set(SGX_TCXX_LIB sgx_tcxx)
  set(SGX_TSTDC_LIB sgx_tstdc)
  set(SGX_TCRYPTO_LIB sgx_tcrypto)
  if(SGX_HW)
    set(SGX_URTS_LIB sgx_urts)
    set(SGX_USVC_LIB sgx_uae_service)
    set(SGX_TRTS_LIB sgx_trts)
    set(SGX_TSVC_LIB sgx_tservice)
  else()
    set(SGX_URTS_LIB sgx_urts_sim)
    set(SGX_USVC_LIB sgx_uae_service_sim)
    set(SGX_TRTS_LIB sgx_trts_sim)
    set(SGX_TSVC_LIB sgx_tservice_sim)
  endif()

  if(WIN32)
    set(SGX_ENCLAVE_LIBS
        ${SGX_TCXX_LIB}.lib
        ${SGX_TRTS_LIB}.lib
        ${SGX_TSTDC_LIB}.lib
        ${SGX_TSVC_LIB}.lib
        ${SGX_TCRYPTO_LIB}.lib
        ${SGX_HEADER_ONLY_LIBS})
  endif()

  set(APP_INC_FLAGS "-I${SGX_INCLUDE_DIR}")
  set(APP_C_FLAGS "${SGX_COMMON_CFLAGS} ${APP_INC_FLAGS}")
  set(APP_CXX_FLAGS "${APP_C_FLAGS}")

  if(WIN32)
    set(EDGER8R_USE_CPP "--cpp")
  endif()

  function(
    _build_trusted_edl_header
    PARENT_TARGET
    edl
    SEARCH_PATHS
    use_prefix)

    get_filename_component(EDL_NAME ${edl} NAME_WE)
    get_filename_component(EDL_ABSPATH ${edl} ABSOLUTE)
    set(EDL_T_C "${CMAKE_CURRENT_BINARY_DIR}/${EDL_NAME}_t.h")
    set(EDL_T_H "${CMAKE_CURRENT_BINARY_DIR}/${EDL_NAME}_t.h")
    set(EDL_TT_H "${CMAKE_CURRENT_BINARY_DIR}/trusted/${EDL_NAME}_t.h")
    list(APPEND SEARCH_PATHS ${SGX_INCLUDE_DIR})

    if(NOT WIN32)
      string(REPLACE ";" ":" SEARCH_PATHS "${SEARCH_PATHS}")
    endif()
    if(${use_prefix})
      set(USE_PREFIX "--use-prefix")
    endif()

    add_custom_target(
      ${target}-${EDL_NAME}-edlhdr ALL
      ${SGX_EDGER8R}
      ${USE_PREFIX}
      ${EDGER8R_USE_CPP}
      --trusted
      --header-only
      "${EDL_ABSPATH}"
      --search-path
      "${SEARCH_PATHS}"
      COMMAND cmake -E copy_if_different ${EDL_T_H} ${EDL_TT_H}
      BYPRODUCTS ${EDL_TT_H}
      DEPENDS ${EDL_ABSPATH}
      WORKING_DIRECTORY ${CMAKE_CURRENT_BINARY_DIR})

    set_property(
      DIRECTORY
      APPEND
      PROPERTY ADDITIONAL_MAKE_CLEAN_FILES ${EDL_T_H} ${EDL_TT_H})

    add_dependencies(${PARENT_TARGET} ${target}-${EDL_NAME}-edlhdr)

  endfunction()

  function(add_trusted_header target)
    set(optionArgs USE_PREFIX)
    set(oneValueArgs EDL LDSCRIPT)
    set(multiValueArgs SRCS HEADER_ONLY_LIBS EDL_SEARCH_PATHS)

    cmake_parse_arguments(
      "SGX"
      "${optionArgs}"
      "${oneValueArgs}"
      "${multiValueArgs}"
      ${ARGN})

    get_filename_component(EDL_NAME ${SGX_EDL} NAME_WE)
    get_filename_component(EDL_ABSPATH ${SGX_EDL} ABSOLUTE)
    set(EDL_T_H "${CMAKE_CURRENT_BINARY_DIR}/${EDL_NAME}_t.h")
    set(EDL_TT_H "${CMAKE_CURRENT_BINARY_DIR}/trusted/${EDL_NAME}_t.h")

    list(APPEND SGX_EDL_SEARCH_PATHS ${SGX_INCLUDE_DIR})

    if(NOT WIN32)
      string(REPLACE ";" ":" SGX_EDL_SEARCH_PATHS "${SGX_EDL_SEARCH_PATHS}")
    endif()
    if(${SGX_USE_PREFIX})
      set(USE_PREFIX "--use-prefix")
    endif()

    add_custom_command(
      OUTPUT ${EDL_TT_H}
      BYPRODUCTS ${EDL_T_H}
      COMMAND ${SGX_EDGER8R} ${USE_PREFIX} ${EDGER8R_USE_CPP} --trusted --header-only "${EDL_ABSPATH}" --search-path
              "${SGX_EDL_SEARCH_PATHS}"
      COMMAND cmake -E copy_if_different ${EDL_T_H} ${EDL_TT_H}
      DEPENDS ${EDL_ABSPATH}
      WORKING_DIRECTORY ${CMAKE_CURRENT_BINARY_DIR})

    add_custom_target(${target}-create-header ALL DEPENDS ${EDL_TT_H})
    add_library(${target} INTERFACE)
    add_dependencies(${target} ${target}-create-header)
    target_include_directories(${target} INTERFACE "$<BUILD_INTERFACE:${CMAKE_CURRENT_BINARY_DIR}>")

    set_property(
      DIRECTORY
      APPEND
      PROPERTY ADDITIONAL_MAKE_CLEAN_FILES ${EDL_T_H} ${EDL_TT_H})

  endfunction()

  function(add_untrusted_header target)
    set(optionArgs USE_PREFIX)
    set(oneValueArgs EDL LDSCRIPT)
    set(multiValueArgs SRCS HEADER_ONLY_LIBS EDL_SEARCH_PATHS)

    cmake_parse_arguments(
      "SGX"
      "${optionArgs}"
      "${oneValueArgs}"
      "${multiValueArgs}"
      ${ARGN})

    get_filename_component(EDL_NAME ${SGX_EDL} NAME_WE)
    get_filename_component(EDL_ABSPATH ${SGX_EDL} ABSOLUTE)
    set(EDL_T_H "${CMAKE_CURRENT_BINARY_DIR}/${EDL_NAME}_u.h")
    set(EDL_TT_H "${CMAKE_CURRENT_BINARY_DIR}/untrusted/${EDL_NAME}_u.h")

    list(APPEND SGX_EDL_SEARCH_PATHS ${SGX_INCLUDE_DIR})

    if(NOT WIN32)
      string(REPLACE ";" ":" SGX_EDL_SEARCH_PATHS "${SGX_EDL_SEARCH_PATHS}")
    endif()
    if(${SGX_USE_PREFIX})
      set(USE_PREFIX "--use-prefix")
    endif()

    add_custom_command(
      OUTPUT ${EDL_TT_H}
      BYPRODUCTS ${EDL_T_H}
      COMMAND ${SGX_EDGER8R} ${USE_PREFIX} ${EDGER8R_USE_CPP} --untrusted --header-only "${EDL_ABSPATH}" --search-path
              "${SGX_EDL_SEARCH_PATHS}"
      COMMAND cmake -E copy_if_different ${EDL_T_H} ${EDL_TT_H}
      DEPENDS ${EDL_ABSPATH}
      WORKING_DIRECTORY ${CMAKE_CURRENT_BINARY_DIR})

    add_custom_target(${target}-create-header ALL DEPENDS ${EDL_TT_H})
    add_library(${target} INTERFACE)
    add_dependencies(${target} ${target}-create-header)
    target_include_directories(${target} INTERFACE ${CMAKE_CURRENT_BINARY_DIR})

    set_property(
      DIRECTORY
      APPEND
      PROPERTY ADDITIONAL_MAKE_CLEAN_FILES ${EDL_T_H} ${EDL_TT_H})

  endfunction()

  function(
    _build_trusted_edl_headers
    PARENT_TARGET
    edl
    SEARCH_PATHS
    use_prefix)
    set(els ${edl})
    separate_arguments(els)

    foreach(tgt ${els})
      _build_trusted_edl_header(${PARENT_TARGET} ${tgt} ${SEARCH_PATHS} ${use_prefix})
    endforeach()
  endfunction()

  # build trusted static library to be linked into enclave library
  function(add_trusted_library target)
    set(optionArgs USE_PREFIX)
    set(oneValueArgs EDL LDSCRIPT)
    set(multiValueArgs SRCS HEADER_ONLY_LIBS EDL_SEARCH_PATHS)

    cmake_parse_arguments(
      "SGX"
      "${optionArgs}"
      "${oneValueArgs}"
      "${multiValueArgs}"
      ${ARGN})

    add_library(${target} STATIC ${SGX_SRCS})
    if(NOT "${SGX_EDL}" STREQUAL "")
      _build_trusted_edl_headers(${target} ${SGX_EDL} "${SGX_EDL_SEARCH_PATHS}" ${SGX_USE_PREFIX})
    endif()

    set_target_properties(${target} PROPERTIES COMPILE_FLAGS ${ENCLAVE_CXX_FLAGS})
    target_include_directories(${target} PRIVATE ${CMAKE_CURRENT_BINARY_DIR})

    target_link_libraries(${target} PRIVATE ${SGX_HEADER_ONLY_LIBS})
  endfunction()

  function(
    enclave_edl_library
    target
    edl
    edl_search_paths
    use_prefix
    edl_include_path
    edl_link_libraries)
    get_filename_component(EDL_NAME ${edl} NAME_WE)
    get_filename_component(EDL_ABSPATH ${edl} ABSOLUTE)
    set(EDL_T_C "${CMAKE_CURRENT_BINARY_DIR}/${EDL_NAME}_t.c")
    set(EDL_TT_C "${CMAKE_CURRENT_BINARY_DIR}/trusted/${EDL_NAME}_t.c")
    set(EDL_T_H "${CMAKE_CURRENT_BINARY_DIR}/${EDL_NAME}_t.h")
    set(EDL_TT_H "${CMAKE_CURRENT_BINARY_DIR}/trusted/${EDL_NAME}_t.h")

    set(SEARCH_PATHS "")
    foreach(path ${edl_search_paths})
      get_filename_component(ABSPATH ${path} ABSOLUTE)
      list(APPEND SEARCH_PATHS "${ABSPATH}")
    endforeach()
    list(APPEND SEARCH_PATHS ${SGX_INCLUDE_DIR})
    if(NOT WIN32)
      string(REPLACE ";" ":" SEARCH_PATHS "${SEARCH_PATHS}")
    endif()
    if(${use_prefix})
      set(USE_PREFIX "--use-prefix")
    endif()

    add_custom_command(
      OUTPUT ${EDL_TT_H} ${EDL_TT_C}
      BYPRODUCTS ${EDL_T_H} ${EDL_T_C}
      COMMAND ${SGX_EDGER8R} ${USE_PREFIX} ${EDGER8R_USE_CPP} --trusted "${EDL_ABSPATH}" --search-path "${SEARCH_PATHS}"
      WORKING_DIRECTORY "${CMAKE_CURRENT_BINARY_DIR}"
      COMMAND cmake -E copy_if_different ${EDL_T_H} ${EDL_TT_H}
      COMMAND cmake -E copy_if_different ${EDL_T_C} ${EDL_TT_C}
      WORKING_DIRECTORY ${CMAKE_CURRENT_BINARY_DIR})

    add_library(${target} STATIC ${EDL_TT_H} ${EDL_TT_C})
    set_target_properties(${target} PROPERTIES COMPILE_FLAGS ${ENCLAVE_C_FLAGS})
    set(INCLUDE_PATHS ${CMAKE_CURRENT_BINARY_DIR} ${ENCLAVE_SGX_INCLUDE_DIRS} ${edl_include_path})
    separate_arguments(INCLUDE_PATHS)
    target_include_directories(
      ${target}
      PUBLIC "$<BUILD_INTERFACE:${CMAKE_CURRENT_BINARY_DIR}>"
      PRIVATE ${INCLUDE_PATHS} ${ENCLAVE_LIBCXX_INCLUDES})
    set(SGX_LINKER_FLAGS
        "${SGX_COMMON_CFLAGS} \
        -Wl,--no-undefined -nostdlib -nodefaultlibs -nostartfiles -L${SGX_LIBRARY_PATH} \
        -Wl,--whole-archive  -l${SGX_TSTDC_LIB} -l${SGX_TRTS_LIB} -l${SGX_TSVC_LIB}  -l${SGX_TCRYPTO_LIB}  -l${SGX_TCXX_LIB} \
        -Wl,--start-group ${TLIB_LIST} -l${SGX_URTS_LIB} -lsgx_tkey_exchange -Wl,--end-group -Wl,--no-whole-archive\
        -Wl,-Bstatic -Wl,-Bsymbolic \
        -Wl,-pie,-eenclave_entry -Wl,--export-dynamic")
    target_link_libraries(
      ${target} PRIVATE ${edl_link_libraries}
                        # ${SGX_LINKER_FLAGS}
    )
    target_compile_definitions(${target} PRIVATE ${ENCLAVE_DEFINES})
    target_compile_options(${target} PRIVATE ${ENCLAVE_COMPILE_OPTIONS})

    set_property(
      DIRECTORY
      APPEND
      PROPERTY ADDITIONAL_MAKE_CLEAN_FILES
               ${EDL_T_H}
               ${EDL_TT_H}
               ${EDL_T_C}
               ${EDL_TT_C})
  endfunction()

  function(
    host_edl_library
    target
    edl
    edl_search_paths
    use_prefix
    edl_include_path
    edl_link_libraries)
    cmake_parse_arguments(
      "SGX"
      ""
      ""
      "EXTRA_LIBS"
      ${ARGN})
    get_filename_component(EDL_NAME ${edl} NAME_WE)
    get_filename_component(EDL_ABSPATH ${edl} ABSOLUTE)
    if(WIN32)
      set(EDL_U_C "${CMAKE_CURRENT_BINARY_DIR}/${EDL_NAME}_u.cpp")
      set(EDL_UT_C "${CMAKE_CURRENT_BINARY_DIR}/untrusted/${EDL_NAME}_u.cpp")
    else()
      set(EDL_U_C "${CMAKE_CURRENT_BINARY_DIR}/${EDL_NAME}_u.c")
      set(EDL_UT_C "${CMAKE_CURRENT_BINARY_DIR}/untrusted/${EDL_NAME}_u.c")
    endif()
    set(EDL_U_H "${CMAKE_CURRENT_BINARY_DIR}/${EDL_NAME}_u.h")
    set(EDL_UT_H "${CMAKE_CURRENT_BINARY_DIR}/untrusted/${EDL_NAME}_u.h")

    set(SEARCH_PATHS "")
    foreach(path ${edl_search_paths})
      get_filename_component(ABSPATH ${path} ABSOLUTE)
      list(APPEND SEARCH_PATHS "${ABSPATH}")
    endforeach()
    list(APPEND SEARCH_PATHS ${SGX_INCLUDE_DIR})

    if(NOT WIN32)
      string(REPLACE ";" ":" SEARCH_PATHS "${SEARCH_PATHS}")
    endif()
    if(${use_prefix})
      set(USE_PREFIX "--use-prefix")
    endif()

    add_custom_command(
      OUTPUT ${EDL_UT_H} ${EDL_UT_C}
      BYPRODUCTS ${EDL_U_H} ${EDL_U_C}
      COMMAND ${SGX_EDGER8R} ${USE_PREFIX} ${EDGER8R_USE_CPP} --untrusted "${EDL_ABSPATH}" --search-path
              "${SEARCH_PATHS}"
      WORKING_DIRECTORY "${CMAKE_CURRENT_BINARY_DIR}"
      COMMAND cmake -E copy_if_different ${EDL_U_H} ${EDL_UT_H}
      COMMAND cmake -E copy_if_different ${EDL_U_C} ${EDL_UT_C}
      WORKING_DIRECTORY ${CMAKE_CURRENT_BINARY_DIR})

    add_custom_target(
<<<<<<< HEAD
      ${target}-create-header ALL DEPENDS ${EDL_UT_H}) # Used to avoid problems when in cyclic references e.g.
                                                       # add_dependencies(runtime_edl_host
                                                       # secretarium_bft_raft_edl_host-create-header)
=======
      ${target}-create-header ALL DEPENDS ${EDL_UT_H}) # Used to avoid problems when in cyclic references
>>>>>>> a01e90dc

    add_library(${target} STATIC ${EDL_UT_H} ${EDL_UT_C})
    # set_target_properties(${target} PROPERTIES COMPILE_FLAGS ${ENCLAVE_C_FLAGS})
    set(INCLUDE_PATHS ${CMAKE_CURRENT_BINARY_DIR} ${HOST_SGX_INCLUDE_DIRS} ${edl_include_path})
    separate_arguments(INCLUDE_PATHS)
    target_include_directories(
      ${target}
      PUBLIC "$<BUILD_INTERFACE:${CMAKE_CURRENT_BINARY_DIR}>"
      PRIVATE ${INCLUDE_PATHS})
    target_link_libraries(${target} PRIVATE ${edl_link_libraries} ${SGX_EXTRA_LIBS})
    target_compile_definitions(${target} PRIVATE ${HOST_DEFINES})
    target_compile_options(${target} PRIVATE ${HOST_COMPILE_OPTIONS})

    set_property(
      DIRECTORY
      APPEND
      PROPERTY ADDITIONAL_MAKE_CLEAN_FILES
               ${EDL_U_H}
               ${EDL_UT_H}
               ${EDL_U_C}
               ${EDL_UT_C})
  endfunction()

  # build enclave shared library
  function(add_enclave_library target)
    set(optionArgs USE_PREFIX REMOVE_INIT_SECTION)
    set(oneValueArgs EDL_IMPL LDSCRIPT)
    set(multiValueArgs
        SRCS
        TRUSTED_LIBS
        HEADER_ONLY_LIBS
        EDL
        EDL_SEARCH_PATHS
        EDL_INCLUDE_PATH)
    cmake_parse_arguments(
      "SGX"
      "${optionArgs}"
      "${oneValueArgs}"
      "${multiValueArgs}"
      ${ARGN})

    if(NOT "${SGX_LDSCRIPT}" STREQUAL "")
      get_filename_component(LDS_ABSPATH ${SGX_LDSCRIPT} ABSOLUTE)
      set(LDSCRIPT_FLAG "-Wl,--version-script=${LDS_ABSPATH}")
    endif()
    if(NOT "${SGX_EDL_IMPL}" STREQUAL "")
      if("${SGX_EDL_SEARCH_PATHS}" STREQUAL "")
        message(FATAL_ERROR "${target}: SGX enclave edl file search paths are not provided!")
      endif()
      add_library(${target} SHARED ${SGX_SRCS})
      enclave_edl_library(
        ${target}-edlobj
        ${SGX_EDL_IMPL}
        "${SGX_EDL_SEARCH_PATHS}"
        ${SGX_USE_PREFIX}
        "${SGX_EDL_INCLUDE_PATH}")
      target_link_libraries(${target} PRIVATE ${target}-edlobj ${SGX_TRUSTED_LIBS} ${SGX_HEADER_ONLY_LIBS})
    else()
      add_library(${target} SHARED ${SGX_SRCS})
    endif()

    if(NOT "${SGX_EDL}" STREQUAL "")
      _build_trusted_edl_headers(${target} ${SGX_EDL} "${SGX_EDL_SEARCH_PATHS}" ${SGX_USE_PREFIX})
    endif()

    set_target_properties(${target} PROPERTIES COMPILE_FLAGS ${ENCLAVE_CXX_FLAGS})
    target_include_directories(${target} PRIVATE ${CMAKE_CURRENT_BINARY_DIR})

    if(UNIX) # Linux
      if(${SGX_REMOVE_INIT_SECTION}) # needed when linking against e.g. OpenSSL::Crypto
        add_custom_command(
          TARGET ${target}
          POST_BUILD
          COMMAND objcopy --remove-section .init "$<TARGET_FILE:${target}>"
          VERBATIM)
      endif()

      set(TLIB_LIST "")
      set(T_LIST "")
      set(THEADER_LIB_LIST "")
      foreach(TLIB ${SGX_TRUSTED_LIBS})
        add_dependencies(${target} ${TLIB})
        # Include all target directories
        target_include_directories(${target} PRIVATE $<TARGET_PROPERTY:${TLIB},INCLUDE_DIRECTORIES>)
        # If TLIB is not an INTERFACE library (i.e. has a target), then adds its target to the library list to be
        # scrippted below.
        string(APPEND TLIB_LIST
               "$<$<NOT:$<STREQUAL:$<TARGET_PROPERTY:${TLIB},TYPE>,INTERFACE_LIBRARY>>:$<TARGET_FILE:${TLIB}> >")
      endforeach()

      target_compile_definitions(${target} PRIVATE ${ENCLAVE_DEFINES})
      target_compile_options(${target} PRIVATE ${ENCLAVE_COMPILE_OPTIONS})
      # Wl,-pie and -shared are incompatible for "ld.gold"
      set(SGX_LINKER_FLAGS
          "${SGX_COMMON_CFLAGS} \
            -Wl,--no-undefined -nostdlib -nodefaultlibs -nostartfiles -L${SGX_LIBRARY_PATH} \
            -Wl,--whole-archive -l${SGX_TRTS_LIB} -Wl,--no-whole-archive \
            -Wl,--start-group ${TLIB_LIST} -lsgx_tstdc -lsgx_tcxx -lsgx_tkey_exchange -lsgx_tcrypto -l${SGX_TSVC_LIB} -Wl,--end-group \
            -Wl,-Bstatic -Wl,-Bsymbolic \
            -Wl,-eenclave_entry,--export-dynamic \
            ${LDSCRIPT_FLAG} \
            -Wl,--defsym,__ImageBase=0")
      # "-fuse-ld=gold -Wl,--rosegment" was excluded due to several warnings on SGX 2.15

      target_link_libraries(${target} PRIVATE ${SGX_HEADER_ONLY_LIBS} ${SGX_LINKER_FLAGS})
    else() # Windows
      target_link_directories(${target} PRIVATE ${SGX_LIBRARY_PATH})
      target_link_libraries(${target} ${SGX_TRUSTED_LIBS})

      target_link_options(
        ${target}
        PRIVATE
        /NOENTRY
        /NXCOMPAT
        # /PDB:${CMAKE_CURRENT_BINARY_DIR}/${target}.pdb
        /DYNAMICBASE
        /DEBUG
        /DLL
        /OPT:REF
        /OPT:ICF
        /NOLOGO
        /NODEFAULTLIB
        /TLBID:1)
    endif()
  endfunction()

  # sign the enclave, according to configurations one-step or two-step signing will be performed. default one-step
  # signing output enclave name is target.signed.so, change it with OUTPUT option.
  function(enclave_sign target)
    set(oneValueArgs KEY CONFIG OUTPUT)
    cmake_parse_arguments(
      "SGX"
      ""
      "${oneValueArgs}"
      ""
      ${ARGN})
    if("${SGX_CONFIG}" STREQUAL "")
      message(FATAL_ERROR "${target}: SGX enclave config is not provided!")
    endif()
    if("${SGX_KEY}" STREQUAL "")
      if(SGX_HW OR SGX_MODE STREQUAL "release")
        message(FATAL_ERROR "Private key used to sign enclave is not provided!")
      endif()
    else()
      if(SGX_MODE STREQUAL "release")
        # if("${SGX_RELEASE_KEY_DIR}" STREQUAL "") message(FATAL_ERROR "Variable SGX_RELEASE_KEY_DIR not set for finding
        # release signatures") endif() set(KEY_ABSPATH ${SGX_RELEASE_KEY_DIR}/${SGX_KEY})
      else()
        get_filename_component(KEY_ABSPATH ${SGX_KEY} ABSOLUTE)
      endif()
    endif()
    if("${SGX_OUTPUT}" STREQUAL "")
      if(WIN32)
        set(OUTPUT_NAME "${target}.signed.dll")
      else()
        set(OUTPUT_NAME "lib${target}.signed.so")
      endif()
    else()
      set(OUTPUT_NAME ${SGX_OUTPUT})
    endif()

    get_filename_component(CONFIG_ABSPATH ${SGX_CONFIG} ABSOLUTE)

    get_target_property(OUTPUT_DIR ${target} LIBRARY_OUTPUT_DIRECTORY)
    set(${target}_sign_OUTPUT_NAME
        ${OUTPUT_DIR}/${OUTPUT_NAME}
        CACHE STRING "signed target file name")
    if(SGX_HW AND SGX_MODE STREQUAL "release")
      add_custom_command(
        TARGET ${target}
        POST_BUILD
        COMMAND ${CMAKE_COMMAND} -E cmake_echo_color --cyan
                "First step ${SGX_ENCLAVE_SIGNER} signing $<TARGET_FILE:${target}>"
        COMMAND ${SGX_ENCLAVE_SIGNER} gendata -config ${CONFIG_ABSPATH} -enclave "$<TARGET_FILE:${target}>" -out
                "$<TARGET_FILE_DIR:${target}>/${target}_hash.hex"
        COMMAND ${CMAKE_COMMAND} -E cmake_echo_color --cyan "Second step openssl signing"
        COMMAND
          ${CMAKE_SOURCE_DIR}/3rdparty/bin/openssl.exe dgst -sha256 -out
          "$<TARGET_FILE_DIR:${target}>/${target}.signed.hex" -sign ${KEY_ABSPATH} -keyform PEM
          "$<TARGET_FILE_DIR:${target}>/${target}_hash.hex"
        COMMAND ${CMAKE_COMMAND} -E cmake_echo_color --cyan "Third step ${SGX_ENCLAVE_SIGNER} signing"
        COMMAND
          ${SGX_ENCLAVE_SIGNER} catsig -enclave "$<TARGET_FILE:${target}>" -out
          "$<TARGET_FILE_DIR:${target}>/${target}.signed.dll" -key $pk -sig
          "$<TARGET_FILE_DIR:${target}>/${target}.signed.hex" -unsigned
          "$<TARGET_FILE_DIR:${target}>/${target}_hash.hex" -config "${SGX_CONFIG}"
        COMMAND ${CMAKE_COMMAND} -E cmake_echo_color --cyan "Signing compelte"
        USES_TERMINAL
        WORKING_DIRECTORY ${CMAKE_CURRENT_BINARY_DIR})
    else()
      add_custom_command(
        TARGET ${target}
        POST_BUILD
        COMMAND ${SGX_ENCLAVE_SIGNER} sign -key ${KEY_ABSPATH} -config ${CONFIG_ABSPATH} -enclave
                $<TARGET_FILE:${target}> -out $<TARGET_FILE_DIR:${target}>/${OUTPUT_NAME}
        USES_TERMINAL
        WORKING_DIRECTORY ${CMAKE_CURRENT_BINARY_DIR})

    endif()

    set(CLEAN_FILES "$<TARGET_FILE_DIR:${target}>/${OUTPUT_NAME};$<TARGET_FILE_DIR:${target}>/${target}_hash.hex")
    set_property(
      DIRECTORY
      APPEND
      PROPERTY ADDITIONAL_MAKE_CLEAN_FILES "${CLEAN_FILES}")
  endfunction()

  function(
    _build_untrusted_edl_header
    PARENT_TARGET
    edl
    SEARCH_PATHS
    use_prefix)
    get_filename_component(EDL_NAME ${edl} NAME_WE)
    get_filename_component(EDL_ABSPATH ${edl} ABSOLUTE)
    set(EDL_T_H "${CMAKE_CURRENT_BINARY_DIR}/${EDL_NAME}_u.h")
    set(EDL_TT_H "${CMAKE_CURRENT_BINARY_DIR}/untrusted/${EDL_NAME}_u.h")
    list(APPEND SEARCH_PATHS ${SGX_INCLUDE_DIR})
    if(NOT WIN32)
      string(REPLACE ";" ":" SEARCH_PATHS "${SEARCH_PATHS}")
    endif()
    if(${use_prefix})
      set(USE_PREFIX "--use-prefix")
    endif()

    add_custom_target(
      ${target}-${EDL_NAME}-edlhdr ALL
      ${SGX_EDGER8R}
      ${USE_PREFIX}
      ${EDGER8R_USE_CPP}
      --untrusted
      --header-only
      "${EDL_ABSPATH}"
      --search-path
      "${SEARCH_PATHS}"
      COMMAND cmake -E copy_if_different ${EDL_T_H} ${EDL_TT_H}
      BYPRODUCTS ${EDL_TT_H}
      DEPENDS ${EDL_ABSPATH}
      WORKING_DIRECTORY ${CMAKE_CURRENT_BINARY_DIR})

    set_property(
      DIRECTORY
      APPEND
      PROPERTY ADDITIONAL_MAKE_CLEAN_FILES ${EDL_T_H} ${EDL_TT_H})

    add_dependencies(${PARENT_TARGET} ${target}-${EDL_NAME}-edlhdr)

  endfunction()

  function(
    _build_untrusted_edl_headers
    PARENT_TARGET
    edl
    SEARCH_PATHS
    use_prefix)
    set(els ${edl})
    separate_arguments(els)

    foreach(tgt ${els})
      _build_untrusted_edl_header(${PARENT_TARGET} ${tgt} ${SEARCH_PATHS} ${use_prefix})
    endforeach()
  endfunction()

  function(
    _build_untrusted_edl_impl
    PARENT_TARGET
    SGX_EDL_IMPL
    SEARCH_PATHS
    use_prefix
    HEADER_ONLY_LIBS
    EDL_INCLUDE_PATHS)
    list(APPEND SEARCH_PATHS ${SGX_INCLUDE_DIR})
    if(NOT WIN32)
      string(REPLACE ";" ":" SEARCH_PATHS "${SEARCH_PATHS}")
    endif()
    foreach(EDL ${SGX_EDL_IMPL})
      get_filename_component(EDL_NAME ${EDL} NAME_WE)
      get_filename_component(EDL_ABSPATH ${EDL} ABSOLUTE)
      set(EDL_U_C "${CMAKE_CURRENT_BINARY_DIR}/${EDL_NAME}_u.c")
      set(EDL_U_H "${CMAKE_CURRENT_BINARY_DIR}/${EDL_NAME}_u.h")
      set(EDL_UU_C "${CMAKE_CURRENT_BINARY_DIR}/untrusted/${EDL_NAME}_u.c")
      set(EDL_UU_H "${CMAKE_CURRENT_BINARY_DIR}/untrusted/${EDL_NAME}_u.h")

      if(${use_prefix})
        set(USE_PREFIX "--use-prefix")
      endif()

      add_custom_target(
        ${PARENT_TARGET}-${EDL_NAME}-edlhdr ALL
        COMMAND ${SGX_EDGER8R} ${USE_PREFIX} ${EDGER8R_USE_CPP} --untrusted "${EDL_ABSPATH}" --search-path
                "${SEARCH_PATHS}"
        COMMAND cmake -E copy_if_different ${EDL_U_H} ${EDL_UU_H}
        COMMAND cmake -E copy_if_different ${EDL_U_C} ${EDL_UU_C}
        BYPRODUCTS ${EDL_UU_H} ${EDL_UU_C}
        DEPENDS ${EDL_ABSPATH}
        WORKING_DIRECTORY ${CMAKE_CURRENT_BINARY_DIR})

      set_property(
        DIRECTORY
        APPEND
        PROPERTY ADDITIONAL_MAKE_CLEAN_FILES
                 ${EDL_U_H}
                 ${EDL_UU_H}
                 ${EDL_U_C}
                 ${EDL_UU_C})

      add_dependencies(${PARENT_TARGET} ${PARENT_TARGET}-${EDL_NAME}-edlhdr)

      add_library(${PARENT_TARGET}-${EDL_NAME}-edlc STATIC ${EDL_UU_H} ${EDL_UU_C})
      target_include_directories(
        ${PARENT_TARGET}-${EDL_NAME}-edlc PRIVATE "${CMAKE_CURRENT_BINARY_DIR}" "${CMAKE_CURRENT_BINARY_DIR}/untrusted"
                                                  "${SGX_INCLUDE_DIR}" "${EDL_INCLUDE_PATHS}")
      target_link_libraries(${PARENT_TARGET}-${EDL_NAME}-edlc PRIVATE ${HEADER_ONLY_LIBS})

      list(APPEND EDL_EDLCS ${PARENT_TARGET}-${EDL_NAME}-edlc)
      set(EDL_EDLCS
          ${EDL_EDLCS}
          PARENT_SCOPE)
    endforeach()
  endfunction()

  function(add_untrusted_library target mode)
    set(optionArgs USE_PREFIX)
    set(oneValueArgs EDL LDSCRIPT)
    set(multiValueArgs
        SRCS
        HEADER_ONLY_LIBS
        EDL_SEARCH_PATHS
        EDL_IMPL
        EDL_INCLUDE_PATHS)
    cmake_parse_arguments(
      "SGX"
      "${optionArgs}"
      "${oneValueArgs}"
      "${multiValueArgs}"
      ${ARGN})

    if(NOT "${mode}" STREQUAL "")
      set(mode STATIC)
    endif()
    add_library(${target} ${mode} ${SGX_SRCS})
    if(NOT "${SGX_EDL}" STREQUAL "")
      _build_untrusted_edl_headers(${target} ${SGX_EDL} "${SGX_EDL_SEARCH_PATHS}" ${SGX_USE_PREFIX})
    endif()

    set(EDL_EDLCS "")
    if(NOT "${SGX_EDL_IMPL}" STREQUAL "")
      _build_untrusted_edl_impl(
        ${target}
        ${SGX_EDL_IMPL}
        "${SGX_EDL_SEARCH_PATHS}"
        ${SGX_USE_PREFIX}
        "${SGX_HEADER_ONLY_LIBS}"
        "${SGX_EDL_INCLUDE_PATHS}")
    endif()

    set_target_properties(${target} PROPERTIES COMPILE_FLAGS ${APP_CXX_FLAGS})
    target_include_directories(${target} PRIVATE ${CMAKE_CURRENT_BINARY_DIR} /usr/include ${SGX_INCLUDE_DIR})
    target_link_libraries(
      ${target}
      PUBLIC ${EDL_EDLCS}
      PRIVATE ${SGX_HEADER_ONLY_LIBS})
  endfunction()

  function(add_untrusted_executable_simple target)
    set(optionArgs USE_PREFIX)
    set(multiValueArgs
        SRCS
        HEADER_ONLY_LIBS
        EDL_SEARCH_PATHS
        EDL
        EDL_IMPL
        EDL_INCLUDE_PATHS)
    cmake_parse_arguments(
      "SGX"
      "${optionArgs}"
      "${oneValueArgs}"
      "${multiValueArgs}"
      ${ARGN})

    add_executable(${target} ${SGX_SRCS})
    if(NOT "${SGX_EDL}" STREQUAL "")
      _build_untrusted_edl_headers(${target} ${SGX_EDL} "${SGX_EDL_SEARCH_PATHS}" ${SGX_USE_PREFIX})
    endif()

    set(EDL_EDLCS "")
    if(NOT "${SGX_EDL_IMPL}" STREQUAL "")
      _build_untrusted_edl_impl(
        ${target}
        ${SGX_EDL_IMPL}
        "${SGX_EDL_SEARCH_PATHS}"
        ${SGX_USE_PREFIX}
        "${SGX_HEADER_ONLY_LIBS}"
        "${SGX_EDL_INCLUDE_PATHS}")
    endif()

    set_target_properties(${target} PROPERTIES COMPILE_FLAGS ${APP_CXX_FLAGS})
    target_include_directories(${target} PRIVATE ${CMAKE_CURRENT_BINARY_DIR} /usr/include ${SGX_INCLUDE_DIR})
    target_link_libraries(
      ${target}
      PUBLIC ${EDL_EDLCS}
      PRIVATE ${SGX_HEADER_ONLY_LIBS})
  endfunction()

  function(add_untrusted_executable target)
    set(optionArgs USE_PREFIX)
    set(multiValueArgs SRCS EDL EDL_SEARCH_PATHS)
    cmake_parse_arguments(
      "SGX"
      "${optionArgs}"
      ""
      "${multiValueArgs}"
      ${ARGN})
    if("${SGX_EDL}" STREQUAL "")
      message(FATAL_ERROR "SGX enclave edl file is not provided!")
    endif()
    if("${SGX_EDL_SEARCH_PATHS}" STREQUAL "")
      message(FATAL_ERROR "SGX enclave edl file search paths are not provided!")
    endif()

    set(EDL_U_SRCS "")
    foreach(EDL ${SGX_EDL})
      get_filename_component(EDL_NAME ${EDL} NAME_WE)
      get_filename_component(EDL_ABSPATH ${EDL} ABSOLUTE)
      set(EDL_U_C "${CMAKE_CURRENT_BINARY_DIR}/${EDL_NAME}_u.c")
      set(SEARCH_PATHS "")
      foreach(path ${SGX_EDL_SEARCH_PATHS})
        get_filename_component(ABSPATH ${path} ABSOLUTE)
        list(APPEND SEARCH_PATHS "${ABSPATH}")
      endforeach()
      list(APPEND SEARCH_PATHS ${SGX_INCLUDE_DIR})
      if(NOT WIN32)
        string(REPLACE ";" ":" SEARCH_PATHS "${SEARCH_PATHS}")
      endif()
      if(${SGX_USE_PREFIX})
        set(USE_PREFIX "--use-prefix")
      endif()
      add_custom_command(
        OUTPUT ${EDL_U_C}
        COMMAND ${SGX_EDGER8R} ${USE_PREFIX} ${EDGER8R_USE_CPP} --untrusted "${EDL_ABSPATH}" --search-path
                "${SEARCH_PATHS}"
        WORKING_DIRECTORY ${CMAKE_CURRENT_BINARY_DIR})

      list(APPEND EDL_U_SRCS ${EDL_U_C})
    endforeach()

    add_executable(${target} ${SGX_SRCS} ${EDL_U_SRCS})
    set_target_properties(${target} PROPERTIES COMPILE_FLAGS ${APP_CXX_FLAGS})
    target_include_directories(${target} PRIVATE ${CMAKE_CURRENT_BINARY_DIR})
    target_link_libraries(
      ${target}
      "${SGX_COMMON_CFLAGS} \
        -L${SGX_LIBRARY_PATH} \
        -l${SGX_URTS_LIB} \
        -l${SGX_USVC_LIB} \
        -lsgx_ukey_exchange \
        -lpthread")

    set_property(
      DIRECTORY
      APPEND
      PROPERTY ADDITIONAL_MAKE_CLEAN_FILES "${CMAKE_CURRENT_BINARY_DIR}/${EDL_NAME}_u.h")
  endfunction()

else(SGX_FOUND)
  message(WARNING "Intel SGX SDK not found!")
  if(SGX_FIND_REQUIRED)
    message(FATAL_ERROR "Could NOT find Intel SGX SDK!")
  endif()
endif(SGX_FOUND)<|MERGE_RESOLUTION|>--- conflicted
+++ resolved
@@ -455,13 +455,9 @@
       WORKING_DIRECTORY ${CMAKE_CURRENT_BINARY_DIR})
 
     add_custom_target(
-<<<<<<< HEAD
       ${target}-create-header ALL DEPENDS ${EDL_UT_H}) # Used to avoid problems when in cyclic references e.g.
                                                        # add_dependencies(runtime_edl_host
                                                        # secretarium_bft_raft_edl_host-create-header)
-=======
-      ${target}-create-header ALL DEPENDS ${EDL_UT_H}) # Used to avoid problems when in cyclic references
->>>>>>> a01e90dc
 
     add_library(${target} STATIC ${EDL_UT_H} ${EDL_UT_C})
     # set_target_properties(${target} PROPERTIES COMPILE_FLAGS ${ENCLAVE_C_FLAGS})
