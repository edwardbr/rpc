<<<<<<< HEAD
#[[
   Copyright (c) 2024 Edward Boggis-Rolfe
   All rights reserved.
]]

=======
>>>>>>> a01e90dc
cmake_minimum_required(VERSION 3.24)

enable_testing()

add_executable(generator 
<<<<<<< HEAD
                synchronous_generator.cpp 
                synchronous_mock_generator.cpp 
                main.cpp 
                sha3.c
                component_checksum.cpp
                fingerprint_generator.cpp)

target_compile_definitions(generator PRIVATE ${HOST_DEFINES})
target_compile_options(generator PRIVATE ${HOST_COMPILE_OPTIONS})
target_include_directories(generator PRIVATE ${HOST_INCLUDES})
=======
                src/synchronous_generator.cpp 
                src/synchronous_mock_generator.cpp 
                src/interface_declaration_generator.cpp
                src/yas_generator.cpp 
                src/main.cpp 
                src/helpers.cpp
                src/sha3.c
                src/component_checksum.cpp
                src/fingerprint_generator.cpp)

target_compile_definitions(generator PRIVATE ${HOST_DEFINES})
target_compile_options(generator PRIVATE ${HOST_COMPILE_OPTIONS})
target_include_directories(generator PRIVATE ${HOST_INCLUDES} ${CMAKE_CURRENT_SOURCE_DIR}/include)
>>>>>>> a01e90dc
target_link_libraries(
  generator
  PRIVATE ast_parser
          macro_parser
          utils
<<<<<<< HEAD
          clipp::clipp
=======
          args::args
>>>>>>> a01e90dc
          fmt::fmt-header-only)
target_link_options(generator PRIVATE ${HOST_LINK_EXE_OPTIONS})

set_property(TARGET generator PROPERTY COMPILE_PDB_NAME generator)
if(ENABLE_CLANG_TIDY)
  set_target_properties(generator PROPERTIES CXX_CLANG_TIDY "${CLANG_TIDY_COMMAND}")
endif()<|MERGE_RESOLUTION|>--- conflicted
+++ resolved
@@ -1,28 +1,13 @@
-<<<<<<< HEAD
 #[[
    Copyright (c) 2024 Edward Boggis-Rolfe
    All rights reserved.
 ]]
 
-=======
->>>>>>> a01e90dc
 cmake_minimum_required(VERSION 3.24)
 
 enable_testing()
 
 add_executable(generator 
-<<<<<<< HEAD
-                synchronous_generator.cpp 
-                synchronous_mock_generator.cpp 
-                main.cpp 
-                sha3.c
-                component_checksum.cpp
-                fingerprint_generator.cpp)
-
-target_compile_definitions(generator PRIVATE ${HOST_DEFINES})
-target_compile_options(generator PRIVATE ${HOST_COMPILE_OPTIONS})
-target_include_directories(generator PRIVATE ${HOST_INCLUDES})
-=======
                 src/synchronous_generator.cpp 
                 src/synchronous_mock_generator.cpp 
                 src/interface_declaration_generator.cpp
@@ -34,23 +19,22 @@
                 src/fingerprint_generator.cpp)
 
 target_compile_definitions(generator PRIVATE ${HOST_DEFINES})
-target_compile_options(generator PRIVATE ${HOST_COMPILE_OPTIONS})
+target_compile_options(generator PRIVATE ${HOST_COMPILE_OPTIONS} ${WARN_PEDANTIC})
 target_include_directories(generator PRIVATE ${HOST_INCLUDES} ${CMAKE_CURRENT_SOURCE_DIR}/include)
->>>>>>> a01e90dc
 target_link_libraries(
   generator
   PRIVATE ast_parser
           macro_parser
           utils
-<<<<<<< HEAD
-          clipp::clipp
-=======
           args::args
->>>>>>> a01e90dc
-          fmt::fmt-header-only)
+          fmt::fmt)
 target_link_options(generator PRIVATE ${HOST_LINK_EXE_OPTIONS})
 
 set_property(TARGET generator PROPERTY COMPILE_PDB_NAME generator)
 if(ENABLE_CLANG_TIDY)
   set_target_properties(generator PROPERTIES CXX_CLANG_TIDY "${CLANG_TIDY_COMMAND}")
+endif()
+
+if(STRIP_DEBUG OR GENERATE_DEBUG_INDEX OR STRIP_AND_DELETE_SYMBOLS)
+  post_build_symbol_tasks(generator)
 endif()