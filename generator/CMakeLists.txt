cmake_minimum_required(VERSION 3.0.0)

include(CTest)
enable_testing()

add_executable(generator 
    synchronous_generator.cpp
    synchronous_mock_generator.cpp
    main.cpp)

target_compile_definitions(generator PRIVATE ${HOST_DEFINES})
target_compile_options(generator PRIVATE ${HOST_COMPILE_OPTIONS})
<<<<<<< HEAD
# if(UNIX)
#     add_dependencies(generator miscellaneous_host)
# endif()
=======
#[[if(UNIX)
    add_dependencies(generator miscellaneous_host)
endif()]]
>>>>>>> eda28eff
target_include_directories(generator 
    PRIVATE 
        ${HOST_INCLUDES})
target_link_libraries(generator 
    PUBLIC 
        ast_parser
        macro_parser 
        utils

        clipp::clipp
        fmt::fmt-header-only
    PRIVATE
        ${HOST_LIBRARIES})
target_link_options(generator PRIVATE ${HOST_LINK_EXE_OPTIONS})

set_property(TARGET generator PROPERTY COMPILE_PDB_NAME generator)
<|MERGE_RESOLUTION|>--- conflicted
+++ resolved
@@ -10,15 +10,7 @@
 
 target_compile_definitions(generator PRIVATE ${HOST_DEFINES})
 target_compile_options(generator PRIVATE ${HOST_COMPILE_OPTIONS})
-<<<<<<< HEAD
-# if(UNIX)
-#     add_dependencies(generator miscellaneous_host)
-# endif()
-=======
-#[[if(UNIX)
-    add_dependencies(generator miscellaneous_host)
-endif()]]
->>>>>>> eda28eff
+
 target_include_directories(generator 
     PRIVATE 
         ${HOST_INCLUDES})
