--- conflicted
+++ resolved
@@ -20,12 +20,6 @@
             const std::vector<std::string>& additional_headers,
             bool catch_stub_exceptions,
             const std::vector<std::string>& rethrow_exceptions,
-<<<<<<< HEAD
             const std::vector<std::string>& additional_stub_headers,
             bool include_rpc_headers);
-    }
-}
-=======
-            const std::vector<std::string>& additional_stub_headers);
-    }
->>>>>>> a0cbcedd
+    }