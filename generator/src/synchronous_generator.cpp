/*
 *   Copyright (c) 2024 Edward Boggis-Rolfe
 *   All rights reserved.
 */
#include <type_traits>
#include <algorithm>
#include <tuple>
#include <type_traits>
#include "coreclasses.h"
#include "cpp_parser.h"
#include "helpers.h"

#include "attributes.h"
#include "rpc_attributes.h"

extern "C"
{
#include "sha3.h"
}
#include <filesystem>
#include <sstream>

#include "writer.h"

#include "interface_declaration_generator.h"
#include "fingerprint_generator.h"
#include "synchronous_generator.h"
#include "json_schema/writer.h"
#include "json_schema/generator.h"
#include "json_schema/per_function_generator.h"
#include "type_utils.h"
#include <map>

namespace synchronous_generator
{

    enum print_type
    {
        PROXY_PREPARE_IN,
        PROXY_PREPARE_IN_INTERFACE_ID,
        PROXY_MARSHALL_IN,
        PROXY_OUT_DECLARATION,
        PROXY_MARSHALL_OUT,
        PROXY_VALUE_RETURN,
        PROXY_CLEAN_IN,

        STUB_DEMARSHALL_DECLARATION,
        STUB_MARSHALL_IN,
        STUB_PARAM_WRAP,
        STUB_PARAM_CAST,
        STUB_ADD_REF_OUT_PREDECLARE,
        STUB_ADD_REF_OUT,
        STUB_MARSHALL_OUT
    };

    // Polymorphic renderer adapter that implements base_renderer interface
    class polymorphic_renderer : public rpc_generator::base_renderer
    {
    public:
        polymorphic_renderer() = default;

        // Implement pure virtual functions from base_renderer
        std::string render_by_value(int option,
            bool from_host,
            const class_entity& lib,
            const std::string& name,
            bool is_in,
            bool is_out,
            bool is_const,
            const std::string& type_name,
            uint64_t& count) override;

        std::string render_reference(int option,
            bool from_host,
            const class_entity& lib,
            const std::string& name,
            bool is_in,
            bool is_out,
            bool is_const,
            const std::string& type_name,
            uint64_t& count) override;

        std::string render_move(int option,
            bool from_host,
            const class_entity& lib,
            const std::string& name,
            bool is_in,
            bool is_out,
            bool is_const,
            const std::string& type_name,
            uint64_t& count) override;

        std::string render_pointer(int option,
            bool from_host,
            const class_entity& lib,
            const std::string& name,
            bool is_in,
            bool is_out,
            bool is_const,
            const std::string& type_name,
            uint64_t& count) override;

        std::string render_pointer_reference(int option,
            bool from_host,
            const class_entity& lib,
            const std::string& name,
            bool is_in,
            bool is_out,
            bool is_const,
            const std::string& type_name,
            uint64_t& count) override;

        std::string render_pointer_pointer(int option,
            bool from_host,
            const class_entity& lib,
            const std::string& name,
            bool is_in,
            bool is_out,
            bool is_const,
            const std::string& type_name,
            uint64_t& count) override;

        std::string render_interface(int option,
            bool from_host,
            const class_entity& lib,
            const std::string& name,
            bool is_in,
            bool is_out,
            bool is_const,
            const std::string& type_name,
            uint64_t& count) override;

        std::string render_interface_reference(int option,
            bool from_host,
            const class_entity& lib,
            const std::string& name,
            bool is_in,
            bool is_out,
            bool is_const,
            const std::string& type_name,
            uint64_t& count) override;
    };

    // Implementation functions for polymorphic_renderer
    std::string polymorphic_renderer::render_by_value(int option,
        bool from_host,
        const class_entity& lib,
        const std::string& name,
        bool is_in,
        bool is_out,
        bool is_const,
        const std::string& object_type,
        uint64_t& count)
    {
        std::ignore = from_host;
        std::ignore = lib;
        std::ignore = is_in;
        std::ignore = is_out;
        std::ignore = is_const;
        std::ignore = count;

        print_type pt = static_cast<print_type>(option);
        switch (pt)
        {
        case PROXY_MARSHALL_IN:
            return fmt::format("{0}, ", name);
        case PROXY_MARSHALL_OUT:
            return fmt::format("{0}, ", name);
        case STUB_DEMARSHALL_DECLARATION:
            return fmt::format("{} {}_{{}}", object_type, name);
        case STUB_MARSHALL_IN:
            return fmt::format("{}_, ", name);
        case STUB_PARAM_CAST:
            return fmt::format("{}_", name);
        case STUB_MARSHALL_OUT:
            return fmt::format("{0}_, ", name);
        default:
            return "";
        }
    }

<<<<<<< HEAD
            switch (option)
            {
            case PROXY_PREPARE_IN:
                return fmt::format("rpc::shared_ptr<rpc::object_stub> {}_stub_;", name);
            case PROXY_PREPARE_IN_INTERFACE_ID:
                return fmt::format(
                    "RPC_ASSERT(rpc::are_in_same_zone(this, {0}.get()));\n"
                    "\t\t\tauto {0}_stub_id_ = CO_AWAIT proxy_bind_in_param(__rpc_sp->get_remote_rpc_version(), "
                    "{0}, {0}_stub_);",
                    name);
            case PROXY_MARSHALL_IN:
            {
                auto ret = fmt::format("{0}_stub_id_, ", name, count);
                count++;
                return ret;
            }
            case PROXY_MARSHALL_OUT:
                return fmt::format("{0}_, ", name);
=======
    std::string polymorphic_renderer::render_reference(int option,
        bool from_host,
        const class_entity& lib,
        const std::string& name,
        bool is_in,
        bool is_out,
        bool is_const,
        const std::string& object_type,
        uint64_t& count)
    {
        std::ignore = from_host;
        std::ignore = lib;
        std::ignore = is_in;
        std::ignore = is_const;
        std::ignore = count;

        if (is_out)
        {
            throw std::runtime_error("REFERENCE does not support out vals");
        }

        print_type pt = static_cast<print_type>(option);
        switch (pt)
        {
        case PROXY_MARSHALL_IN:
            return fmt::format("{0}, ", name);
        case PROXY_MARSHALL_OUT:
            return fmt::format("{0}, ", name);
        case STUB_DEMARSHALL_DECLARATION:
            return fmt::format("{} {}_{{}}", object_type, name);
        case STUB_MARSHALL_IN:
            return fmt::format("{}_, ", name);
        case STUB_PARAM_CAST:
            return fmt::format("{}_", name);
        default:
            return "";
        }
    }

    std::string polymorphic_renderer::render_move(int option,
        bool from_host,
        const class_entity& lib,
        const std::string& name,
        bool is_in,
        bool is_out,
        bool is_const,
        const std::string& object_type,
        uint64_t& count)
    {
        std::ignore = from_host;
        std::ignore = lib;
        std::ignore = is_in;
        std::ignore = count;
>>>>>>> a0cbcedd

        if (is_out)
        {
            throw std::runtime_error("MOVE does not support out vals");
        }
        if (is_const)
        {
            throw std::runtime_error("MOVE does not support const vals");
        }

        print_type pt = static_cast<print_type>(option);
        switch (pt)
        {
        case PROXY_MARSHALL_IN:
            return fmt::format("std::move({0}), ", name);
        case PROXY_MARSHALL_OUT:
            return fmt::format("{0}, ", name);
        case STUB_DEMARSHALL_DECLARATION:
            return fmt::format("{} {}_{{}}", object_type, name);
        case STUB_MARSHALL_IN:
            return fmt::format("{}_, ", name);
        case STUB_PARAM_CAST:
            return fmt::format("std::move({}_)", name);
        case STUB_MARSHALL_OUT:
            return fmt::format("{0}_, ", name);
        default:
            return "";
        }
    }

    std::string polymorphic_renderer::render_pointer(int option,
        bool from_host,
        const class_entity& lib,
        const std::string& name,
        bool is_in,
        bool is_out,
        bool is_const,
        const std::string& object_type,
        uint64_t& count)
    {
        std::ignore = from_host;
        std::ignore = lib;
        std::ignore = is_in;
        std::ignore = is_const;
        std::ignore = count;
        if (is_out)
        {
            throw std::runtime_error("POINTER does not support out vals");
        }

        print_type pt = static_cast<print_type>(option);
        switch (pt)
        {
        case PROXY_MARSHALL_IN:
            return fmt::format("(uint64_t){}, ", name);
        case PROXY_MARSHALL_OUT:
            return fmt::format("(uint64_t){}, ", count);
        case STUB_DEMARSHALL_DECLARATION:
            return fmt::format("uint64_t {}_{{}}", name);
        case STUB_MARSHALL_IN:
            return fmt::format("{}_, ", name);
        case STUB_PARAM_CAST:
            return fmt::format("({}*){}_", object_type, name);
        default:
            return "";
        }
    }

    std::string polymorphic_renderer::render_pointer_reference(int option,
        bool from_host,
        const class_entity& lib,
        const std::string& name,
        bool is_in,
        bool is_out,
        bool is_const,
        const std::string& object_type,
        uint64_t& count)
    {
        std::ignore = from_host;
        std::ignore = lib;
        std::ignore = is_in;
        std::ignore = count;

        if (is_const && is_out)
        {
            throw std::runtime_error("POINTER_REFERENCE does not support const out vals");
        }
        print_type pt = static_cast<print_type>(option);
        switch (pt)
        {
        case PROXY_MARSHALL_IN:
            return fmt::format("{0}_, ", name);
        case PROXY_MARSHALL_OUT:
            return fmt::format("{0}_, ", name);
        case STUB_DEMARSHALL_DECLARATION:
            return fmt::format("{}* {}_ = nullptr", object_type, name);
        case STUB_PARAM_CAST:
            return fmt::format("{}_", name);
        case PROXY_OUT_DECLARATION:
            return fmt::format("uint64_t {}_ = 0;", name);
        case STUB_MARSHALL_OUT:
            return fmt::format("(uint64_t){}_, ", name);
        case PROXY_VALUE_RETURN:
            return fmt::format("{} = ({}*){}_;", name, object_type, name);
        default:
            return "";
        }
    }

    std::string polymorphic_renderer::render_pointer_pointer(int option,
        bool from_host,
        const class_entity& lib,
        const std::string& name,
        bool is_in,
        bool is_out,
        bool is_const,
        const std::string& object_type,
        uint64_t& count)
    {
        std::ignore = from_host;
        std::ignore = lib;
        std::ignore = is_in;
        std::ignore = is_out;
        std::ignore = is_const;
        std::ignore = count;

        print_type pt = static_cast<print_type>(option);
        switch (pt)
        {
        case PROXY_MARSHALL_IN:
            return fmt::format("{0}_, ", name);
        case PROXY_MARSHALL_OUT:
            return fmt::format("{0}_, ", name);
        case STUB_DEMARSHALL_DECLARATION:
            return fmt::format("{}* {}_ = nullptr", object_type, name);
        case STUB_PARAM_CAST:
            return fmt::format("&{}_", name);
        case PROXY_VALUE_RETURN:
            return fmt::format("*{} = ({}*){}_;", name, object_type, name);
        case PROXY_OUT_DECLARATION:
            return fmt::format("uint64_t {}_ = 0;", name);
        case STUB_MARSHALL_OUT:
            return fmt::format("(uint64_t){}_, ", name);
        default:
            return "";
        }
    }

    std::string polymorphic_renderer::render_interface(int option,
        bool from_host,
        const class_entity& lib,
        const std::string& name,
        bool is_in,
        bool is_out,
        bool is_const,
        const std::string& object_type,
        uint64_t& count)
    {
        std::ignore = from_host;
        std::ignore = lib;
        std::ignore = is_in;
        std::ignore = is_const;
        std::ignore = count;

        if (is_out)
        {
            throw std::runtime_error("INTERFACE does not support out vals");
        }

        print_type pt = static_cast<print_type>(option);
        switch (pt)
        {
        case PROXY_PREPARE_IN:
            return fmt::format("rpc::shared_ptr<rpc::object_stub> {}_stub_;", name);
        case PROXY_PREPARE_IN_INTERFACE_ID:
            return fmt::format("RPC_ASSERT(rpc::are_in_same_zone(this, {0}.get()));\n"
                               "\t\t\tauto {0}_stub_id_ = proxy_bind_in_param(__rpc_sp->get_remote_rpc_version(), "
                               "{0}, {0}_stub_);",
                name);
        case PROXY_MARSHALL_IN:
        {
            auto ret = fmt::format("{0}_stub_id_, ", name);
            count++;
            return ret;
        }
        case PROXY_MARSHALL_OUT:
            return fmt::format("{0}_, ", name);

        case PROXY_CLEAN_IN:
            return fmt::format("if({0}_stub_) {0}_stub_->release_from_service();", name);

        case STUB_DEMARSHALL_DECLARATION:
            return fmt::format(R"__(rpc::interface_descriptor {0}_object_{{}};
                    uint64_t {0}_zone_ = 0)__",
                name);
        case STUB_MARSHALL_IN:
        {
            auto ret = fmt::format("{}_object_, ", name);
            count++;
            return ret;
        }
        case STUB_PARAM_WRAP:
            return fmt::format(R"__(
                {0} {1};
                if(__rpc_ret == rpc::error::OK() && {1}_object_.destination_zone_id.is_set() && {1}_object_.object_id.is_set())
                {{
                    auto target_stub_strong = target_stub_.lock();
                    if (target_stub_strong)
                    {{
                        auto& zone_ = target_stub_strong->get_zone();
                        __rpc_ret = CO_AWAIT rpc::stub_bind_in_param(protocol_version, zone_, caller_channel_zone_id, caller_zone_id, {1}_object_, {1});
                    }}
                    else
                    {{
                        assert(false);
                        __rpc_ret = rpc::error::ZONE_NOT_FOUND();
                    }}
                }}
)__",
                object_type,
                name);
        case STUB_PARAM_CAST:
            return fmt::format("{}", name);
        case STUB_MARSHALL_OUT:
            return fmt::format("(uint64_t){}, ", name);
        case PROXY_VALUE_RETURN:
        case PROXY_OUT_DECLARATION:
            return fmt::format("  rpc::interface_descriptor {}_;", name);
        default:
            return "";
        }
    }

    std::string polymorphic_renderer::render_interface_reference(int option,
        bool from_host,
        const class_entity& lib,
        const std::string& name,
        bool is_in,
        bool is_out,
        bool is_const,
        const std::string& object_type,
        uint64_t& count)
    {
        std::ignore = from_host;
        std::ignore = lib;
        std::ignore = is_in;
        std::ignore = is_out;
        std::ignore = is_const;
        std::ignore = count;

        print_type pt = static_cast<print_type>(option);
        switch (pt)
        {
<<<<<<< HEAD
            std::ignore = from_host;
            std::ignore = lib;
            std::ignore = name;
            std::ignore = is_in;
            std::ignore = is_out;
            std::ignore = is_const;
            std::ignore = count;

            switch (option)
            {
            case PROXY_PREPARE_IN:
                return fmt::format("rpc::shared_ptr<rpc::object_stub> {}_stub_;", name);
            case PROXY_PREPARE_IN_INTERFACE_ID:
                return fmt::format(
                    "RPC_ASSERT(rpc::are_in_same_zone(this, {0}.get()));\n"
                    "\t\t\tauto {0}_stub_id_ = CO_AWAIT proxy_bind_in_param(__rpc_sp->get_remote_rpc_version(), "
                    "{0}, {0}_stub_);",
                    name);
            case PROXY_MARSHALL_IN:
            {
                auto ret = fmt::format("{0}_stub_id_, ", name, count);
                count++;
                return ret;
            }
            case PROXY_MARSHALL_OUT:
                return fmt::format("{0}_, ", name);

            case PROXY_CLEAN_IN:
                return fmt::format("if({0}_stub_) {0}_stub_->release_from_service();", name);

            case STUB_DEMARSHALL_DECLARATION:
                return fmt::format("{} {}", object_type, name);
            case STUB_PARAM_CAST:
                return name;
            case PROXY_VALUE_RETURN:
                return fmt::format("auto {0}_ret = CO_AWAIT rpc::proxy_bind_out_param(__rpc_sp, {0}_, "
                                   "__rpc_sp->get_zone_id().as_caller(), {0}); std::ignore = {0}_ret;",
                    name);
            case PROXY_OUT_DECLARATION:
                return fmt::format("rpc::interface_descriptor {}_;", name);
            case STUB_ADD_REF_OUT_PREDECLARE:
                return fmt::format("rpc::interface_descriptor {0}_;", name);
            case STUB_ADD_REF_OUT:
                return fmt::format("{0}_ = CO_AWAIT stub_bind_out_param(zone_, protocol_version, "
                                   "caller_channel_zone_id, caller_zone_id, {0});",
                    name);
            case STUB_MARSHALL_OUT:
                return fmt::format("{}_, ", name);
            default:
                return "";
            }
        };

        bool do_in_param(print_type option,
            bool from_host,
            const class_entity& lib,
            const std::string& name,
            const std::string& type,
            const std::list<std::string>& attributes,
            uint64_t& count,
            std::string& output)
=======
        case PROXY_PREPARE_IN:
            return fmt::format("rpc::shared_ptr<rpc::object_stub> {}_stub_;", name);
        case PROXY_PREPARE_IN_INTERFACE_ID:
            return fmt::format("RPC_ASSERT(rpc::are_in_same_zone(this, {0}.get()));\n"
                               "\t\t\tauto {0}_stub_id_ = proxy_bind_in_param(__rpc_sp->get_remote_rpc_version(), "
                               "{0}, {0}_stub_);",
                name);
        case PROXY_MARSHALL_IN:
>>>>>>> a0cbcedd
        {
            auto ret = fmt::format("{0}_stub_id_, ", name);
            count++;
            return ret;
        }
        case PROXY_MARSHALL_OUT:
            return fmt::format("{0}_, ", name);

        case PROXY_CLEAN_IN:
            return fmt::format("if({0}_stub_) {0}_stub_->release_from_service();", name);

        case STUB_DEMARSHALL_DECLARATION:
            return fmt::format("{} {}", object_type, name);
        case STUB_PARAM_CAST:
            return name;
        case PROXY_VALUE_RETURN:
            return fmt::format(
                "rpc::proxy_bind_out_param(__rpc_sp, {0}_, __rpc_sp->get_zone_id().as_caller(), {0});", name);
        case PROXY_OUT_DECLARATION:
            return fmt::format("rpc::interface_descriptor {}_;", name);
        case STUB_ADD_REF_OUT_PREDECLARE:
            return fmt::format("rpc::interface_descriptor {0}_;", name);
        case STUB_ADD_REF_OUT:
            return fmt::format(
                "{0}_ = stub_bind_out_param(zone_, protocol_version, caller_channel_zone_id, caller_zone_id, {0});", name);
        case STUB_MARSHALL_OUT:
            return fmt::format("{}_, ", name);
        default:
            return "";
        }
    }

    bool do_in_param(print_type option,
        bool from_host,
        const class_entity& lib,
        const std::string& name,
        const std::string& type,
        const attributes& attribs,
        uint64_t& count,
        std::string& output)
    {
        // UNIFIED: Use polymorphic renderer with print_type option
        polymorphic_renderer r;
        return rpc_generator::do_in_param_unified(
            r, static_cast<int>(option), from_host, lib, name, type, attribs, count, output);
    }

    bool do_out_param(print_type option,
        bool from_host,
        const class_entity& lib,
        const std::string& name,
        const std::string& type,
        const attributes& attribs,
        uint64_t& count,
        std::string& output)
    {
        // UNIFIED: Use polymorphic renderer with print_type option
        polymorphic_renderer r;
        return rpc_generator::do_out_param_unified(
            r, static_cast<int>(option), from_host, lib, name, type, attribs, count, output);
    }

    void write_method(bool from_host,
        const class_entity& m_ob,
        writer& proxy,
        writer& stub,
        const std::string& interface_name,
        const std::shared_ptr<function_entity>& function,
        int& function_count,
        bool catch_stub_exceptions,
        const std::vector<std::string>& rethrow_exceptions)
    {
        if (function->get_entity_type() == entity_type::FUNCTION_METHOD)
        {
            std::string scoped_namespace;
            interface_declaration_generator::build_scoped_name(&m_ob, scoped_namespace);

            stub("case {}:", function_count);
            stub("{{");

            proxy.print_tabs();
            proxy.raw("virtual {} {}(", function->get_return_type(), function->get_name());
            bool has_parameter = false;
            for (auto& parameter : function->get_parameters())
            {
                if (has_parameter)
                {
                    proxy.raw(", ");
                }
                has_parameter = true;
                render_parameter(proxy, m_ob, parameter);
            }
            bool function_is_const = function->has_value("const");
            if (function_is_const)
            {
                proxy.raw(") const override\n");
            }
            else
            {
                proxy.raw(") override\n");
            }
            proxy("{{");

            proxy("auto __rpc_op = get_object_proxy();");
            proxy("auto __rpc_sp = __rpc_op->get_service_proxy();");
            proxy("#ifdef USE_RPC_TELEMETRY");
            proxy("if (auto telemetry_service = rpc::telemetry_service_manager::get(); telemetry_service)");
            proxy("{{");
            proxy("telemetry_service->on_interface_proxy_send(\"{0}::{1}\", "
                  "__rpc_sp->get_zone_id(), "
                  "__rpc_sp->get_destination_zone_id(), "
                  "__rpc_op->get_object_id(), {{{0}_proxy::get_id(rpc::get_version())}}, {{{2}}});",
                interface_name,
                function->get_name(),
                function_count);
            proxy("}}");
            proxy("#endif");

            {
                stub("//STUB_DEMARSHALL_DECLARATION");
                uint64_t count = 1;
                for (auto& parameter : function->get_parameters())
                {
                    std::string output;
                    if (do_in_param(STUB_DEMARSHALL_DECLARATION,
                            from_host,
                            m_ob,
                            parameter.get_name(),
                            parameter.get_type(),
                            parameter,
                            count,
                            output))
                        ;
                    else
                        do_out_param(STUB_DEMARSHALL_DECLARATION,
                            from_host,
                            m_ob,
                            parameter.get_name(),
                            parameter.get_type(),
                            parameter,
                            count,
                            output);
                    stub("{};", output);
                }
            }

            proxy("std::vector<char> __rpc_in_buf;");
            proxy("auto __rpc_ret = rpc::error::OK();");
            proxy("std::vector<char> __rpc_out_buf(RPC_OUT_BUFFER_SIZE); //max size using short string optimisation");

            proxy("//PROXY_PREPARE_IN");
            uint64_t count = 1;
            for (auto& parameter : function->get_parameters())
            {
                std::string output;
                {
                    if (!do_in_param(
                            PROXY_PREPARE_IN, from_host, m_ob, parameter.get_name(), parameter.get_type(), parameter, count, output))
                        continue;
                    proxy(output);

                    if (!do_in_param(PROXY_PREPARE_IN_INTERFACE_ID,
                            from_host,
                            m_ob,
                            parameter.get_name(),
                            parameter.get_type(),
                            parameter,
                            count,
                            output))
                        continue;

                    proxy(output);
                }
                count++;
            }
            {
                proxy.print_tabs();
<<<<<<< HEAD
                proxy.raw("virtual CORO_TASK({}) {}(", function->get_return_type(), function->get_name());
                bool has_parameter = false;
=======
                proxy.raw("{}proxy_serialiser<rpc::serialiser::yas, rpc::encoding>::{}(",
                    scoped_namespace,
                    function->get_name());
                stub.print_tabs();
                stub.raw("auto __rpc_ret = {}stub_deserialiser<rpc::serialiser::yas, rpc::encoding>::{}(",
                    scoped_namespace,
                    function->get_name());
                count = 1;
>>>>>>> a0cbcedd
                for (auto& parameter : function->get_parameters())
                {
                    std::string output;
                    {
                        if (!do_in_param(
                                PROXY_MARSHALL_IN, from_host, m_ob, parameter.get_name(), parameter.get_type(), parameter, count, output))
                            continue;

                        proxy.raw(output);
                    }
                    count++;
                }

                count = 1;
                for (auto& parameter : function->get_parameters())
                {
                    std::string output;
                    {
                        if (!do_in_param(
                                STUB_MARSHALL_IN, from_host, m_ob, parameter.get_name(), parameter.get_type(), parameter, count, output))
                            continue;

                        stub.raw(output);
                    }
                    count++;
                }
                proxy.raw("__rpc_in_buf, __rpc_sp->get_encoding());\n");

                stub.raw("in_buf_, in_size_, enc);\n");
                stub("if(__rpc_ret != rpc::error::OK())");
                stub("  return __rpc_ret;");
            }

            std::string tag = function->get_value("tag");
            if (tag.empty())
                tag = "0";

            proxy("__rpc_ret = __rpc_op->send((uint64_t){}, {}::get_id, {{{}}}, __rpc_in_buf.size(), "
                  "__rpc_in_buf.data(), __rpc_out_buf);",
                tag,
                interface_name,
                function_count);

            proxy("if(__rpc_ret >= rpc::error::MIN() && __rpc_ret <= rpc::error::MAX())");
            proxy("{{");
            proxy("//if you fall into this rabbit hole ensure that you have added any error offsets compatible "
                  "with your error code system to the rpc library");
            proxy("//this is only here to handle rpc generated errors and not application errors");
            proxy("//clean up any input stubs, this code has to assume that the destination is behaving correctly");
            {
                uint64_t count = 1;
                for (auto& parameter : function->get_parameters())
                {
                    std::string output;
                    {
                        if (!do_in_param(
                                PROXY_CLEAN_IN, from_host, m_ob, parameter.get_name(), parameter.get_type(), parameter, count, output))
                            continue;

                        proxy(output);
                    }
                    count++;
                }
            }
            proxy("return __rpc_ret;");
            proxy("}}");

            stub("//STUB_PARAM_WRAP");

<<<<<<< HEAD
                    stub.raw("in_buf_, in_size_, enc);\n");
                    stub("if(__rpc_ret != rpc::error::OK())");
                    stub("  CO_RETURN __rpc_ret;");
=======
            {
                uint64_t count = 1;
                for (auto& parameter : function->get_parameters())
                {
                    std::string output;
                    if (!do_in_param(
                            STUB_PARAM_WRAP, from_host, m_ob, parameter.get_name(), parameter.get_type(), parameter, count, output))
                        do_out_param(
                            STUB_PARAM_WRAP, from_host, m_ob, parameter.get_name(), parameter.get_type(), parameter, count, output);
                    stub.raw("{}", output);
>>>>>>> a0cbcedd
                }
            }

            stub("//STUB_PARAM_CAST");
            stub("if(__rpc_ret == rpc::error::OK())");
            stub("{{");
            if (catch_stub_exceptions)
            {
                stub("try");
                stub("{{");
            }

<<<<<<< HEAD
                proxy("__rpc_ret = CO_AWAIT __rpc_op->send((uint64_t){}, {}::get_id, {{{}}}, __rpc_in_buf.size(), "
                      "__rpc_in_buf.data(), __rpc_out_buf);",
                    tag,
                    interface_name,
                    function_count);
=======
            stub.print_tabs();
            stub.raw("__rpc_ret = __rpc_target_->{}(", function->get_name());
>>>>>>> a0cbcedd

            {
                bool has_param = false;
                uint64_t count = 1;
                for (auto& parameter : function->get_parameters())
                {
                    std::string output;
                    if (!do_in_param(
                            STUB_PARAM_CAST, from_host, m_ob, parameter.get_name(), parameter.get_type(), parameter, count, output))
                        do_out_param(
                            STUB_PARAM_CAST, from_host, m_ob, parameter.get_name(), parameter.get_type(), parameter, count, output);
                    if (has_param)
                    {
                        stub.raw(",");
                    }
                    has_param = true;
                    stub.raw("{}", output);
                }
<<<<<<< HEAD
                proxy("CO_RETURN __rpc_ret;");
                proxy("}}");

                stub("//STUB_PARAM_WRAP");
=======
            }
            stub.raw(");\n");
            if (catch_stub_exceptions)
            {
                stub("}}");
>>>>>>> a0cbcedd

                for (auto& rethrow_stub_exception : rethrow_exceptions)
                {
                    stub("catch({}& __ex)", rethrow_stub_exception);
                    stub("{{");
                    stub("throw __ex;");
                    stub("}}");
                }

                stub("#ifdef USE_RPC_LOGGING");
                stub("catch(const std::exception& ex)");
                stub("{{");
                stub("auto error_message = std::string(\"exception has occurred in an {} implementation in "
                     "function {} "
                     "\") + ex.what();",
                    interface_name,
                    function->get_name());
                stub("LOG_STR(error_message.data(), error_message.length());");
                stub("__rpc_ret = rpc::error::EXCEPTION();");
                stub("}}");
                stub("#endif");
                stub("catch(...)");
                stub("{{");
                stub("#ifdef USE_RPC_LOGGING");
                stub("auto error_message = std::string(\"exception has occurred in an {} implementation in function "
                     "{}\");",
                    interface_name,
                    function->get_name());
                stub("LOG_STR(error_message.data(), error_message.length());");
                stub("#endif");
                stub("__rpc_ret = rpc::error::EXCEPTION();");
                stub("}}");
            }

            stub("}}");

            {
                uint64_t count = 1;
                proxy("//PROXY_OUT_DECLARATION");
                for (auto& parameter : function->get_parameters())
                {
                    count++;
                    std::string output;
                    if (do_in_param(
                            PROXY_OUT_DECLARATION, from_host, m_ob, parameter.get_name(), parameter.get_type(), parameter, count, output))
                        continue;
                    if (!do_out_param(
                            PROXY_OUT_DECLARATION, from_host, m_ob, parameter.get_name(), parameter.get_type(), parameter, count, output))
                        continue;

                    proxy(output);
                }
            }
            {
                stub("//STUB_ADD_REF_OUT_PREDECLARE");
                uint64_t count = 1;
                for (auto& parameter : function->get_parameters())
                {
                    count++;
                    std::string output;

<<<<<<< HEAD
                stub.print_tabs();
                stub.raw("__rpc_ret = CO_AWAIT __rpc_target_->{}(", function->get_name());
=======
                    if (!do_out_param(STUB_ADD_REF_OUT_PREDECLARE,
                            from_host,
                            m_ob,
                            parameter.get_name(),
                            parameter.get_type(),
                            parameter,
                            count,
                            output))
                        continue;
>>>>>>> a0cbcedd

                    stub(output);
                }

                count = 1;
                bool has_preamble = false;
                for (auto& parameter : function->get_parameters())
                {
                    count++;
                    std::string output;

                    if (!do_out_param(
                            STUB_ADD_REF_OUT, from_host, m_ob, parameter.get_name(), parameter.get_type(), parameter, count, output))
                        continue;

                    if (!has_preamble && !output.empty())
                    {
                        stub("//STUB_ADD_REF_OUT");
                        stub("if(__rpc_ret < rpc::error::MIN() || __rpc_ret > rpc::error::MAX())");
                        stub("{{");
                        stub("auto target_stub_strong = target_stub_.lock();");
                        stub("if (target_stub_strong)");
                        stub("{{");
                        stub("auto& zone_ = target_stub_strong->get_zone();");
                        has_preamble = true;
                    }
                    stub(output);
                }
                if (has_preamble)
                {
                    stub("}}");
                    stub("else");
                    stub("{{");
                    stub("assert(false);");
                    stub("}}");
                    stub("}}");
                }
            }
            {
                uint64_t count = 1;
                proxy.print_tabs();
                proxy.raw("auto __receiver_result = {}proxy_deserialiser<rpc::serialiser::yas, rpc::encoding>::{}(",
                    scoped_namespace,
                    function->get_name());

                stub.print_tabs();
                stub.raw(
                    "{}stub_serialiser<rpc::serialiser::yas, rpc::encoding>::{}(", scoped_namespace, function->get_name());

                for (auto& parameter : function->get_parameters())
                {
                    count++;
                    std::string output;
                    if (!do_out_param(
                            PROXY_MARSHALL_OUT, from_host, m_ob, parameter.get_name(), parameter.get_type(), parameter, count, output))
                        continue;
                    proxy.raw(output);

                    if (!do_out_param(
                            STUB_MARSHALL_OUT, from_host, m_ob, parameter.get_name(), parameter.get_type(), parameter, count, output))
                        continue;

                    stub.raw(output);
                }
                proxy.raw("__rpc_out_buf.data(), __rpc_out_buf.size(), __rpc_sp->get_encoding());\n");
                proxy("if(__receiver_result != rpc::error::OK())");
                proxy("  __rpc_ret = __receiver_result;");

                stub.raw("__rpc_out_buf, enc);\n");
            }
            stub("return __rpc_ret;");

            proxy("//PROXY_VALUE_RETURN");
            {
                uint64_t count = 1;
                for (auto& parameter : function->get_parameters())
                {
                    count++;
                    std::string output;
                    if (do_in_param(
                            PROXY_VALUE_RETURN, from_host, m_ob, parameter.get_name(), parameter.get_type(), parameter, count, output))
                        continue;
                    if (!do_out_param(
                            PROXY_VALUE_RETURN, from_host, m_ob, parameter.get_name(), parameter.get_type(), parameter, count, output))
                        continue;

                    proxy(output);
                }
<<<<<<< HEAD
                stub("CO_RETURN __rpc_ret;");

                proxy("//PROXY_VALUE_RETURN");
=======
            }
            proxy("//PROXY_CLEAN_IN");
            {
                uint64_t count = 1;
                for (auto& parameter : function->get_parameters())
>>>>>>> a0cbcedd
                {
                    std::string output;
                    {
                        if (!do_in_param(
                                PROXY_CLEAN_IN, from_host, m_ob, parameter.get_name(), parameter.get_type(), parameter, count, output))
                            continue;

                        proxy(output);
                    }
                    count++;
                }
            }

<<<<<<< HEAD
                proxy("CO_RETURN __rpc_ret;");
                proxy("}}");
                proxy("");
=======
            proxy("return __rpc_ret;");
            proxy("}}");
            proxy("");
>>>>>>> a0cbcedd

            function_count++;
            stub("}}");
            stub("break;");
        }
    }

    void write_interface(bool from_host,
        const class_entity& m_ob,
        writer& proxy,
        writer& stub,
        bool catch_stub_exceptions,
        const std::vector<std::string>& rethrow_exceptions)
    {
        if (m_ob.is_in_import())
            return;

        auto interface_name = std::string(m_ob.get_entity_type() == entity_type::LIBRARY ? "i_" : "") + m_ob.get_name();

        std::string base_class_declaration;
        auto bc = m_ob.get_base_classes();
        if (!bc.empty())
        {

            base_class_declaration = " : ";
            int i = 0;
            for (auto base_class : bc)
            {
                if (i)
                    base_class_declaration += ", ";
                base_class_declaration += base_class->get_name();
                i++;
            }
        }

        // generate the get_function_info function for the interface
        {
            proxy("std::vector<rpc::function_info> {0}::get_function_info()", interface_name);
            proxy("{{");
            proxy("std::vector<rpc::function_info> functions;");

<<<<<<< HEAD
            stub("CORO_TASK(int) {0}_stub::call(uint64_t protocol_version, rpc::encoding enc, rpc::caller_channel_zone "
                 "caller_channel_zone_id, rpc::caller_zone caller_zone_id, rpc::method method_id, size_t in_size_, "
                 "const char* in_buf_, std::vector<char>& "
                 "__rpc_out_buf)",
                interface_name);
            stub("{{");
=======
            // generate unambiguous alias
            auto full_name = get_full_name(m_ob, true, false, ".");
>>>>>>> a0cbcedd

            const auto& library = get_root(m_ob);
            int function_count = 1;
            for (auto& function : m_ob.get_functions())
            {
                if (function->get_entity_type() != entity_type::FUNCTION_METHOD)
                    continue;

                std::string tag = function->get_value("tag");
                if (tag.empty())
                    tag = "0";

                bool marshalls_interfaces = false;

                for (auto parameter : function->get_parameters())
                {
                    std::string type_name = parameter.get_type();
                    std::string reference_modifiers;
                    rpc_generator::strip_reference_modifiers(type_name, reference_modifiers);

                    marshalls_interfaces = is_interface_param(library, parameter.get_type());
                }

<<<<<<< HEAD
                stub("default:");
                stub("CO_RETURN rpc::error::INVALID_METHOD_ID();");
                stub("}};");
            }
            proxy("}};");
            proxy("");

            stub("CO_RETURN rpc::error::INVALID_METHOD_ID();");
            stub("}}");
            stub("");
        };
=======
                // Get description attribute
                std::string description = function->get_value("description");
                if (!description.empty() && description.front() == '"' && description.back() == '"')
                {
                    description = description.substr(1, description.length() - 2);
                }

                // Generate JSON schemas for function parameters
                std::string in_json_schema;
                std::string out_json_schema;
                if (!marshalls_interfaces)
                {
                    in_json_schema
                        = json_schema::generate_function_input_parameter_schema_with_recursion(library, m_ob, *function);
                    out_json_schema
                        = json_schema::generate_function_output_parameter_schema_with_recursion(library, m_ob, *function);
                }
>>>>>>> a0cbcedd

                proxy("functions.emplace_back(rpc::function_info{{\"{0}.{1}\", \"{1}\", {{{2}}}, (uint64_t){3}, "
                      "{4}, R\"__({5})__\", R\"__({6})__\", R\"__({7})__\"}});",
                    full_name,
                    function->get_name(),
                    function_count,
                    tag,
                    marshalls_interfaces,
                    description,
                    in_json_schema,
                    out_json_schema);
                function_count++;
            }
<<<<<<< HEAD
            if (done.find(ns) != done.end())
                return;
            done.insert(ns);

            stub("srv->add_interface_stub_factory(::{0}::get_id, "
                 "std::make_shared<std::function<rpc::shared_ptr<rpc::i_interface_stub>(const "
                 "rpc::shared_ptr<rpc::i_interface_stub>&)>>([](const rpc::shared_ptr<rpc::i_interface_stub>& "
                 "original) -> rpc::shared_ptr<rpc::i_interface_stub>",
                ns);
            stub("{{");
            stub("auto ci = original->get_castable_interface();");
            stub("{{");
            stub("auto* tmp = const_cast<::{0}*>(static_cast<const "
                 "::{0}*>(ci->query_interface(::{0}::get_id(rpc::VERSION_2))));",
                ns);
            stub("if(tmp != nullptr)");
            stub("{{");
            stub("rpc::shared_ptr<::{0}> tmp_ptr(ci, tmp);", ns);
            stub("return rpc::static_pointer_cast<rpc::i_interface_stub>(::{}_stub::create(tmp_ptr, "
                 "original->get_object_stub()));",
                ns);
            stub("}}");
            stub("}}");
            stub("return nullptr;");
            stub("}}));");
=======
            proxy("return functions;");
            proxy("}}");
>>>>>>> a0cbcedd
        }

        proxy("class {0}_proxy : public rpc::proxy_impl<{0}>", interface_name);
        proxy("{{");
        proxy("{}_proxy(rpc::shared_ptr<rpc::object_proxy> object_proxy) : ", interface_name);
        proxy("  rpc::proxy_impl<{}>(object_proxy)", interface_name);
        proxy("{{");
        proxy("#ifdef USE_RPC_TELEMETRY");
        proxy("auto __rpc_op = get_object_proxy();");
        proxy("auto __rpc_sp = __rpc_op->get_service_proxy();");
        proxy("if (auto telemetry_service = rpc::telemetry_service_manager::get(); telemetry_service)");
        proxy("{{");
        proxy("telemetry_service->on_interface_proxy_creation(\"{0}\", "
              "__rpc_sp->get_zone_id(), "
              "__rpc_sp->get_destination_zone_id(), __rpc_op->get_object_id(), "
              "{{{0}_proxy::get_id(rpc::get_version())}});",
            interface_name);
        proxy("}}");
        proxy("#endif");
        proxy("}}");
        proxy("mutable rpc::weak_ptr<{}_proxy> weak_this_;", interface_name);
        proxy("public:");
        proxy("");
        proxy("virtual ~{}_proxy()", interface_name);
        proxy("{{");
        proxy("#ifdef USE_RPC_TELEMETRY");
        proxy("if (auto telemetry_service = rpc::telemetry_service_manager::get(); telemetry_service)");
        proxy("{{");
        proxy("auto __rpc_op = get_object_proxy();");
        proxy("auto __rpc_sp = __rpc_op->get_service_proxy();");
        proxy("telemetry_service->on_interface_proxy_deletion("
              "__rpc_sp->get_zone_id(), "
              "__rpc_sp->get_destination_zone_id(), __rpc_op->get_object_id(), "
              "{{{0}_proxy::get_id(rpc::get_version())}});",
            interface_name);
        proxy("}}");
        proxy("#endif");
        proxy("}}");
        proxy("[[nodiscard]] static rpc::shared_ptr<{}> create(const rpc::shared_ptr<rpc::object_proxy>& "
              "object_proxy)",
            interface_name);
        proxy("{{");
        proxy("auto __rpc_ret = rpc::shared_ptr<{0}_proxy>(new {0}_proxy(object_proxy));", interface_name);
        proxy("__rpc_ret->weak_this_ = __rpc_ret;", interface_name);
        proxy("return rpc::static_pointer_cast<{}>(__rpc_ret);", interface_name);
        proxy("}}");
        proxy("rpc::shared_ptr<{0}_proxy> shared_from_this(){{return "
              "rpc::shared_ptr<{0}_proxy>(weak_this_);}}",
            interface_name);
        proxy("");

        stub("int {0}_stub::call(uint64_t protocol_version, rpc::encoding enc, rpc::caller_channel_zone "
             "caller_channel_zone_id, rpc::caller_zone caller_zone_id, rpc::method method_id, size_t in_size_, "
             "const char* in_buf_, std::vector<char>& "
             "__rpc_out_buf)",
            interface_name);
        stub("{{");

        bool has_methods = false;
        for (auto& function : m_ob.get_functions())
        {
            if (function->get_entity_type() != entity_type::FUNCTION_METHOD)
                continue;
            has_methods = true;
        }

        if (has_methods)
        {
            stub("switch(method_id.get_val())");
            stub("{{");

            int function_count = 1;
            for (auto& function : m_ob.get_functions())
            {
                if (function->get_entity_type() == entity_type::FUNCTION_METHOD)
                    write_method(
                        from_host, m_ob, proxy, stub, interface_name, function, function_count, catch_stub_exceptions, rethrow_exceptions);
            }

<<<<<<< HEAD
            stub("class {0}_stub : public rpc::i_interface_stub", interface_name);
            stub("{{");
            stub("rpc::shared_ptr<{}> __rpc_target_;", interface_name);
            stub("rpc::weak_ptr<rpc::object_stub> target_stub_;", interface_name);
            stub("");
            stub("{0}_stub(const rpc::shared_ptr<{0}>& __rpc_target, rpc::weak_ptr<rpc::object_stub> "
                 "__rpc_target_stub) : ",
                interface_name);
            stub("  __rpc_target_(__rpc_target),", interface_name);
            stub("  target_stub_(__rpc_target_stub)");
            stub("  {{}}");
            stub("mutable rpc::weak_ptr<{}_stub> weak_this_;", interface_name);
            stub("");
            stub("public:");
            stub("virtual ~{0}_stub() = default;", interface_name);
            stub("static rpc::shared_ptr<{0}_stub> create(const rpc::shared_ptr<{0}>& __rpc_target, "
                 "rpc::weak_ptr<rpc::object_stub> __rpc_target_stub)",
                interface_name);
            stub("{{");
            stub("auto __rpc_ret = rpc::shared_ptr<{0}_stub>(new {0}_stub(__rpc_target, __rpc_target_stub));",
                interface_name);
            stub("__rpc_ret->weak_this_ = __rpc_ret;", interface_name);
            stub("return __rpc_ret;", interface_name);
            stub("}}");
            stub("rpc::shared_ptr<{0}_stub> shared_from_this(){{return rpc::shared_ptr<{0}_stub>(weak_this_);}}",
                interface_name);
            stub("");
            stub("rpc::interface_ordinal get_interface_id(uint64_t rpc_version) const override");
            stub("{{");
            stub("return {{{}::get_id(rpc_version)}};", interface_name);
            stub("}}");
            stub("virtual rpc::shared_ptr<rpc::casting_interface> get_castable_interface() const override {{ return "
                 "rpc::static_pointer_cast<rpc::casting_interface>(__rpc_target_); }}",
                interface_name);

            stub("rpc::weak_ptr<rpc::object_stub> get_object_stub() const override {{ return target_stub_;}}");
            stub("void* get_pointer() const override {{ return __rpc_target_.get();}}");
            stub("CORO_TASK(int) call(uint64_t protocol_version, rpc::encoding enc, rpc::caller_channel_zone "
                 "caller_channel_zone_id, rpc::caller_zone caller_zone_id, rpc::method method_id, size_t in_size_, "
                 "const char* in_buf_, std::vector<char>& "
                 "__rpc_out_buf) override;");
            stub("int cast(rpc::interface_ordinal interface_id, rpc::shared_ptr<rpc::i_interface_stub>& new_stub) "
                 "override;");
=======
            stub("default:");
            stub("return rpc::error::INVALID_METHOD_ID();");
>>>>>>> a0cbcedd
            stub("}};");
        }
        proxy("}};");
        proxy("");

        stub("return rpc::error::INVALID_METHOD_ID();");
        stub("}}");
        stub("");
    };

    void write_stub_factory(const class_entity& m_ob, writer& stub, std::set<std::string>& done)
    {
        auto interface_name = std::string(m_ob.get_entity_type() == entity_type::LIBRARY ? "i_" : "") + m_ob.get_name();
        auto owner = m_ob.get_owner();
        std::string ns = interface_name;
        while (!owner->get_name().empty())
        {
            ns = owner->get_name() + "::" + ns;
            owner = owner->get_owner();
        }
        if (done.find(ns) != done.end())
            return;
        done.insert(ns);

        stub("srv->add_interface_stub_factory(::{0}::get_id, "
             "std::make_shared<std::function<rpc::shared_ptr<rpc::i_interface_stub>(const "
             "rpc::shared_ptr<rpc::i_interface_stub>&)>>([](const rpc::shared_ptr<rpc::i_interface_stub>& "
             "original) -> rpc::shared_ptr<rpc::i_interface_stub>",
            ns);
        stub("{{");
        stub("auto ci = original->get_castable_interface();");
        stub("#ifdef RPC_V2");
        stub("{{");
        stub("auto* tmp = const_cast<::{0}*>(static_cast<const "
             "::{0}*>(ci->query_interface(::{0}::get_id(rpc::VERSION_2))));",
            ns);
        stub("if(tmp != nullptr)");
        stub("{{");
        stub("rpc::shared_ptr<::{0}> tmp_ptr(ci, tmp);", ns);
        stub("return rpc::static_pointer_cast<rpc::i_interface_stub>(::{}_stub::create(tmp_ptr, "
             "original->get_object_stub()));",
            ns);
        stub("}}");
        stub("}}");
        stub("#endif");
        stub("return nullptr;");
        stub("}}));");
    }

    void write_stub_cast_factory(const class_entity& m_ob, writer& stub)
    {
        auto interface_name = std::string(m_ob.get_entity_type() == entity_type::LIBRARY ? "i_" : "") + m_ob.get_name();
        stub("int {}_stub::cast(rpc::interface_ordinal interface_id, rpc::shared_ptr<rpc::i_interface_stub>& "
             "new_stub)",
            interface_name);
        stub("{{");
        stub("auto& service = get_object_stub().lock()->get_zone();");
        stub("int __rpc_ret = service.create_interface_stub(interface_id, {}::get_id, shared_from_this(), "
             "new_stub);",
            interface_name);
        stub("return __rpc_ret;");
        stub("}}");
    }

    void write_interface_forward_declaration(const class_entity& m_ob, writer& header, writer& proxy, writer& stub)
    {
        header("class {};", m_ob.get_name());
        proxy("class {}_proxy;", m_ob.get_name());

        auto interface_name = std::string(m_ob.get_entity_type() == entity_type::LIBRARY ? "i_" : "") + m_ob.get_name();

        stub("class {0}_stub : public rpc::i_interface_stub", interface_name);
        stub("{{");
        stub("rpc::shared_ptr<{}> __rpc_target_;", interface_name);
        stub("rpc::weak_ptr<rpc::object_stub> target_stub_;", interface_name);
        stub("");
        stub("{0}_stub(const rpc::shared_ptr<{0}>& __rpc_target, rpc::weak_ptr<rpc::object_stub> "
             "__rpc_target_stub) : ",
            interface_name);
        stub("  __rpc_target_(__rpc_target),", interface_name);
        stub("  target_stub_(__rpc_target_stub)");
        stub("  {{}}");
        stub("mutable rpc::weak_ptr<{}_stub> weak_this_;", interface_name);
        stub("");
        stub("public:");
        stub("virtual ~{0}_stub() = default;", interface_name);
        stub("static rpc::shared_ptr<{0}_stub> create(const rpc::shared_ptr<{0}>& __rpc_target, "
             "rpc::weak_ptr<rpc::object_stub> __rpc_target_stub)",
            interface_name);
        stub("{{");
        stub("auto __rpc_ret = rpc::shared_ptr<{0}_stub>(new {0}_stub(__rpc_target, __rpc_target_stub));", interface_name);
        stub("__rpc_ret->weak_this_ = __rpc_ret;", interface_name);
        stub("return __rpc_ret;", interface_name);
        stub("}}");
        stub("rpc::shared_ptr<{0}_stub> shared_from_this(){{return rpc::shared_ptr<{0}_stub>(weak_this_);}}",
            interface_name);
        stub("");
        stub("rpc::interface_ordinal get_interface_id(uint64_t rpc_version) const override");
        stub("{{");
        stub("return {{{}::get_id(rpc_version)}};", interface_name);
        stub("}}");
        stub("virtual rpc::shared_ptr<rpc::casting_interface> get_castable_interface() const override {{ return "
             "rpc::static_pointer_cast<rpc::casting_interface>(__rpc_target_); }}",
            interface_name);

        stub("rpc::weak_ptr<rpc::object_stub> get_object_stub() const override {{ return target_stub_;}}");
        stub("void* get_pointer() const override {{ return __rpc_target_.get();}}");
        stub("int call(uint64_t protocol_version, rpc::encoding enc, rpc::caller_channel_zone "
             "caller_channel_zone_id, rpc::caller_zone caller_zone_id, rpc::method method_id, size_t in_size_, "
             "const char* in_buf_, std::vector<char>& "
             "__rpc_out_buf) override;");
        stub("int cast(rpc::interface_ordinal interface_id, rpc::shared_ptr<rpc::i_interface_stub>& new_stub) "
             "override;");
        stub("}};");
        stub("");
    }

    void write_enum_forward_declaration(const entity& ent, writer& header)
    {
        if (!ent.is_in_import())
        {
            auto& enum_entity = static_cast<const class_entity&>(ent);
            if (enum_entity.get_base_classes().empty())
                header("enum class {}", enum_entity.get_name());
            else
                header("enum class {} : {}", enum_entity.get_name(), enum_entity.get_base_classes().front()->get_name());
            header("{{");
            auto enum_vals = enum_entity.get_functions();
            for (auto& enum_val : enum_vals)
            {
                if (enum_val->get_return_type().empty())
                    header("{},", enum_val->get_name());
                else
                    header("{} = {},", enum_val->get_name(), enum_val->get_return_type());
            }
            header("}};");
        }
    }

    void write_typedef_forward_declaration(const entity& ent, writer& header)
    {
        if (!ent.is_in_import())
        {
            auto& cls = static_cast<const class_entity&>(ent);
            header("using {} = {};", cls.get_name(), cls.get_alias_name());
        }
    }

    void write_struct_id(const class_entity& m_ob, writer& header)
    {
        if (m_ob.is_in_import())
            return;

        header("");
        header("/****************************************************************************/");
        if (!m_ob.get_is_template())
            header("template<>");
        else
        {
            header.print_tabs();
            header.raw("template<");
            bool first_pass = true;
            for (const auto& param : m_ob.get_template_params())
            {
                if (!first_pass)
                    header.raw(", ");
                first_pass = false;

                template_deduction deduction;
                m_ob.deduct_template_type(param, deduction);

                if (deduction.type == template_deduction_type::OTHER && deduction.identified_type)
                {
                    auto full_name = get_full_name(*deduction.identified_type, true);
                    header.raw("{} {}", full_name, param.get_name());
                }
                else
                {
                    header.raw("{} {}", param.type, param.get_name());
                }
            }
            header.raw(">\n");
        }

        header.print_tabs();
        header.raw("class id<{}", get_full_name(m_ob, true));
        if (m_ob.get_is_template() && !m_ob.get_template_params().empty())
        {
            header.raw("<");
            bool first_pass = true;
            for (const auto& param : m_ob.get_template_params())
            {
                if (!first_pass)
                    header.raw(", ");
                first_pass = false;
                header.raw("{}", param.get_name());
            }
            header.raw(">");
        }
        header.raw(">\n");

        header("{{");
        header("public:");
        header("static constexpr uint64_t get(uint64_t rpc_version)");
        header("{{");
        header("#ifdef RPC_V2");
        header("if(rpc_version == rpc::VERSION_2)");
        header("{{");
        header("auto id = {}ull;", fingerprint::generate(m_ob, {}, &header));
        auto val = m_ob.get_value(rpc_attribute_types::use_template_param_in_id_attr);
        if (val != "false")
        {
            for (const auto& param : m_ob.get_template_params())
            {
                template_deduction deduction;
                m_ob.deduct_template_type(param, deduction);
                if (deduction.type == template_deduction_type::CLASS || deduction.type == template_deduction_type::TYPENAME)
                {
                    header("id ^= rpc::id<{}>::get(rpc::VERSION_2);", param.get_name());
                    header("id = (id << 1)|(id >> (sizeof(id) - 1));//rotl");
                }
                else if (deduction.identified_type)
                {
                    if (deduction.identified_type->get_entity_type() == entity_type::ENUM)
                    {
                        header("id ^= static_cast<uint64_t>({});", param.get_name());
                        header("id = (id << 1)|(id >> (sizeof(id) - 1));//rotl");
                        break;
                    }
                    else if (param.get_name() == "size_t")
                    {
                        header("id ^= static_cast<uint64_t>({});", param.get_name());
                        header("id = (id << 1)|(id >> (sizeof(id) - 1));//rotl");
                        break;
                    }
                    else
                    {
                        header("static_assert(!\"not supported\"));//rotl");
                    }
                }
                else
                {
                    header("id ^= static_cast<uint64_t>({});", param.get_name());
                    header("id = (id << 1)|(id >> (sizeof(id) - 1));//rotl");
                }
            }
        }
        header("return id;");
        header("}}");
        header("#endif");
        header("return 0;");
        header("}}");
        header("}};");
        header("");
    }

    void write_struct(const class_entity& m_ob, writer& header)
    {
        if (m_ob.is_in_import())
            return;

        header("");
        header("/****************************************************************************/");

        std::string base_class_declaration;
        auto bc = m_ob.get_base_classes();
        if (!bc.empty())
        {

            base_class_declaration = " : ";
            int i = 0;
            for (auto base_class : bc)
            {
                if (i)
                    base_class_declaration += ", ";
                base_class_declaration += base_class->get_name();
                i++;
            }
        }
        if (m_ob.get_is_template())
        {
            header.print_tabs();
            header.raw("template<");
            bool first_pass = true;
            for (const auto& param : m_ob.get_template_params())
            {
                if (!first_pass)
                    header.raw(", ");
                first_pass = false;
                header.raw("{} {}", param.type, param.get_name());
                if (!param.default_value.empty())
                    header.raw(" = {}", param.default_value);
            }
            header.raw(">\n");
        }
        header("struct {}{}", m_ob.get_name(), base_class_declaration);
        header("{{");

        for (auto& field : m_ob.get_elements(entity_type::STRUCTURE_MEMBERS))
        {
            if (field->get_entity_type() == entity_type::FUNCTION_VARIABLE)
            {
                auto* function_variable = static_cast<const function_entity*>(field.get());
                header.print_tabs();
                render_function(header, m_ob, *function_variable);
                if (function_variable->get_array_string().size())
                    header.raw("[{}]", function_variable->get_array_string());
                if (!function_variable->get_default_value().empty())
                {
                    header.raw(" = {};\n", function_variable->get_default_value());
                }
                else
                {
                    header.raw("{{}};\n");
                }
            }
            else if (field->get_entity_type() == entity_type::CPPQUOTE)
            {
                if (field->is_in_import())
                    continue;
                auto text = field->get_name();
                header.write_buffer(text);
                continue;
            }
            else if (field->get_entity_type() == entity_type::FUNCTION_PRIVATE)
            {
                header("private:");
            }
            else if (field->get_entity_type() == entity_type::FUNCTION_PUBLIC)
            {
                header("public:");
            }
            else if (field->get_entity_type() == entity_type::CONSTEXPR)
            {
                interface_declaration_generator::write_constexpr(header, *field);
            }
        }

        header("");
        header("// one member-function for save/load");
        header("template<typename Ar>");
        header("void serialize(Ar &ar)");
        header("{{");
        header("std::ignore = ar;");
        bool has_fields = false;
        for (auto& field : m_ob.get_functions())
        {
            auto type = field->get_entity_type();
            if (type != entity_type::CPPQUOTE && type != entity_type::FUNCTION_PUBLIC
                && type != entity_type::FUNCTION_PRIVATE && type != entity_type::CONSTEXPR)
            {
                if (field->get_entity_type() == entity_type::FUNCTION_VARIABLE)
                {
                    auto* function_variable = static_cast<const function_entity*>(field.get());
                    if (function_variable->is_static())
                    {
                        continue;
                    }
                }

                has_fields = true;
                break;
            }
        }
        if (has_fields)
        {
            header("ar & YAS_OBJECT_NVP(\"{}\"", m_ob.get_name());

            for (auto& field : m_ob.get_functions())
            {
                auto type = field->get_entity_type();
                if (type != entity_type::CPPQUOTE && type != entity_type::FUNCTION_PUBLIC
                    && type != entity_type::FUNCTION_PRIVATE && type != entity_type::CONSTEXPR)
                {
                    if (field->get_entity_type() == entity_type::FUNCTION_VARIABLE)
                    {
                        auto* function_variable = static_cast<const function_entity*>(field.get());
                        if (function_variable->is_static())
                        {
                            continue;
                        }
                    }
                    header("  ,(\"{0}\", {0})", field->get_name());
                }
            }
            header(");");
        }

        header("}}");

        header("}};");

        std::stringstream sstr;
        std::string obj_type(m_ob.get_name());
        {
            writer tmpl(sstr, header.get_tab_count());
            if (m_ob.get_is_template())
            {
                tmpl.print_tabs();
                tmpl.raw("template<");
                if (!m_ob.get_template_params().empty())
                {
                    obj_type += "<";
                    bool first_pass = true;
                    for (const auto& param : m_ob.get_template_params())
                    {
                        if (!first_pass)
                        {
                            tmpl.raw(", ");
                            obj_type += ", ";
                        }
                        first_pass = false;
                        tmpl.raw("{} {}", param.type, param.get_name());
                        if (!param.default_value.empty())
                            tmpl.raw(" = {}", param.default_value);
                        obj_type += param.get_name();
                    }
                    obj_type += ">";
                }
                tmpl.raw(">\n");
            }
        }
        header.raw(sstr.str());
        header("inline bool operator != (const {0}& lhs, const {0}& rhs)", obj_type);
        header("{{");
        bool has_params = true;
        {
            bool first_pass = true;
            for (auto& field : m_ob.get_functions())
            {
                auto type = field->get_entity_type();
                if (type != entity_type::CPPQUOTE && type != entity_type::FUNCTION_PUBLIC
                    && type != entity_type::FUNCTION_PRIVATE && type != entity_type::CONSTEXPR)
                {
                    if (field->get_entity_type() == entity_type::FUNCTION_VARIABLE)
                    {
                        auto* function_variable = static_cast<const function_entity*>(field.get());
                        if (function_variable->is_static())
                        {
                            continue;
                        }
                    }
                    first_pass = false;
                }
            }
            has_params = !first_pass;
        }
        if (has_params)
        {
            header.print_tabs();
            header.raw("return ");

            bool first_pass = true;
            for (auto& field : m_ob.get_functions())
            {
                auto type = field->get_entity_type();
                if (type != entity_type::CPPQUOTE && type != entity_type::FUNCTION_PUBLIC
                    && type != entity_type::FUNCTION_PRIVATE && type != entity_type::CONSTEXPR)
                {
                    if (field->get_entity_type() == entity_type::FUNCTION_VARIABLE)
                    {
                        auto* function_variable = static_cast<const function_entity*>(field.get());
                        if (function_variable->is_static())
                        {
                            continue;
                        }
                    }

                    header.raw("\n");
                    header.print_tabs();
                    header.raw("{1}lhs.{0} != rhs.{0}", field->get_name(), first_pass ? "" : "|| ");
                    first_pass = false;
                }
            }
            header.raw(";\n");
        }
        else
        {
            header("std::ignore = lhs;");
            header("std::ignore = rhs;");
            header("return false;");
        }
        header("}}\n");

        header.raw(sstr.str());
        header("inline bool operator == (const {0}& lhs, const {0}& rhs)", obj_type);
        header("{{");
        header("return !(lhs != rhs);");
        header("}}");
    };

    void write_encapsulate_outbound_interfaces(
        const class_entity& obj, writer& header, const std::vector<std::string>& namespaces)
    {
        auto interface_name = std::string(obj.get_entity_type() == entity_type::LIBRARY ? "i_" : "") + obj.get_name();
        std::string ns;

<<<<<<< HEAD
            header("template<> CORO_TASK(rpc::interface_descriptor) "
                   "rpc::service::proxy_bind_in_param(uint64_t protocol_version, const rpc::shared_ptr<::{}{}>& "
                   "iface, rpc::shared_ptr<rpc::object_stub>& stub);",
                ns,
                interface_name);
            header("template<> CORO_TASK(rpc::interface_descriptor) "
                   "rpc::service::stub_bind_out_param(uint64_t protocol_version, caller_channel_zone "
                   "caller_channel_zone_id, caller_zone caller_zone_id, const rpc::shared_ptr<::{}{}>& "
                   "iface);",
                ns,
                interface_name);
=======
        for (auto& name : namespaces)
        {
            ns += name + "::";
>>>>>>> a0cbcedd
        }

        auto owner = obj.get_owner();
        if (owner && !owner->get_name().empty())
        {
<<<<<<< HEAD
            auto interface_name = std::string(obj.get_entity_type() == entity_type::LIBRARY ? "i_" : "") + obj.get_name();
            std::string ns;

            for (auto& name : namespaces)
            {
                ns += name + "::";
            }
            auto owner = obj.get_owner();
            if (owner && !owner->get_name().empty())
            {
                build_scoped_name(owner, ns);
            }

            proxy("template<> void object_proxy::create_interface_proxy(shared_ptr<::{}{}>& "
                  "inface)",
                ns,
                interface_name);
            proxy("{{");
            proxy("inface = ::{1}{0}_proxy::create(shared_from_this());", interface_name, ns);
            proxy("}}");
            proxy("");

            stub("template<> std::function<shared_ptr<i_interface_stub>(const shared_ptr<object_stub>& stub)> "
                 "service::create_interface_stub(const shared_ptr<::{}{}>& iface)",
                ns,
                interface_name);
            stub("{{");
            stub("return [&](const shared_ptr<object_stub>& stub) -> "
                 "shared_ptr<i_interface_stub>{{");
            stub("return static_pointer_cast<i_interface_stub>(::{}{}_stub::create(iface, stub));", ns, interface_name);
            stub("}};");
            stub("}}");

            stub("template<> CORO_TASK(interface_descriptor) service::proxy_bind_in_param(uint64_t protocol_version, "
                 "const "
                 "shared_ptr<::{}{}>& iface, shared_ptr<object_stub>& stub)",
                ns,
                interface_name);
            stub("{{");
            stub("if(!iface)");
            stub("{{");
            stub("CO_RETURN {{{{0}},{{0}}}};");
            stub("}}");

            stub("auto factory = create_interface_stub(iface);");
            stub("CO_RETURN CO_AWAIT get_proxy_stub_descriptor(protocol_version, {{0}}, {{0}}, iface.get(), factory, "
                 "false, stub);");
            stub("}}");

            stub("template<> CORO_TASK(interface_descriptor) service::stub_bind_out_param(uint64_t protocol_version, "
                 "caller_channel_zone caller_channel_zone_id, caller_zone caller_zone_id, const shared_ptr<::{}{}>& "
                 "iface)",
                ns,
                interface_name);
            stub("{{");
            stub("if(!iface)");
            stub("{{");
            stub("CO_RETURN {{{{0}},{{0}}}};");
            stub("}}");
=======
            interface_declaration_generator::build_scoped_name(owner, ns);
        }

        header("template<> rpc::interface_descriptor "
               "rpc::service::proxy_bind_in_param(uint64_t protocol_version, const rpc::shared_ptr<::{}{}>& "
               "iface, rpc::shared_ptr<rpc::object_stub>& stub);",
            ns,
            interface_name);
        header("template<> rpc::interface_descriptor "
               "rpc::service::stub_bind_out_param(uint64_t protocol_version, caller_channel_zone "
               "caller_channel_zone_id, caller_zone caller_zone_id, const rpc::shared_ptr<::{}{}>& "
               "iface);",
            ns,
            interface_name);
    }
>>>>>>> a0cbcedd

    void write_library_proxy_factory(
        writer& proxy, writer& stub, const class_entity& obj, const std::vector<std::string>& namespaces)
    {
        auto interface_name = std::string(obj.get_entity_type() == entity_type::LIBRARY ? "i_" : "") + obj.get_name();
        std::string ns;

<<<<<<< HEAD
            stub("auto factory = create_interface_stub(iface);");
            stub("CO_RETURN CO_AWAIT get_proxy_stub_descriptor(protocol_version, caller_channel_zone_id, "
                 "caller_zone_id, "
                 "iface.get(), factory, true, stub);");
            stub("}}");
=======
        for (auto& name : namespaces)
        {
            ns += name + "::";
>>>>>>> a0cbcedd
        }
        auto owner = obj.get_owner();
        if (owner && !owner->get_name().empty())
        {
            interface_declaration_generator::build_scoped_name(owner, ns);
        }

        proxy("template<> void object_proxy::create_interface_proxy(shared_ptr<::{}{}>& "
              "inface)",
            ns,
            interface_name);
        proxy("{{");
        proxy("inface = ::{1}{0}_proxy::create(shared_from_this());", interface_name, ns);
        proxy("}}");
        proxy("");

        stub("template<> std::function<shared_ptr<i_interface_stub>(const shared_ptr<object_stub>& stub)> "
             "service::create_interface_stub(const shared_ptr<::{}{}>& iface)",
            ns,
            interface_name);
        stub("{{");
        stub("return [&](const shared_ptr<object_stub>& stub) -> "
             "shared_ptr<i_interface_stub>{{");
        stub("return static_pointer_cast<i_interface_stub>(::{}{}_stub::create(iface, stub));", ns, interface_name);
        stub("}};");
        stub("}}");

        stub("template<> interface_descriptor service::proxy_bind_in_param(uint64_t protocol_version, const "
             "shared_ptr<::{}{}>& iface, shared_ptr<object_stub>& stub)",
            ns,
            interface_name);
        stub("{{");
        stub("if(!iface)");
        stub("{{");
        stub("return {{{{0}},{{0}}}};");
        stub("}}");

        stub("auto factory = create_interface_stub(iface);");
        stub("return get_proxy_stub_descriptor(protocol_version, {{0}}, {{0}}, iface.get(), factory, false, stub);");
        stub("}}");

        stub("template<> interface_descriptor service::stub_bind_out_param(uint64_t protocol_version, "
             "caller_channel_zone caller_channel_zone_id, caller_zone caller_zone_id, const shared_ptr<::{}{}>& "
             "iface)",
            ns,
            interface_name);
        stub("{{");
        stub("if(!iface)");
        stub("{{");
        stub("return {{{{0}},{{0}}}};");
        stub("}}");

        stub("shared_ptr<object_stub> stub;");

        stub("auto factory = create_interface_stub(iface);");
        stub("return get_proxy_stub_descriptor(protocol_version, caller_channel_zone_id, caller_zone_id, "
             "iface.get(), factory, true, stub);");
        stub("}}");
    }

    void write_marshalling_logic(const class_entity& lib, writer& stub)
    {
        {
            for (auto& cls : lib.get_classes())
            {
                if (!cls->get_import_lib().empty())
                    continue;
                if (cls->get_entity_type() == entity_type::INTERFACE)
                    write_stub_cast_factory(*cls, stub);
            }

            for (auto& cls : lib.get_classes())
            {
                if (!cls->get_import_lib().empty())
                    continue;
                if (cls->get_entity_type() == entity_type::LIBRARY)
                    write_stub_cast_factory(*cls, stub);
            }
        }
    }

    // entry point
    void write_namespace_predeclaration(const class_entity& lib, writer& header, writer& proxy, writer& stub)
    {
        for (auto cls : lib.get_classes())
        {
            if (!cls->get_import_lib().empty())
                continue;
            if (cls->get_entity_type() == entity_type::INTERFACE || cls->get_entity_type() == entity_type::LIBRARY)
                write_interface_forward_declaration(*cls, header, proxy, stub);
        }

        for (auto cls : lib.get_classes())
        {
            if (!cls->get_import_lib().empty())
                continue;
            if (cls->get_entity_type() == entity_type::NAMESPACE)
            {
                bool is_inline = cls->has_value("inline");
                if (is_inline)
                {
                    header("inline namespace {}", cls->get_name());
                    proxy("inline namespace {}", cls->get_name());
                    stub("inline namespace {}", cls->get_name());
                }
                else
                {
                    header("namespace {}", cls->get_name());
                    proxy("namespace {}", cls->get_name());
                    stub("namespace {}", cls->get_name());
                }

                header("{{");
                proxy("{{");
                stub("{{");

                write_namespace_predeclaration(*cls, header, proxy, stub);

                header("}}");
                proxy("}}");
                stub("}}");
            }
        }
    }

    // entry point
    void write_namespace(bool from_host,
        const class_entity& lib,
        std::string prefix,
        writer& header,
        writer& proxy,
        writer& stub,
        bool catch_stub_exceptions,
        const std::vector<std::string>& rethrow_exceptions)
    {
        for (auto& elem : lib.get_elements(entity_type::NAMESPACE_MEMBERS))
        {
            if (elem->is_in_import())
                continue;
            else if (elem->get_entity_type() == entity_type::ENUM)
                write_enum_forward_declaration(*elem, header);
            else if (elem->get_entity_type() == entity_type::TYPEDEF)
                write_typedef_forward_declaration(*elem, header);
            else if (elem->get_entity_type() == entity_type::NAMESPACE)
            {
                bool is_inline = elem->has_value("inline");

                if (is_inline)
                {
                    header("inline namespace {}", elem->get_name());
                    proxy("inline namespace {}", elem->get_name());
                    stub("inline namespace {}", elem->get_name());
                }
                else
                {
                    header("namespace {}", elem->get_name());
                    proxy("namespace {}", elem->get_name());
                    stub("namespace {}", elem->get_name());
                }
                header("{{");
                proxy("{{");
                stub("{{");
                auto& ent = static_cast<const class_entity&>(*elem);
                write_namespace(
                    from_host, ent, prefix + elem->get_name() + "::", header, proxy, stub, catch_stub_exceptions, rethrow_exceptions);
                header("}}");
                proxy("}}");
                stub("}}");
            }
            else if (elem->get_entity_type() == entity_type::STRUCT)
            {
                auto& ent = static_cast<const class_entity&>(*elem);
                write_struct(ent, header);
            }

            else if (elem->get_entity_type() == entity_type::INTERFACE || elem->get_entity_type() == entity_type::LIBRARY)
            {
                auto& ent = static_cast<const class_entity&>(*elem);
                interface_declaration_generator::write_interface(ent, header);
                write_interface(from_host, ent, proxy, stub, catch_stub_exceptions, rethrow_exceptions);
            }
            else if (elem->get_entity_type() == entity_type::CONSTEXPR)
            {
                interface_declaration_generator::write_constexpr(header, *elem);
            }
            else if (elem->get_entity_type() == entity_type::CPPQUOTE)
            {
                if (!elem->is_in_import())
                {
                    auto text = elem->get_name();
                    header.write_buffer(text);
                }
            }
        }
        write_marshalling_logic(lib, stub);
    }

    void write_epilog(bool from_host,
        const class_entity& lib,
        writer& header,
        writer& proxy,
        writer& stub,
        const std::vector<std::string>& namespaces)
    {
        for (auto cls : lib.get_classes())
        {
            if (!cls->get_import_lib().empty())
                continue;
            if (cls->get_entity_type() == entity_type::NAMESPACE)
            {

                write_epilog(from_host, *cls, header, proxy, stub, namespaces);
            }
            else if (cls->get_entity_type() == entity_type::STRUCT)
            {
                auto& ent = static_cast<const class_entity&>(*cls);
                write_struct_id(ent, header);
            }
            else
            {
                if (cls->get_entity_type() == entity_type::LIBRARY || cls->get_entity_type() == entity_type::INTERFACE)
                    write_encapsulate_outbound_interfaces(*cls, header, namespaces);

                if (cls->get_entity_type() == entity_type::LIBRARY || cls->get_entity_type() == entity_type::INTERFACE)
                    write_library_proxy_factory(proxy, stub, *cls, namespaces);
            }
        }
    }

<<<<<<< HEAD
        // entry point
        void write_files(std::string module_name,
            bool from_host,
            const class_entity& lib,
            std::ostream& hos,
            std::ostream& pos,
            std::ostream& sos,
            std::ostream& shos,
            const std::vector<std::string>& namespaces,
            const std::string& header_filename,
            const std::string& stub_header_filename,
            const std::list<std::string>& imports,
            const std::vector<std::string>& additional_headers,
            bool catch_stub_exceptions,
            const std::vector<std::string>& rethrow_exceptions,
            const std::vector<std::string>& additional_stub_headers,
            bool include_rpc_headers)
        {
            writer header(hos);
            writer proxy(pos);
            writer stub(sos);
            writer stub_header(shos);

            header("#pragma once");
            header("");

            std::for_each(additional_headers.begin(),
                additional_headers.end(),
                [&](const std::string& additional_header) { header("#include <{}>", additional_header); });

            std::for_each(additional_stub_headers.begin(),
                additional_stub_headers.end(),
                [&](const std::string& additional_stub_header) { stub("#include <{}>", additional_stub_header); });

            header("#include <memory>");
            header("#include <vector>");
            header("#include <list>");
            header("#include <map>");
            header("#include <unordered_map>");
            header("#include <set>");
            header("#include <unordered_set>");
            header("#include <string>");
            header("#include <array>");

            if (include_rpc_headers)
            {
                header("#include <rpc/version.h>");
                header("#include <rpc/marshaller.h>");
                header("#include <rpc/serialiser.h>");
                header("#include <rpc/service.h>");
                header("#include <rpc/error_codes.h>");
                header("#include <rpc/types.h>");
                header("#include <rpc/casting_interface.h>");
            }

            for (const auto& import : imports)
=======
    void write_stub_factory_lookup_items(
        const class_entity& lib, std::string prefix, writer& stub, std::set<std::string>& done)
    {
        for (auto cls : lib.get_classes())
        {
            if (!cls->get_import_lib().empty())
                continue;
            if (cls->get_entity_type() == entity_type::NAMESPACE)
>>>>>>> a0cbcedd
            {
                write_stub_factory_lookup_items(*cls, prefix + cls->get_name() + "::", stub, done);
            }
            else
            {
                for (auto& cls : lib.get_classes())
                {
                    if (!cls->get_import_lib().empty())
                        continue;
                    if (cls->get_entity_type() == entity_type::INTERFACE)
                        write_stub_factory(*cls, stub, done);
                }

                for (auto& cls : lib.get_classes())
                {
                    if (!cls->get_import_lib().empty())
                        continue;
                    if (cls->get_entity_type() == entity_type::LIBRARY)
                        write_stub_factory(*cls, stub, done);
                }
            }
        }
    }

    void write_stub_factory_lookup(
        const std::string module_name, const class_entity& lib, std::string prefix, writer& stub_header, writer& stub)
    {
        stub_header("void {}_register_stubs(const rpc::shared_ptr<rpc::service>& srv);", module_name);
        stub("void {}_register_stubs(const rpc::shared_ptr<rpc::service>& srv)", module_name);
        stub("{{");

        std::set<std::string> done;

        write_stub_factory_lookup_items(lib, prefix, stub, done);

        stub("}}");
    }

    // entry point
    void write_files(std::string module_name,
        bool from_host,
        const class_entity& lib,
        std::ostream& hos,
        std::ostream& pos,
        std::ostream& sos,
        std::ostream& shos,
        const std::vector<std::string>& namespaces,
        const std::string& header_filename,
        const std::string& stub_header_filename,
        const std::list<std::string>& imports,
        const std::vector<std::string>& additional_headers,
        bool catch_stub_exceptions,
        const std::vector<std::string>& rethrow_exceptions,
        const std::vector<std::string>& additional_stub_headers)
    {
        writer header(hos);
        writer proxy(pos);
        writer stub(sos);
        writer stub_header(shos);

        header("#pragma once");
        header("");

        std::for_each(additional_headers.begin(),
            additional_headers.end(),
            [&](const std::string& additional_header) { header("#include <{}>", additional_header); });

        std::for_each(additional_stub_headers.begin(),
            additional_stub_headers.end(),
            [&](const std::string& additional_stub_header) { stub("#include <{}>", additional_stub_header); });

        header("#include <memory>");
        header("#include <vector>");
        header("#include <list>");
        header("#include <map>");
        header("#include <unordered_map>");
        header("#include <set>");
        header("#include <unordered_set>");
        header("#include <string>");
        header("#include <array>");

        header("#include <rpc/version.h>");
        header("#include <rpc/marshaller.h>");
        header("#include <rpc/serialiser.h>");
        header("#include <rpc/service.h>");
        header("#include <rpc/error_codes.h>");
        header("#include <rpc/types.h>");
        header("#include <rpc/casting_interface.h>");

        for (const auto& import : imports)
        {
            std::filesystem::path p(import);
            auto import_header = p.root_name() / p.parent_path() / p.stem();
            auto path = import_header.string();
            std::replace(path.begin(), path.end(), '\\', '/');
            header("#include \"{}.h\"", path);
        }

        header("");

        proxy("#include <yas/mem_streams.hpp>");
        proxy("#include <yas/binary_iarchive.hpp>");
        proxy("#include <yas/binary_oarchive.hpp>");
        proxy("#include <yas/json_iarchive.hpp>");
        proxy("#include <yas/json_oarchive.hpp>");
        proxy("#include <yas/text_iarchive.hpp>");
        proxy("#include <yas/text_oarchive.hpp>");
        proxy("#include <yas/std_types.hpp>");
        proxy("#include <yas/count_streams.hpp>");
        proxy("#include <rpc/proxy.h>");
        proxy("#include <rpc/stub.h>");
        proxy("#include <rpc/service.h>");
        proxy("#include \"{}\"", header_filename);

        proxy("");

        stub_header("#pragma once");
        stub_header("#include <rpc/service.h>");
        stub_header("");

        stub("#include <yas/mem_streams.hpp>");
        stub("#include <yas/binary_iarchive.hpp>");
        stub("#include <yas/binary_oarchive.hpp>");
        stub("#include <yas/count_streams.hpp>");
        stub("#include <yas/std_types.hpp>");
        stub("#include <rpc/stub.h>");
        stub("#include <rpc/proxy.h>");
        stub("#include \"{}\"", header_filename);
        // stub("#include \"{}\"", yas_header_filename);
        stub("#include \"{}\"", stub_header_filename);
        stub("");

        std::string prefix;
        for (auto& ns : namespaces)
        {
            header("namespace {}", ns);
            header("{{");
            proxy("namespace {}", ns);
            proxy("{{");
            stub("namespace {}", ns);
            stub("{{");
            stub_header("namespace {}", ns);
            stub_header("{{");

            prefix += ns + "::";
        }

        write_namespace_predeclaration(lib, header, proxy, stub);

        write_namespace(from_host, lib, prefix, header, proxy, stub, catch_stub_exceptions, rethrow_exceptions);

        for (auto& ns : namespaces)
        {
            (void)ns;
            header("}}");
            proxy("}}");
            stub("}}");
            stub_header("}}");
        }

        header("");
        header("/****************************************************************************/");
        header("namespace rpc");
        header("{{");
        stub("namespace rpc");
        stub("{{");
        proxy("namespace rpc");
        proxy("{{");
        write_epilog(from_host, lib, header, proxy, stub, namespaces);
        header("}}");
        proxy("}}");
        stub("}}");

        write_stub_factory_lookup(module_name, lib, prefix, stub_header, stub);
    }
}<|MERGE_RESOLUTION|>--- conflicted
+++ resolved
@@ -179,26 +179,6 @@
         }
     }
 
-<<<<<<< HEAD
-            switch (option)
-            {
-            case PROXY_PREPARE_IN:
-                return fmt::format("rpc::shared_ptr<rpc::object_stub> {}_stub_;", name);
-            case PROXY_PREPARE_IN_INTERFACE_ID:
-                return fmt::format(
-                    "RPC_ASSERT(rpc::are_in_same_zone(this, {0}.get()));\n"
-                    "\t\t\tauto {0}_stub_id_ = CO_AWAIT proxy_bind_in_param(__rpc_sp->get_remote_rpc_version(), "
-                    "{0}, {0}_stub_);",
-                    name);
-            case PROXY_MARSHALL_IN:
-            {
-                auto ret = fmt::format("{0}_stub_id_, ", name, count);
-                count++;
-                return ret;
-            }
-            case PROXY_MARSHALL_OUT:
-                return fmt::format("{0}_, ", name);
-=======
     std::string polymorphic_renderer::render_reference(int option,
         bool from_host,
         const class_entity& lib,
@@ -252,7 +232,6 @@
         std::ignore = lib;
         std::ignore = is_in;
         std::ignore = count;
->>>>>>> a0cbcedd
 
         if (is_out)
         {
@@ -428,9 +407,10 @@
         case PROXY_PREPARE_IN:
             return fmt::format("rpc::shared_ptr<rpc::object_stub> {}_stub_;", name);
         case PROXY_PREPARE_IN_INTERFACE_ID:
-            return fmt::format("RPC_ASSERT(rpc::are_in_same_zone(this, {0}.get()));\n"
-                               "\t\t\tauto {0}_stub_id_ = proxy_bind_in_param(__rpc_sp->get_remote_rpc_version(), "
-                               "{0}, {0}_stub_);",
+            return fmt::format(
+                "RPC_ASSERT(rpc::are_in_same_zone(this, {0}.get()));\n"
+                "\t\t\tauto {0}_stub_id_ = CO_AWAIT proxy_bind_in_param(__rpc_sp->get_remote_rpc_version(), "
+                "{0}, {0}_stub_);",
                 name);
         case PROXY_MARSHALL_IN:
         {
@@ -503,83 +483,19 @@
         std::ignore = is_const;
         std::ignore = count;
 
-        print_type pt = static_cast<print_type>(option);
-        switch (pt)
-        {
-<<<<<<< HEAD
-            std::ignore = from_host;
-            std::ignore = lib;
-            std::ignore = name;
-            std::ignore = is_in;
-            std::ignore = is_out;
-            std::ignore = is_const;
-            std::ignore = count;
-
-            switch (option)
-            {
-            case PROXY_PREPARE_IN:
-                return fmt::format("rpc::shared_ptr<rpc::object_stub> {}_stub_;", name);
-            case PROXY_PREPARE_IN_INTERFACE_ID:
-                return fmt::format(
-                    "RPC_ASSERT(rpc::are_in_same_zone(this, {0}.get()));\n"
-                    "\t\t\tauto {0}_stub_id_ = CO_AWAIT proxy_bind_in_param(__rpc_sp->get_remote_rpc_version(), "
-                    "{0}, {0}_stub_);",
-                    name);
-            case PROXY_MARSHALL_IN:
-            {
-                auto ret = fmt::format("{0}_stub_id_, ", name, count);
-                count++;
-                return ret;
-            }
-            case PROXY_MARSHALL_OUT:
-                return fmt::format("{0}_, ", name);
-
-            case PROXY_CLEAN_IN:
-                return fmt::format("if({0}_stub_) {0}_stub_->release_from_service();", name);
-
-            case STUB_DEMARSHALL_DECLARATION:
-                return fmt::format("{} {}", object_type, name);
-            case STUB_PARAM_CAST:
-                return name;
-            case PROXY_VALUE_RETURN:
-                return fmt::format("auto {0}_ret = CO_AWAIT rpc::proxy_bind_out_param(__rpc_sp, {0}_, "
-                                   "__rpc_sp->get_zone_id().as_caller(), {0}); std::ignore = {0}_ret;",
-                    name);
-            case PROXY_OUT_DECLARATION:
-                return fmt::format("rpc::interface_descriptor {}_;", name);
-            case STUB_ADD_REF_OUT_PREDECLARE:
-                return fmt::format("rpc::interface_descriptor {0}_;", name);
-            case STUB_ADD_REF_OUT:
-                return fmt::format("{0}_ = CO_AWAIT stub_bind_out_param(zone_, protocol_version, "
-                                   "caller_channel_zone_id, caller_zone_id, {0});",
-                    name);
-            case STUB_MARSHALL_OUT:
-                return fmt::format("{}_, ", name);
-            default:
-                return "";
-            }
-        };
-
-        bool do_in_param(print_type option,
-            bool from_host,
-            const class_entity& lib,
-            const std::string& name,
-            const std::string& type,
-            const std::list<std::string>& attributes,
-            uint64_t& count,
-            std::string& output)
-=======
+        switch (option)
+        {
         case PROXY_PREPARE_IN:
             return fmt::format("rpc::shared_ptr<rpc::object_stub> {}_stub_;", name);
         case PROXY_PREPARE_IN_INTERFACE_ID:
-            return fmt::format("RPC_ASSERT(rpc::are_in_same_zone(this, {0}.get()));\n"
-                               "\t\t\tauto {0}_stub_id_ = proxy_bind_in_param(__rpc_sp->get_remote_rpc_version(), "
-                               "{0}, {0}_stub_);",
+            return fmt::format(
+                "RPC_ASSERT(rpc::are_in_same_zone(this, {0}.get()));\n"
+                "\t\t\tauto {0}_stub_id_ = CO_AWAIT proxy_bind_in_param(__rpc_sp->get_remote_rpc_version(), "
+                "{0}, {0}_stub_);",
                 name);
         case PROXY_MARSHALL_IN:
->>>>>>> a0cbcedd
-        {
-            auto ret = fmt::format("{0}_stub_id_, ", name);
+        {
+            auto ret = fmt::format("{0}_stub_id_, ", name, count);
             count++;
             return ret;
         }
@@ -594,21 +510,23 @@
         case STUB_PARAM_CAST:
             return name;
         case PROXY_VALUE_RETURN:
-            return fmt::format(
-                "rpc::proxy_bind_out_param(__rpc_sp, {0}_, __rpc_sp->get_zone_id().as_caller(), {0});", name);
+            return fmt::format("auto {0}_ret = CO_AWAIT rpc::proxy_bind_out_param(__rpc_sp, {0}_, "
+                               "__rpc_sp->get_zone_id().as_caller(), {0}); std::ignore = {0}_ret;",
+                name);
         case PROXY_OUT_DECLARATION:
             return fmt::format("rpc::interface_descriptor {}_;", name);
         case STUB_ADD_REF_OUT_PREDECLARE:
             return fmt::format("rpc::interface_descriptor {0}_;", name);
         case STUB_ADD_REF_OUT:
-            return fmt::format(
-                "{0}_ = stub_bind_out_param(zone_, protocol_version, caller_channel_zone_id, caller_zone_id, {0});", name);
+            return fmt::format("{0}_ = CO_AWAIT stub_bind_out_param(zone_, protocol_version, "
+                               "caller_channel_zone_id, caller_zone_id, {0});",
+                name);
         case STUB_MARSHALL_OUT:
             return fmt::format("{}_, ", name);
         default:
             return "";
         }
-    }
+    };
 
     bool do_in_param(print_type option,
         bool from_host,
@@ -659,7 +577,7 @@
             stub("{{");
 
             proxy.print_tabs();
-            proxy.raw("virtual {} {}(", function->get_return_type(), function->get_name());
+            proxy.raw("virtual CORO_TASK({}) {}(", function->get_return_type(), function->get_name());
             bool has_parameter = false;
             for (auto& parameter : function->get_parameters())
             {
@@ -755,10 +673,6 @@
             }
             {
                 proxy.print_tabs();
-<<<<<<< HEAD
-                proxy.raw("virtual CORO_TASK({}) {}(", function->get_return_type(), function->get_name());
-                bool has_parameter = false;
-=======
                 proxy.raw("{}proxy_serialiser<rpc::serialiser::yas, rpc::encoding>::{}(",
                     scoped_namespace,
                     function->get_name());
@@ -767,7 +681,6 @@
                     scoped_namespace,
                     function->get_name());
                 count = 1;
->>>>>>> a0cbcedd
                 for (auto& parameter : function->get_parameters())
                 {
                     std::string output;
@@ -798,14 +711,14 @@
 
                 stub.raw("in_buf_, in_size_, enc);\n");
                 stub("if(__rpc_ret != rpc::error::OK())");
-                stub("  return __rpc_ret;");
+                stub("  CO_RETURN __rpc_ret;");
             }
 
             std::string tag = function->get_value("tag");
             if (tag.empty())
                 tag = "0";
 
-            proxy("__rpc_ret = __rpc_op->send((uint64_t){}, {}::get_id, {{{}}}, __rpc_in_buf.size(), "
+            proxy("__rpc_ret = CO_AWAIT __rpc_op->send((uint64_t){}, {}::get_id, {{{}}}, __rpc_in_buf.size(), "
                   "__rpc_in_buf.data(), __rpc_out_buf);",
                 tag,
                 interface_name,
@@ -832,16 +745,11 @@
                     count++;
                 }
             }
-            proxy("return __rpc_ret;");
+            proxy("CO_RETURN __rpc_ret;");
             proxy("}}");
 
             stub("//STUB_PARAM_WRAP");
 
-<<<<<<< HEAD
-                    stub.raw("in_buf_, in_size_, enc);\n");
-                    stub("if(__rpc_ret != rpc::error::OK())");
-                    stub("  CO_RETURN __rpc_ret;");
-=======
             {
                 uint64_t count = 1;
                 for (auto& parameter : function->get_parameters())
@@ -852,7 +760,6 @@
                         do_out_param(
                             STUB_PARAM_WRAP, from_host, m_ob, parameter.get_name(), parameter.get_type(), parameter, count, output);
                     stub.raw("{}", output);
->>>>>>> a0cbcedd
                 }
             }
 
@@ -865,16 +772,8 @@
                 stub("{{");
             }
 
-<<<<<<< HEAD
-                proxy("__rpc_ret = CO_AWAIT __rpc_op->send((uint64_t){}, {}::get_id, {{{}}}, __rpc_in_buf.size(), "
-                      "__rpc_in_buf.data(), __rpc_out_buf);",
-                    tag,
-                    interface_name,
-                    function_count);
-=======
             stub.print_tabs();
-            stub.raw("__rpc_ret = __rpc_target_->{}(", function->get_name());
->>>>>>> a0cbcedd
+            stub.raw("__rpc_ret = CO_AWAIT __rpc_target_->{}(", function->get_name());
 
             {
                 bool has_param = false;
@@ -893,18 +792,11 @@
                     has_param = true;
                     stub.raw("{}", output);
                 }
-<<<<<<< HEAD
-                proxy("CO_RETURN __rpc_ret;");
-                proxy("}}");
-
-                stub("//STUB_PARAM_WRAP");
-=======
             }
             stub.raw(");\n");
             if (catch_stub_exceptions)
             {
                 stub("}}");
->>>>>>> a0cbcedd
 
                 for (auto& rethrow_stub_exception : rethrow_exceptions)
                 {
@@ -966,10 +858,6 @@
                     count++;
                     std::string output;
 
-<<<<<<< HEAD
-                stub.print_tabs();
-                stub.raw("__rpc_ret = CO_AWAIT __rpc_target_->{}(", function->get_name());
-=======
                     if (!do_out_param(STUB_ADD_REF_OUT_PREDECLARE,
                             from_host,
                             m_ob,
@@ -979,7 +867,6 @@
                             count,
                             output))
                         continue;
->>>>>>> a0cbcedd
 
                     stub(output);
                 }
@@ -1050,7 +937,7 @@
 
                 stub.raw("__rpc_out_buf, enc);\n");
             }
-            stub("return __rpc_ret;");
+            stub("CO_RETURN __rpc_ret;");
 
             proxy("//PROXY_VALUE_RETURN");
             {
@@ -1068,17 +955,11 @@
 
                     proxy(output);
                 }
-<<<<<<< HEAD
-                stub("CO_RETURN __rpc_ret;");
-
-                proxy("//PROXY_VALUE_RETURN");
-=======
             }
             proxy("//PROXY_CLEAN_IN");
             {
                 uint64_t count = 1;
                 for (auto& parameter : function->get_parameters())
->>>>>>> a0cbcedd
                 {
                     std::string output;
                     {
@@ -1092,15 +973,9 @@
                 }
             }
 
-<<<<<<< HEAD
-                proxy("CO_RETURN __rpc_ret;");
-                proxy("}}");
-                proxy("");
-=======
-            proxy("return __rpc_ret;");
+            proxy("CO_RETURN __rpc_ret;");
             proxy("}}");
             proxy("");
->>>>>>> a0cbcedd
 
             function_count++;
             stub("}}");
@@ -1142,17 +1017,8 @@
             proxy("{{");
             proxy("std::vector<rpc::function_info> functions;");
 
-<<<<<<< HEAD
-            stub("CORO_TASK(int) {0}_stub::call(uint64_t protocol_version, rpc::encoding enc, rpc::caller_channel_zone "
-                 "caller_channel_zone_id, rpc::caller_zone caller_zone_id, rpc::method method_id, size_t in_size_, "
-                 "const char* in_buf_, std::vector<char>& "
-                 "__rpc_out_buf)",
-                interface_name);
-            stub("{{");
-=======
             // generate unambiguous alias
             auto full_name = get_full_name(m_ob, true, false, ".");
->>>>>>> a0cbcedd
 
             const auto& library = get_root(m_ob);
             int function_count = 1;
@@ -1176,19 +1042,6 @@
                     marshalls_interfaces = is_interface_param(library, parameter.get_type());
                 }
 
-<<<<<<< HEAD
-                stub("default:");
-                stub("CO_RETURN rpc::error::INVALID_METHOD_ID();");
-                stub("}};");
-            }
-            proxy("}};");
-            proxy("");
-
-            stub("CO_RETURN rpc::error::INVALID_METHOD_ID();");
-            stub("}}");
-            stub("");
-        };
-=======
                 // Get description attribute
                 std::string description = function->get_value("description");
                 if (!description.empty() && description.front() == '"' && description.back() == '"')
@@ -1206,7 +1059,6 @@
                     out_json_schema
                         = json_schema::generate_function_output_parameter_schema_with_recursion(library, m_ob, *function);
                 }
->>>>>>> a0cbcedd
 
                 proxy("functions.emplace_back(rpc::function_info{{\"{0}.{1}\", \"{1}\", {{{2}}}, (uint64_t){3}, "
                       "{4}, R\"__({5})__\", R\"__({6})__\", R\"__({7})__\"}});",
@@ -1220,36 +1072,8 @@
                     out_json_schema);
                 function_count++;
             }
-<<<<<<< HEAD
-            if (done.find(ns) != done.end())
-                return;
-            done.insert(ns);
-
-            stub("srv->add_interface_stub_factory(::{0}::get_id, "
-                 "std::make_shared<std::function<rpc::shared_ptr<rpc::i_interface_stub>(const "
-                 "rpc::shared_ptr<rpc::i_interface_stub>&)>>([](const rpc::shared_ptr<rpc::i_interface_stub>& "
-                 "original) -> rpc::shared_ptr<rpc::i_interface_stub>",
-                ns);
-            stub("{{");
-            stub("auto ci = original->get_castable_interface();");
-            stub("{{");
-            stub("auto* tmp = const_cast<::{0}*>(static_cast<const "
-                 "::{0}*>(ci->query_interface(::{0}::get_id(rpc::VERSION_2))));",
-                ns);
-            stub("if(tmp != nullptr)");
-            stub("{{");
-            stub("rpc::shared_ptr<::{0}> tmp_ptr(ci, tmp);", ns);
-            stub("return rpc::static_pointer_cast<rpc::i_interface_stub>(::{}_stub::create(tmp_ptr, "
-                 "original->get_object_stub()));",
-                ns);
-            stub("}}");
-            stub("}}");
-            stub("return nullptr;");
-            stub("}}));");
-=======
             proxy("return functions;");
             proxy("}}");
->>>>>>> a0cbcedd
         }
 
         proxy("class {0}_proxy : public rpc::proxy_impl<{0}>", interface_name);
@@ -1301,7 +1125,7 @@
             interface_name);
         proxy("");
 
-        stub("int {0}_stub::call(uint64_t protocol_version, rpc::encoding enc, rpc::caller_channel_zone "
+        stub("CORO_TASK(int) {0}_stub::call(uint64_t protocol_version, rpc::encoding enc, rpc::caller_channel_zone "
              "caller_channel_zone_id, rpc::caller_zone caller_zone_id, rpc::method method_id, size_t in_size_, "
              "const char* in_buf_, std::vector<char>& "
              "__rpc_out_buf)",
@@ -1329,60 +1153,14 @@
                         from_host, m_ob, proxy, stub, interface_name, function, function_count, catch_stub_exceptions, rethrow_exceptions);
             }
 
-<<<<<<< HEAD
-            stub("class {0}_stub : public rpc::i_interface_stub", interface_name);
-            stub("{{");
-            stub("rpc::shared_ptr<{}> __rpc_target_;", interface_name);
-            stub("rpc::weak_ptr<rpc::object_stub> target_stub_;", interface_name);
-            stub("");
-            stub("{0}_stub(const rpc::shared_ptr<{0}>& __rpc_target, rpc::weak_ptr<rpc::object_stub> "
-                 "__rpc_target_stub) : ",
-                interface_name);
-            stub("  __rpc_target_(__rpc_target),", interface_name);
-            stub("  target_stub_(__rpc_target_stub)");
-            stub("  {{}}");
-            stub("mutable rpc::weak_ptr<{}_stub> weak_this_;", interface_name);
-            stub("");
-            stub("public:");
-            stub("virtual ~{0}_stub() = default;", interface_name);
-            stub("static rpc::shared_ptr<{0}_stub> create(const rpc::shared_ptr<{0}>& __rpc_target, "
-                 "rpc::weak_ptr<rpc::object_stub> __rpc_target_stub)",
-                interface_name);
-            stub("{{");
-            stub("auto __rpc_ret = rpc::shared_ptr<{0}_stub>(new {0}_stub(__rpc_target, __rpc_target_stub));",
-                interface_name);
-            stub("__rpc_ret->weak_this_ = __rpc_ret;", interface_name);
-            stub("return __rpc_ret;", interface_name);
-            stub("}}");
-            stub("rpc::shared_ptr<{0}_stub> shared_from_this(){{return rpc::shared_ptr<{0}_stub>(weak_this_);}}",
-                interface_name);
-            stub("");
-            stub("rpc::interface_ordinal get_interface_id(uint64_t rpc_version) const override");
-            stub("{{");
-            stub("return {{{}::get_id(rpc_version)}};", interface_name);
-            stub("}}");
-            stub("virtual rpc::shared_ptr<rpc::casting_interface> get_castable_interface() const override {{ return "
-                 "rpc::static_pointer_cast<rpc::casting_interface>(__rpc_target_); }}",
-                interface_name);
-
-            stub("rpc::weak_ptr<rpc::object_stub> get_object_stub() const override {{ return target_stub_;}}");
-            stub("void* get_pointer() const override {{ return __rpc_target_.get();}}");
-            stub("CORO_TASK(int) call(uint64_t protocol_version, rpc::encoding enc, rpc::caller_channel_zone "
-                 "caller_channel_zone_id, rpc::caller_zone caller_zone_id, rpc::method method_id, size_t in_size_, "
-                 "const char* in_buf_, std::vector<char>& "
-                 "__rpc_out_buf) override;");
-            stub("int cast(rpc::interface_ordinal interface_id, rpc::shared_ptr<rpc::i_interface_stub>& new_stub) "
-                 "override;");
-=======
             stub("default:");
-            stub("return rpc::error::INVALID_METHOD_ID();");
->>>>>>> a0cbcedd
+            stub("CO_RETURN rpc::error::INVALID_METHOD_ID();");
             stub("}};");
         }
         proxy("}};");
         proxy("");
 
-        stub("return rpc::error::INVALID_METHOD_ID();");
+        stub("CO_RETURN rpc::error::INVALID_METHOD_ID();");
         stub("}}");
         stub("");
     };
@@ -1408,7 +1186,6 @@
             ns);
         stub("{{");
         stub("auto ci = original->get_castable_interface();");
-        stub("#ifdef RPC_V2");
         stub("{{");
         stub("auto* tmp = const_cast<::{0}*>(static_cast<const "
              "::{0}*>(ci->query_interface(::{0}::get_id(rpc::VERSION_2))));",
@@ -1421,7 +1198,6 @@
             ns);
         stub("}}");
         stub("}}");
-        stub("#endif");
         stub("return nullptr;");
         stub("}}));");
     }
@@ -1484,7 +1260,7 @@
 
         stub("rpc::weak_ptr<rpc::object_stub> get_object_stub() const override {{ return target_stub_;}}");
         stub("void* get_pointer() const override {{ return __rpc_target_.get();}}");
-        stub("int call(uint64_t protocol_version, rpc::encoding enc, rpc::caller_channel_zone "
+        stub("CORO_TASK(int) call(uint64_t protocol_version, rpc::encoding enc, rpc::caller_channel_zone "
              "caller_channel_zone_id, rpc::caller_zone caller_zone_id, rpc::method method_id, size_t in_size_, "
              "const char* in_buf_, std::vector<char>& "
              "__rpc_out_buf) override;");
@@ -1874,105 +1650,29 @@
         auto interface_name = std::string(obj.get_entity_type() == entity_type::LIBRARY ? "i_" : "") + obj.get_name();
         std::string ns;
 
-<<<<<<< HEAD
-            header("template<> CORO_TASK(rpc::interface_descriptor) "
-                   "rpc::service::proxy_bind_in_param(uint64_t protocol_version, const rpc::shared_ptr<::{}{}>& "
-                   "iface, rpc::shared_ptr<rpc::object_stub>& stub);",
-                ns,
-                interface_name);
-            header("template<> CORO_TASK(rpc::interface_descriptor) "
-                   "rpc::service::stub_bind_out_param(uint64_t protocol_version, caller_channel_zone "
-                   "caller_channel_zone_id, caller_zone caller_zone_id, const rpc::shared_ptr<::{}{}>& "
-                   "iface);",
-                ns,
-                interface_name);
-=======
         for (auto& name : namespaces)
         {
             ns += name + "::";
->>>>>>> a0cbcedd
         }
 
         auto owner = obj.get_owner();
         if (owner && !owner->get_name().empty())
         {
-<<<<<<< HEAD
-            auto interface_name = std::string(obj.get_entity_type() == entity_type::LIBRARY ? "i_" : "") + obj.get_name();
-            std::string ns;
-
-            for (auto& name : namespaces)
-            {
-                ns += name + "::";
-            }
-            auto owner = obj.get_owner();
-            if (owner && !owner->get_name().empty())
-            {
-                build_scoped_name(owner, ns);
-            }
-
-            proxy("template<> void object_proxy::create_interface_proxy(shared_ptr<::{}{}>& "
-                  "inface)",
-                ns,
-                interface_name);
-            proxy("{{");
-            proxy("inface = ::{1}{0}_proxy::create(shared_from_this());", interface_name, ns);
-            proxy("}}");
-            proxy("");
-
-            stub("template<> std::function<shared_ptr<i_interface_stub>(const shared_ptr<object_stub>& stub)> "
-                 "service::create_interface_stub(const shared_ptr<::{}{}>& iface)",
-                ns,
-                interface_name);
-            stub("{{");
-            stub("return [&](const shared_ptr<object_stub>& stub) -> "
-                 "shared_ptr<i_interface_stub>{{");
-            stub("return static_pointer_cast<i_interface_stub>(::{}{}_stub::create(iface, stub));", ns, interface_name);
-            stub("}};");
-            stub("}}");
-
-            stub("template<> CORO_TASK(interface_descriptor) service::proxy_bind_in_param(uint64_t protocol_version, "
-                 "const "
-                 "shared_ptr<::{}{}>& iface, shared_ptr<object_stub>& stub)",
-                ns,
-                interface_name);
-            stub("{{");
-            stub("if(!iface)");
-            stub("{{");
-            stub("CO_RETURN {{{{0}},{{0}}}};");
-            stub("}}");
-
-            stub("auto factory = create_interface_stub(iface);");
-            stub("CO_RETURN CO_AWAIT get_proxy_stub_descriptor(protocol_version, {{0}}, {{0}}, iface.get(), factory, "
-                 "false, stub);");
-            stub("}}");
-
-            stub("template<> CORO_TASK(interface_descriptor) service::stub_bind_out_param(uint64_t protocol_version, "
-                 "caller_channel_zone caller_channel_zone_id, caller_zone caller_zone_id, const shared_ptr<::{}{}>& "
-                 "iface)",
-                ns,
-                interface_name);
-            stub("{{");
-            stub("if(!iface)");
-            stub("{{");
-            stub("CO_RETURN {{{{0}},{{0}}}};");
-            stub("}}");
-=======
             interface_declaration_generator::build_scoped_name(owner, ns);
         }
 
-        header("template<> rpc::interface_descriptor "
+        header("template<> CORO_TASK(rpc::interface_descriptor) "
                "rpc::service::proxy_bind_in_param(uint64_t protocol_version, const rpc::shared_ptr<::{}{}>& "
                "iface, rpc::shared_ptr<rpc::object_stub>& stub);",
             ns,
             interface_name);
-        header("template<> rpc::interface_descriptor "
+        header("template<> CORO_TASK(rpc::interface_descriptor) "
                "rpc::service::stub_bind_out_param(uint64_t protocol_version, caller_channel_zone "
                "caller_channel_zone_id, caller_zone caller_zone_id, const rpc::shared_ptr<::{}{}>& "
                "iface);",
             ns,
             interface_name);
     }
->>>>>>> a0cbcedd
 
     void write_library_proxy_factory(
         writer& proxy, writer& stub, const class_entity& obj, const std::vector<std::string>& namespaces)
@@ -1980,17 +1680,9 @@
         auto interface_name = std::string(obj.get_entity_type() == entity_type::LIBRARY ? "i_" : "") + obj.get_name();
         std::string ns;
 
-<<<<<<< HEAD
-            stub("auto factory = create_interface_stub(iface);");
-            stub("CO_RETURN CO_AWAIT get_proxy_stub_descriptor(protocol_version, caller_channel_zone_id, "
-                 "caller_zone_id, "
-                 "iface.get(), factory, true, stub);");
-            stub("}}");
-=======
         for (auto& name : namespaces)
         {
             ns += name + "::";
->>>>>>> a0cbcedd
         }
         auto owner = obj.get_owner();
         if (owner && !owner->get_name().empty())
@@ -2018,21 +1710,23 @@
         stub("}};");
         stub("}}");
 
-        stub("template<> interface_descriptor service::proxy_bind_in_param(uint64_t protocol_version, const "
+        stub("template<> CORO_TASK(interface_descriptor) service::proxy_bind_in_param(uint64_t protocol_version, "
+             "const "
              "shared_ptr<::{}{}>& iface, shared_ptr<object_stub>& stub)",
             ns,
             interface_name);
         stub("{{");
         stub("if(!iface)");
         stub("{{");
-        stub("return {{{{0}},{{0}}}};");
+        stub("CO_RETURN {{{{0}},{{0}}}};");
         stub("}}");
 
         stub("auto factory = create_interface_stub(iface);");
-        stub("return get_proxy_stub_descriptor(protocol_version, {{0}}, {{0}}, iface.get(), factory, false, stub);");
+        stub("CO_RETURN CO_AWAIT get_proxy_stub_descriptor(protocol_version, {{0}}, {{0}}, iface.get(), factory, "
+             "false, stub);");
         stub("}}");
 
-        stub("template<> interface_descriptor service::stub_bind_out_param(uint64_t protocol_version, "
+        stub("template<> CORO_TASK(interface_descriptor) service::stub_bind_out_param(uint64_t protocol_version, "
              "caller_channel_zone caller_channel_zone_id, caller_zone caller_zone_id, const shared_ptr<::{}{}>& "
              "iface)",
             ns,
@@ -2040,13 +1734,14 @@
         stub("{{");
         stub("if(!iface)");
         stub("{{");
-        stub("return {{{{0}},{{0}}}};");
+        stub("CO_RETURN {{{{0}},{{0}}}};");
         stub("}}");
 
         stub("shared_ptr<object_stub> stub;");
 
         stub("auto factory = create_interface_stub(iface);");
-        stub("return get_proxy_stub_descriptor(protocol_version, caller_channel_zone_id, caller_zone_id, "
+        stub("CO_RETURN CO_AWAIT get_proxy_stub_descriptor(protocol_version, caller_channel_zone_id, "
+             "caller_zone_id, "
              "iface.get(), factory, true, stub);");
         stub("}}");
     }
@@ -2220,64 +1915,6 @@
         }
     }
 
-<<<<<<< HEAD
-        // entry point
-        void write_files(std::string module_name,
-            bool from_host,
-            const class_entity& lib,
-            std::ostream& hos,
-            std::ostream& pos,
-            std::ostream& sos,
-            std::ostream& shos,
-            const std::vector<std::string>& namespaces,
-            const std::string& header_filename,
-            const std::string& stub_header_filename,
-            const std::list<std::string>& imports,
-            const std::vector<std::string>& additional_headers,
-            bool catch_stub_exceptions,
-            const std::vector<std::string>& rethrow_exceptions,
-            const std::vector<std::string>& additional_stub_headers,
-            bool include_rpc_headers)
-        {
-            writer header(hos);
-            writer proxy(pos);
-            writer stub(sos);
-            writer stub_header(shos);
-
-            header("#pragma once");
-            header("");
-
-            std::for_each(additional_headers.begin(),
-                additional_headers.end(),
-                [&](const std::string& additional_header) { header("#include <{}>", additional_header); });
-
-            std::for_each(additional_stub_headers.begin(),
-                additional_stub_headers.end(),
-                [&](const std::string& additional_stub_header) { stub("#include <{}>", additional_stub_header); });
-
-            header("#include <memory>");
-            header("#include <vector>");
-            header("#include <list>");
-            header("#include <map>");
-            header("#include <unordered_map>");
-            header("#include <set>");
-            header("#include <unordered_set>");
-            header("#include <string>");
-            header("#include <array>");
-
-            if (include_rpc_headers)
-            {
-                header("#include <rpc/version.h>");
-                header("#include <rpc/marshaller.h>");
-                header("#include <rpc/serialiser.h>");
-                header("#include <rpc/service.h>");
-                header("#include <rpc/error_codes.h>");
-                header("#include <rpc/types.h>");
-                header("#include <rpc/casting_interface.h>");
-            }
-
-            for (const auto& import : imports)
-=======
     void write_stub_factory_lookup_items(
         const class_entity& lib, std::string prefix, writer& stub, std::set<std::string>& done)
     {
@@ -2286,7 +1923,6 @@
             if (!cls->get_import_lib().empty())
                 continue;
             if (cls->get_entity_type() == entity_type::NAMESPACE)
->>>>>>> a0cbcedd
             {
                 write_stub_factory_lookup_items(*cls, prefix + cls->get_name() + "::", stub, done);
             }
@@ -2340,7 +1976,8 @@
         const std::vector<std::string>& additional_headers,
         bool catch_stub_exceptions,
         const std::vector<std::string>& rethrow_exceptions,
-        const std::vector<std::string>& additional_stub_headers)
+        const std::vector<std::string>& additional_stub_headers,
+        bool include_rpc_headers)
     {
         writer header(hos);
         writer proxy(pos);
@@ -2368,13 +2005,16 @@
         header("#include <string>");
         header("#include <array>");
 
-        header("#include <rpc/version.h>");
-        header("#include <rpc/marshaller.h>");
-        header("#include <rpc/serialiser.h>");
-        header("#include <rpc/service.h>");
-        header("#include <rpc/error_codes.h>");
-        header("#include <rpc/types.h>");
-        header("#include <rpc/casting_interface.h>");
+        if (include_rpc_headers)
+        {
+            header("#include <rpc/version.h>");
+            header("#include <rpc/marshaller.h>");
+            header("#include <rpc/serialiser.h>");
+            header("#include <rpc/service.h>");
+            header("#include <rpc/error_codes.h>");
+            header("#include <rpc/types.h>");
+            header("#include <rpc/casting_interface.h>");
+        }
 
         for (const auto& import : imports)
         {
