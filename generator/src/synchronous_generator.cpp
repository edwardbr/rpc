/*
 *   Copyright (c) 2025 Edward Boggis-Rolfe
 *   All rights reserved.
 */
#include <type_traits>
#include <algorithm>
#include <tuple>
#include <type_traits>
#include "coreclasses.h"
#include "cpp_parser.h"
#include "helpers.h"

#include "attributes.h"
#include "rpc_attributes.h"

extern "C"
{
#include "sha3.h"
}
#include <filesystem>
#include <sstream>

#include "writer.h"

#include "interface_declaration_generator.h"
#include "fingerprint_generator.h"
#include "synchronous_generator.h"
#include "json_schema/writer.h"
#include "json_schema/generator.h"
#include "json_schema/per_function_generator.h"
#include "type_utils.h"
#include <map>

namespace synchronous_generator
{

    enum print_type
    {
        PROXY_PREPARE_IN,
        PROXY_PREPARE_IN_INTERFACE_ID,
        PROXY_MARSHALL_IN,
        PROXY_OUT_DECLARATION,
        PROXY_MARSHALL_OUT,
        PROXY_VALUE_RETURN,
        PROXY_CLEAN_IN,

        STUB_DEMARSHALL_DECLARATION,
        STUB_MARSHALL_IN,
        STUB_PARAM_WRAP,
        STUB_PARAM_CAST,
        STUB_ADD_REF_OUT_PREDECLARE,
        STUB_ADD_REF_OUT,
        STUB_MARSHALL_OUT
    };

    // Polymorphic renderer adapter that implements base_renderer interface
    class polymorphic_renderer : public rpc_generator::base_renderer
    {
    public:
        polymorphic_renderer() = default;

        // Implement pure virtual functions from base_renderer
        std::string render_by_value(int option,
            bool from_host,
            const class_entity& lib,
            const std::string& name,
            bool is_in,
            bool is_out,
            bool is_const,
            const std::string& type_name,
            uint64_t& count) override;

        std::string render_reference(int option,
            bool from_host,
            const class_entity& lib,
            const std::string& name,
            bool is_in,
            bool is_out,
            bool is_const,
            const std::string& type_name,
            uint64_t& count) override;

        std::string render_move(int option,
            bool from_host,
            const class_entity& lib,
            const std::string& name,
            bool is_in,
            bool is_out,
            bool is_const,
            const std::string& type_name,
            uint64_t& count) override;

        std::string render_pointer(int option,
            bool from_host,
            const class_entity& lib,
            const std::string& name,
            bool is_in,
            bool is_out,
            bool is_const,
            const std::string& type_name,
            uint64_t& count) override;

        std::string render_pointer_reference(int option,
            bool from_host,
            const class_entity& lib,
            const std::string& name,
            bool is_in,
            bool is_out,
            bool is_const,
            const std::string& type_name,
            uint64_t& count) override;

        std::string render_pointer_pointer(int option,
            bool from_host,
            const class_entity& lib,
            const std::string& name,
            bool is_in,
            bool is_out,
            bool is_const,
            const std::string& type_name,
            uint64_t& count) override;

        std::string render_interface(int option,
            bool from_host,
            const class_entity& lib,
            const std::string& name,
            bool is_in,
            bool is_out,
            bool is_const,
            const std::string& type_name,
            uint64_t& count) override;

        std::string render_interface_reference(int option,
            bool from_host,
            const class_entity& lib,
            const std::string& name,
            bool is_in,
            bool is_out,
            bool is_const,
            const std::string& type_name,
            uint64_t& count) override;
    };

    // Implementation functions for polymorphic_renderer
    std::string polymorphic_renderer::render_by_value(int option,
        bool from_host,
        const class_entity& lib,
        const std::string& name,
        bool is_in,
        bool is_out,
        bool is_const,
        const std::string& object_type,
        uint64_t& count)
    {
        std::ignore = from_host;
        std::ignore = lib;
        std::ignore = is_in;
        std::ignore = is_out;
        std::ignore = is_const;
        std::ignore = count;

        print_type pt = static_cast<print_type>(option);
        switch (pt)
        {
        case PROXY_MARSHALL_IN:
            return fmt::format("{0}, ", name);
        case PROXY_MARSHALL_OUT:
            return fmt::format("{0}, ", name);
        case STUB_DEMARSHALL_DECLARATION:
            return fmt::format("{} {}_{{}}", object_type, name);
        case STUB_MARSHALL_IN:
            return fmt::format("{}_, ", name);
        case STUB_PARAM_CAST:
            return fmt::format("{}_", name);
        case STUB_MARSHALL_OUT:
            return fmt::format("{0}_, ", name);
        default:
            return "";
        }
    }

    std::string polymorphic_renderer::render_reference(int option,
        bool from_host,
        const class_entity& lib,
        const std::string& name,
        bool is_in,
        bool is_out,
        bool is_const,
        const std::string& object_type,
        uint64_t& count)
    {
        std::ignore = from_host;
        std::ignore = lib;
        std::ignore = is_in;
        std::ignore = is_const;
        std::ignore = count;

        if (is_out)
        {
            throw std::runtime_error("REFERENCE does not support out vals");
        }

        print_type pt = static_cast<print_type>(option);
        switch (pt)
        {
        case PROXY_MARSHALL_IN:
            return fmt::format("{0}, ", name);
        case PROXY_MARSHALL_OUT:
            return fmt::format("{0}, ", name);
        case STUB_DEMARSHALL_DECLARATION:
            return fmt::format("{} {}_{{}}", object_type, name);
        case STUB_MARSHALL_IN:
            return fmt::format("{}_, ", name);
        case STUB_PARAM_CAST:
            return fmt::format("{}_", name);
        default:
            return "";
        }
    }

    std::string polymorphic_renderer::render_move(int option,
        bool from_host,
        const class_entity& lib,
        const std::string& name,
        bool is_in,
        bool is_out,
        bool is_const,
        const std::string& object_type,
        uint64_t& count)
    {
        std::ignore = from_host;
        std::ignore = lib;
        std::ignore = is_in;
        std::ignore = count;

        if (is_out)
        {
            throw std::runtime_error("MOVE does not support out vals");
        }
        if (is_const)
        {
            throw std::runtime_error("MOVE does not support const vals");
        }

        print_type pt = static_cast<print_type>(option);
        switch (pt)
        {
        case PROXY_MARSHALL_IN:
            return fmt::format("std::move({0}), ", name);
        case PROXY_MARSHALL_OUT:
            return fmt::format("{0}, ", name);
        case STUB_DEMARSHALL_DECLARATION:
            return fmt::format("{} {}_{{}}", object_type, name);
        case STUB_MARSHALL_IN:
            return fmt::format("{}_, ", name);
        case STUB_PARAM_CAST:
            return fmt::format("std::move({}_)", name);
        case STUB_MARSHALL_OUT:
            return fmt::format("{0}_, ", name);
        default:
            return "";
        }
    }

    std::string polymorphic_renderer::render_pointer(int option,
        bool from_host,
        const class_entity& lib,
        const std::string& name,
        bool is_in,
        bool is_out,
        bool is_const,
        const std::string& object_type,
        uint64_t& count)
    {
        std::ignore = from_host;
        std::ignore = lib;
        std::ignore = is_in;
        std::ignore = is_const;
        std::ignore = count;
        if (is_out)
        {
            throw std::runtime_error("POINTER does not support out vals");
        }

        print_type pt = static_cast<print_type>(option);
        switch (pt)
        {
        case PROXY_MARSHALL_IN:
            return fmt::format("(uint64_t){}, ", name);
        case PROXY_MARSHALL_OUT:
            return fmt::format("(uint64_t){}, ", count);
        case STUB_DEMARSHALL_DECLARATION:
            return fmt::format("uint64_t {}_{{}}", name);
        case STUB_MARSHALL_IN:
            return fmt::format("{}_, ", name);
        case STUB_PARAM_CAST:
            return fmt::format("({}*){}_", object_type, name);
        default:
            return "";
        }
    }

    std::string polymorphic_renderer::render_pointer_reference(int option,
        bool from_host,
        const class_entity& lib,
        const std::string& name,
        bool is_in,
        bool is_out,
        bool is_const,
        const std::string& object_type,
        uint64_t& count)
    {
        std::ignore = from_host;
        std::ignore = lib;
        std::ignore = is_in;
        std::ignore = count;

        if (is_const && is_out)
        {
            throw std::runtime_error("POINTER_REFERENCE does not support const out vals");
        }
        print_type pt = static_cast<print_type>(option);
        switch (pt)
        {
        case PROXY_MARSHALL_IN:
            return fmt::format("{0}_, ", name);
        case PROXY_MARSHALL_OUT:
            return fmt::format("{0}_, ", name);
        case STUB_DEMARSHALL_DECLARATION:
            return fmt::format("{}* {}_ = nullptr", object_type, name);
        case STUB_PARAM_CAST:
            return fmt::format("{}_", name);
        case PROXY_OUT_DECLARATION:
            return fmt::format("uint64_t {}_ = 0;", name);
        case STUB_MARSHALL_OUT:
            return fmt::format("(uint64_t){}_, ", name);
        case PROXY_VALUE_RETURN:
            return fmt::format("{} = ({}*){}_;", name, object_type, name);
        default:
            return "";
        }
    }

    std::string polymorphic_renderer::render_pointer_pointer(int option,
        bool from_host,
        const class_entity& lib,
        const std::string& name,
        bool is_in,
        bool is_out,
        bool is_const,
        const std::string& object_type,
        uint64_t& count)
    {
        std::ignore = from_host;
        std::ignore = lib;
        std::ignore = is_in;
        std::ignore = is_out;
        std::ignore = is_const;
        std::ignore = count;

        print_type pt = static_cast<print_type>(option);
        switch (pt)
        {
        case PROXY_MARSHALL_IN:
            return fmt::format("{0}_, ", name);
        case PROXY_MARSHALL_OUT:
            return fmt::format("{0}_, ", name);
        case STUB_DEMARSHALL_DECLARATION:
            return fmt::format("{}* {}_ = nullptr", object_type, name);
        case STUB_PARAM_CAST:
            return fmt::format("&{}_", name);
        case PROXY_VALUE_RETURN:
            return fmt::format("*{} = ({}*){}_;", name, object_type, name);
        case PROXY_OUT_DECLARATION:
            return fmt::format("uint64_t {}_ = 0;", name);
        case STUB_MARSHALL_OUT:
            return fmt::format("(uint64_t){}_, ", name);
        default:
            return "";
        }
    }

    std::string polymorphic_renderer::render_interface(int option,
        bool from_host,
        const class_entity& lib,
        const std::string& name,
        bool is_in,
        bool is_out,
        bool is_const,
        const std::string& object_type,
        uint64_t& count)
    {
        std::ignore = from_host;
        std::ignore = lib;
        std::ignore = is_in;
        std::ignore = is_const;
        std::ignore = count;

        if (is_out)
        {
            throw std::runtime_error("INTERFACE does not support out vals");
        }

        print_type pt = static_cast<print_type>(option);
        switch (pt)
        {
        case PROXY_PREPARE_IN:
            return fmt::format("rpc::shared_ptr<rpc::object_stub> {}_stub_;", name);
        case PROXY_PREPARE_IN_INTERFACE_ID:
            return fmt::format(
                "RPC_ASSERT(rpc::are_in_same_zone(this, {0}.get()));\n"
                "\t\t\tauto {0}_stub_id_ = CO_AWAIT proxy_bind_in_param(__rpc_sp->get_remote_rpc_version(), "
                "{0}, {0}_stub_);",
                name);
        case PROXY_MARSHALL_IN:
        {
            auto ret = fmt::format("{0}_stub_id_, ", name);
            count++;
            return ret;
        }
        case PROXY_MARSHALL_OUT:
            return fmt::format("{0}_, ", name);

        case PROXY_CLEAN_IN:
            return fmt::format("if({0}_stub_) {0}_stub_->release_from_service();", name);

        case STUB_DEMARSHALL_DECLARATION:
            return fmt::format(R"__(rpc::interface_descriptor {0}_object_{{}};
                    uint64_t {0}_zone_ = 0)__",
                name);
        case STUB_MARSHALL_IN:
        {
            auto ret = fmt::format("{}_object_, ", name);
            count++;
            return ret;
        }
        case STUB_PARAM_WRAP:
            return fmt::format(R"__(
                {0} {1};
                if(__rpc_ret == rpc::error::OK() && {1}_object_.destination_zone_id.is_set() && {1}_object_.object_id.is_set())
                {{
                    auto target_stub_strong = target_stub_.lock();
                    if (target_stub_strong)
                    {{
                        auto& zone_ = target_stub_strong->get_zone();
                        __rpc_ret = CO_AWAIT rpc::stub_bind_in_param(protocol_version, zone_, caller_channel_zone_id, caller_zone_id, {1}_object_, {1});
                    }}
                    else
                    {{
                        assert(false);
                        __rpc_ret = rpc::error::ZONE_NOT_FOUND();
                    }}
                }}
)__",
                object_type,
                name);
        case STUB_PARAM_CAST:
            return fmt::format("{}", name);
        case STUB_MARSHALL_OUT:
            return fmt::format("(uint64_t){}, ", name);
        case PROXY_VALUE_RETURN:
        case PROXY_OUT_DECLARATION:
            return fmt::format("  rpc::interface_descriptor {}_;", name);
        default:
            return "";
        }
    }

    std::string polymorphic_renderer::render_interface_reference(int option,
        bool from_host,
        const class_entity& lib,
        const std::string& name,
        bool is_in,
        bool is_out,
        bool is_const,
        const std::string& object_type,
        uint64_t& count)
    {
        std::ignore = from_host;
        std::ignore = lib;
        std::ignore = is_in;
        std::ignore = is_out;
        std::ignore = is_const;
        std::ignore = count;

        switch (option)
        {
        case PROXY_PREPARE_IN:
            return fmt::format("rpc::shared_ptr<rpc::object_stub> {}_stub_;", name);
        case PROXY_PREPARE_IN_INTERFACE_ID:
            return fmt::format(
                "RPC_ASSERT(rpc::are_in_same_zone(this, {0}.get()));\n"
                "\t\t\tauto {0}_stub_id_ = CO_AWAIT proxy_bind_in_param(__rpc_sp->get_remote_rpc_version(), "
                "{0}, {0}_stub_);",
                name);
        case PROXY_MARSHALL_IN:
        {
            auto ret = fmt::format("{0}_stub_id_, ", name, count);
            count++;
            return ret;
        }
        case PROXY_MARSHALL_OUT:
            return fmt::format("{0}_, ", name);

        case PROXY_CLEAN_IN:
            return fmt::format("if({0}_stub_) {0}_stub_->release_from_service();", name);

        case STUB_DEMARSHALL_DECLARATION:
            return fmt::format("{} {}", object_type, name);
        case STUB_PARAM_CAST:
            return name;
        case PROXY_VALUE_RETURN:
            return fmt::format("auto {0}_ret = CO_AWAIT rpc::proxy_bind_out_param(__rpc_sp, {0}_, "
                               "__rpc_sp->get_zone_id().as_caller(), {0}); std::ignore = {0}_ret;",
                name);
        case PROXY_OUT_DECLARATION:
            return fmt::format("rpc::interface_descriptor {}_;", name);
        case STUB_ADD_REF_OUT_PREDECLARE:
            return fmt::format("rpc::interface_descriptor {0}_;", name);
        case STUB_ADD_REF_OUT:
            return fmt::format("{0}_ = CO_AWAIT stub_bind_out_param(zone_, protocol_version, "
                               "caller_channel_zone_id, caller_zone_id, {0});",
                name);
        case STUB_MARSHALL_OUT:
            return fmt::format("{}_, ", name);
        default:
            return "";
        }
    };

    bool do_in_param(print_type option,
        bool from_host,
        const class_entity& lib,
        const std::string& name,
        const std::string& type,
        const attributes& attribs,
        uint64_t& count,
        std::string& output)
    {
        // UNIFIED: Use polymorphic renderer with print_type option
        polymorphic_renderer r;
        return rpc_generator::do_in_param_unified(
            r, static_cast<int>(option), from_host, lib, name, type, attribs, count, output);
    }

    bool do_out_param(print_type option,
        bool from_host,
        const class_entity& lib,
        const std::string& name,
        const std::string& type,
        const attributes& attribs,
        uint64_t& count,
        std::string& output)
    {
        // UNIFIED: Use polymorphic renderer with print_type option
        polymorphic_renderer r;
        return rpc_generator::do_out_param_unified(
            r, static_cast<int>(option), from_host, lib, name, type, attribs, count, output);
    }

    void write_method(bool from_host,
        const class_entity& m_ob,
        writer& proxy,
        writer& stub,
        const std::string& interface_name,
        const std::shared_ptr<function_entity>& function,
        int& function_count,
        bool catch_stub_exceptions,
        const std::vector<std::string>& rethrow_exceptions)
    {
        if (function->get_entity_type() == entity_type::FUNCTION_METHOD)
        {
            std::string scoped_namespace;
            interface_declaration_generator::build_scoped_name(&m_ob, scoped_namespace);

            stub("case {}:", function_count);
            stub("{{");

            proxy.print_tabs();
            proxy.raw("virtual CORO_TASK({}) {}(", function->get_return_type(), function->get_name());
            bool has_parameter = false;
            for (auto& parameter : function->get_parameters())
            {
                if (has_parameter)
                {
                    proxy.raw(", ");
                }
                has_parameter = true;
                render_parameter(proxy, m_ob, parameter);
            }
            bool function_is_const = function->has_value("const");
            if (function_is_const)
            {
                proxy.raw(") const override\n");
            }
            else
            {
                proxy.raw(") override\n");
            }
            proxy("{{");

            proxy("auto __rpc_op = casting_interface::get_object_proxy(*this);");
            proxy("auto __rpc_sp = __rpc_op->get_service_proxy();");
            proxy("#ifdef USE_RPC_TELEMETRY");
            proxy("if (auto telemetry_service = rpc::telemetry_service_manager::get(); telemetry_service)");
            proxy("{{");
            proxy("telemetry_service->on_interface_proxy_send(\"{0}::{1}\", "
                  "__rpc_sp->get_zone_id(), "
                  "__rpc_sp->get_destination_zone_id(), "
                  "__rpc_op->get_object_id(), {{{0}_proxy::get_id(rpc::get_version())}}, {{{2}}});",
                interface_name,
                function->get_name(),
                function_count);
            proxy("}}");
            proxy("#endif");

            {
                stub("//STUB_DEMARSHALL_DECLARATION");
                uint64_t count = 1;
                for (auto& parameter : function->get_parameters())
                {
                    std::string output;
                    if (do_in_param(STUB_DEMARSHALL_DECLARATION,
                            from_host,
                            m_ob,
                            parameter.get_name(),
                            parameter.get_type(),
                            parameter,
                            count,
                            output))
                        ;
                    else
                        do_out_param(STUB_DEMARSHALL_DECLARATION,
                            from_host,
                            m_ob,
                            parameter.get_name(),
                            parameter.get_type(),
                            parameter,
                            count,
                            output);
                    stub("{};", output);
                }
            }

            proxy("std::vector<char> __rpc_in_buf;");
            proxy("auto __rpc_ret = rpc::error::OK();");
            proxy("std::vector<char> __rpc_out_buf(RPC_OUT_BUFFER_SIZE); //max size using short string optimisation");

            proxy("//PROXY_PREPARE_IN");
            uint64_t count = 1;
            for (auto& parameter : function->get_parameters())
            {
                std::string output;
                {
                    if (!do_in_param(
                            PROXY_PREPARE_IN, from_host, m_ob, parameter.get_name(), parameter.get_type(), parameter, count, output))
                        continue;
                    proxy(output);

                    if (!do_in_param(PROXY_PREPARE_IN_INTERFACE_ID,
                            from_host,
                            m_ob,
                            parameter.get_name(),
                            parameter.get_type(),
                            parameter,
                            count,
                            output))
                        continue;

                    proxy(output);
                }
                count++;
            }
            {
                proxy.print_tabs();
                proxy.raw("{}proxy_serialiser<rpc::serialiser::yas, rpc::encoding>::{}(",
                    scoped_namespace,
                    function->get_name());
                stub.print_tabs();
                stub.raw("auto __rpc_ret = {}stub_deserialiser<rpc::serialiser::yas, rpc::encoding>::{}(",
                    scoped_namespace,
                    function->get_name());
                count = 1;
                for (auto& parameter : function->get_parameters())
                {
                    std::string output;
                    {
                        if (!do_in_param(
                                PROXY_MARSHALL_IN, from_host, m_ob, parameter.get_name(), parameter.get_type(), parameter, count, output))
                            continue;

                        proxy.raw(output);
                    }
                    count++;
                }

                count = 1;
                for (auto& parameter : function->get_parameters())
                {
                    std::string output;
                    {
                        if (!do_in_param(
                                STUB_MARSHALL_IN, from_host, m_ob, parameter.get_name(), parameter.get_type(), parameter, count, output))
                            continue;

                        stub.raw(output);
                    }
                    count++;
                }
                proxy.raw("__rpc_in_buf, __rpc_sp->get_encoding());\n");

                stub.raw("in_buf_, in_size_, enc);\n");
                stub("if(__rpc_ret != rpc::error::OK())");
                stub("  CO_RETURN __rpc_ret;");
            }

            std::string tag = function->get_value("tag");
            if (tag.empty())
                tag = "0";

            proxy("__rpc_ret = CO_AWAIT __rpc_op->send((uint64_t){}, {}::get_id, {{{}}}, __rpc_in_buf.size(), "
                  "__rpc_in_buf.data(), __rpc_out_buf);",
                tag,
                interface_name,
                function_count);

            proxy("if(__rpc_ret >= rpc::error::MIN() && __rpc_ret <= rpc::error::MAX())");
            proxy("{{");
            proxy("//if you fall into this rabbit hole ensure that you have added any error offsets compatible "
                  "with your error code system to the rpc library");
            proxy("//this is only here to handle rpc generated errors and not application errors");
            proxy("//clean up any input stubs, this code has to assume that the destination is behaving correctly");
            proxy("RPC_ERROR(\"failed in {}\");", function->get_name());
            {
                uint64_t count = 1;
                for (auto& parameter : function->get_parameters())
                {
                    std::string output;
                    {
                        if (!do_in_param(
                                PROXY_CLEAN_IN, from_host, m_ob, parameter.get_name(), parameter.get_type(), parameter, count, output))
                            continue;

                        proxy(output);
                    }
                    count++;
                }
            }
            proxy("CO_RETURN __rpc_ret;");
            proxy("}}");

            stub("//STUB_PARAM_WRAP");

            {
                uint64_t count = 1;
                for (auto& parameter : function->get_parameters())
                {
                    std::string output;
                    if (!do_in_param(
                            STUB_PARAM_WRAP, from_host, m_ob, parameter.get_name(), parameter.get_type(), parameter, count, output))
                        do_out_param(
                            STUB_PARAM_WRAP, from_host, m_ob, parameter.get_name(), parameter.get_type(), parameter, count, output);
                    stub.raw("{}", output);
                }
            }

            stub("//STUB_PARAM_CAST");
            stub("if(__rpc_ret == rpc::error::OK())");
            stub("{{");
            if (catch_stub_exceptions)
            {
                stub("try");
                stub("{{");
            }

            stub.print_tabs();
            stub.raw("__rpc_ret = CO_AWAIT __rpc_target_->{}(", function->get_name());

            {
                bool has_param = false;
                uint64_t count = 1;
                for (auto& parameter : function->get_parameters())
                {
                    std::string output;
                    if (!do_in_param(
                            STUB_PARAM_CAST, from_host, m_ob, parameter.get_name(), parameter.get_type(), parameter, count, output))
                        do_out_param(
                            STUB_PARAM_CAST, from_host, m_ob, parameter.get_name(), parameter.get_type(), parameter, count, output);
                    if (has_param)
                    {
                        stub.raw(",");
                    }
                    has_param = true;
                    stub.raw("{}", output);
                }
            }
            stub.raw(");\n");
            if (catch_stub_exceptions)
            {
                stub("}}");

                for (auto& rethrow_stub_exception : rethrow_exceptions)
                {
                    stub("catch({}& __ex)", rethrow_stub_exception);
                    stub("{{");
                    stub("throw __ex;");
                    stub("}}");
                }

                stub("#ifdef USE_RPC_LOGGING");
                stub("catch(const std::exception& ex)");
                stub("{{");
                stub("RPC_ERROR(\"Exception has occurred in an {} implementation in function {} {{}}\", ex.what());",
                     interface_name,
                     function->get_name());
                stub("__rpc_ret = rpc::error::EXCEPTION();");
                stub("}}");
                stub("#endif");
                stub("catch(...)");
                stub("{{");
                stub("RPC_ERROR(\"Exception has occurred in an {} implementation in function {}\");",
                     interface_name,
                     function->get_name());
                stub("__rpc_ret = rpc::error::EXCEPTION();");
                stub("}}");
            }

            stub("}}");

            {
                uint64_t count = 1;
                proxy("//PROXY_OUT_DECLARATION");
                for (auto& parameter : function->get_parameters())
                {
                    count++;
                    std::string output;
                    if (do_in_param(
                            PROXY_OUT_DECLARATION, from_host, m_ob, parameter.get_name(), parameter.get_type(), parameter, count, output))
                        continue;
                    if (!do_out_param(
                            PROXY_OUT_DECLARATION, from_host, m_ob, parameter.get_name(), parameter.get_type(), parameter, count, output))
                        continue;

                    proxy(output);
                }
            }
            {
                stub("//STUB_ADD_REF_OUT_PREDECLARE");
                uint64_t count = 1;
                for (auto& parameter : function->get_parameters())
                {
                    count++;
                    std::string output;

                    if (!do_out_param(STUB_ADD_REF_OUT_PREDECLARE,
                            from_host,
                            m_ob,
                            parameter.get_name(),
                            parameter.get_type(),
                            parameter,
                            count,
                            output))
                        continue;

                    stub(output);
                }

                count = 1;
                bool has_preamble = false;
                for (auto& parameter : function->get_parameters())
                {
                    count++;
                    std::string output;

                    if (!do_out_param(
                            STUB_ADD_REF_OUT, from_host, m_ob, parameter.get_name(), parameter.get_type(), parameter, count, output))
                        continue;

                    if (!has_preamble && !output.empty())
                    {
                        stub("//STUB_ADD_REF_OUT");
                        stub("if(__rpc_ret < rpc::error::MIN() || __rpc_ret > rpc::error::MAX())");
                        stub("{{");
                        stub("auto target_stub_strong = target_stub_.lock();");
                        stub("if (target_stub_strong)");
                        stub("{{");
                        stub("auto& zone_ = target_stub_strong->get_zone();");
                        has_preamble = true;
                    }
                    stub(output);
                }
                if (has_preamble)
                {
                    stub("}}");
                    stub("else");
                    stub("{{");
                    stub("assert(false);");
                    stub("}}");
                    stub("}}");
                }
            }
            {
                uint64_t count = 1;
                proxy.print_tabs();
                proxy.raw("auto __receiver_result = {}proxy_deserialiser<rpc::serialiser::yas, rpc::encoding>::{}(",
                    scoped_namespace,
                    function->get_name());

                stub.print_tabs();
                stub.raw(
                    "{}stub_serialiser<rpc::serialiser::yas, rpc::encoding>::{}(", scoped_namespace, function->get_name());

                for (auto& parameter : function->get_parameters())
                {
                    count++;
                    std::string output;
                    if (!do_out_param(
                            PROXY_MARSHALL_OUT, from_host, m_ob, parameter.get_name(), parameter.get_type(), parameter, count, output))
                        continue;
                    proxy.raw(output);

                    if (!do_out_param(
                            STUB_MARSHALL_OUT, from_host, m_ob, parameter.get_name(), parameter.get_type(), parameter, count, output))
                        continue;

                    stub.raw(output);
                }
                proxy.raw("__rpc_out_buf.data(), __rpc_out_buf.size(), __rpc_sp->get_encoding());\n");
                proxy("if(__receiver_result != rpc::error::OK())");
                proxy("  __rpc_ret = __receiver_result;");

                stub.raw("__rpc_out_buf, enc);\n");
            }
            stub("CO_RETURN __rpc_ret;");

            proxy("//PROXY_VALUE_RETURN");
            {
                uint64_t count = 1;
                for (auto& parameter : function->get_parameters())
                {
                    count++;
                    std::string output;
                    if (do_in_param(
                            PROXY_VALUE_RETURN, from_host, m_ob, parameter.get_name(), parameter.get_type(), parameter, count, output))
                        continue;
                    if (!do_out_param(
                            PROXY_VALUE_RETURN, from_host, m_ob, parameter.get_name(), parameter.get_type(), parameter, count, output))
                        continue;

                    proxy(output);
                }
            }
            proxy("//PROXY_CLEAN_IN");
            {
                uint64_t count = 1;
                for (auto& parameter : function->get_parameters())
                {
                    std::string output;
                    {
                        if (!do_in_param(
                                PROXY_CLEAN_IN, from_host, m_ob, parameter.get_name(), parameter.get_type(), parameter, count, output))
                            continue;

                        proxy(output);
                    }
                    count++;
                }
            }

            proxy("CO_RETURN __rpc_ret;");
            proxy("}}");
            proxy("");

            function_count++;
            stub("}}");
            stub("break;");
        }
    }

    void write_interface(bool from_host,
        const class_entity& m_ob,
        writer& proxy,
        writer& stub,
        bool catch_stub_exceptions,
        const std::vector<std::string>& rethrow_exceptions)
    {
        if (m_ob.is_in_import())
            return;

        auto interface_name = std::string(m_ob.get_entity_type() == entity_type::LIBRARY ? "i_" : "") + m_ob.get_name();

        std::string base_class_declaration;
        auto bc = m_ob.get_base_classes();
        if (!bc.empty())
        {

            base_class_declaration = " : ";
            int i = 0;
            for (auto base_class : bc)
            {
                if (i)
                    base_class_declaration += ", ";
                base_class_declaration += base_class->get_name();
                i++;
            }
        }

        // generate the get_function_info function for the interface
        {
            proxy("std::vector<rpc::function_info> {0}::get_function_info()", interface_name);
            proxy("{{");
            proxy("std::vector<rpc::function_info> functions;");

            // generate unambiguous alias
            auto full_name = get_full_name(m_ob, true, false, ".");

            const auto& library = get_root(m_ob);
            int function_count = 1;
            for (auto& function : m_ob.get_functions())
            {
                if (function->get_entity_type() != entity_type::FUNCTION_METHOD)
                    continue;

                std::string tag = function->get_value("tag");
                if (tag.empty())
                    tag = "0";

                bool marshalls_interfaces = false;

                for (auto parameter : function->get_parameters())
                {
                    std::string type_name = parameter.get_type();
                    std::string reference_modifiers;
                    rpc_generator::strip_reference_modifiers(type_name, reference_modifiers);

                    marshalls_interfaces = is_interface_param(library, parameter.get_type());
                }

                // Get description attribute
                std::string description = function->get_value("description");
                if (!description.empty() && description.front() == '"' && description.back() == '"')
                {
                    description = description.substr(1, description.length() - 2);
                }

                // Generate JSON schemas for function parameters
                std::string in_json_schema;
                std::string out_json_schema;
                if (!marshalls_interfaces)
                {
                    in_json_schema
                        = json_schema::generate_function_input_parameter_schema_with_recursion(library, m_ob, *function);
                    out_json_schema
                        = json_schema::generate_function_output_parameter_schema_with_recursion(library, m_ob, *function);
                }

                proxy("functions.emplace_back(rpc::function_info{{\"{0}.{1}\", \"{1}\", {{{2}}}, (uint64_t){3}, "
                      "{4}, R\"__({5})__\", R\"__({6})__\", R\"__({7})__\"}});",
                    full_name,
                    function->get_name(),
                    function_count,
                    tag,
                    marshalls_interfaces,
                    description,
                    in_json_schema,
                    out_json_schema);
                function_count++;
            }
            proxy("return functions;");
            proxy("}}");
        }

        proxy("class {0}_proxy : public rpc::proxy_impl<{0}>", interface_name);
        proxy("{{");
        proxy("{}_proxy(rpc::shared_ptr<rpc::object_proxy> object_proxy) : ", interface_name);
        proxy("  rpc::proxy_impl<{}>(object_proxy)", interface_name);
        proxy("{{");
        proxy("#ifdef USE_RPC_TELEMETRY");
        proxy("auto __rpc_op = casting_interface::get_object_proxy(*this);");
        proxy("auto __rpc_sp = __rpc_op->get_service_proxy();");
        proxy("if (auto telemetry_service = rpc::telemetry_service_manager::get(); telemetry_service)");
        proxy("{{");
        proxy("telemetry_service->on_interface_proxy_creation(\"{0}\", "
              "__rpc_sp->get_zone_id(), "
              "__rpc_sp->get_destination_zone_id(), __rpc_op->get_object_id(), "
              "{{{0}_proxy::get_id(rpc::get_version())}});",
            interface_name);
        proxy("}}");
        proxy("#endif");
        proxy("}}");
        proxy("mutable rpc::weak_ptr<{}_proxy> weak_this_;", interface_name);
        proxy("public:");
        proxy("");
        proxy("virtual ~{}_proxy()", interface_name);
        proxy("{{");
        proxy("#ifdef USE_RPC_TELEMETRY");
        proxy("if (auto telemetry_service = rpc::telemetry_service_manager::get(); telemetry_service)");
        proxy("{{");
        proxy("auto __rpc_op = casting_interface::get_object_proxy(*this);");
        proxy("auto __rpc_sp = __rpc_op->get_service_proxy();");
        proxy("telemetry_service->on_interface_proxy_deletion("
              "__rpc_sp->get_zone_id(), "
              "__rpc_sp->get_destination_zone_id(), __rpc_op->get_object_id(), "
              "{{{0}_proxy::get_id(rpc::get_version())}});",
            interface_name);
        proxy("}}");
        proxy("#endif");
        proxy("}}");
        proxy("[[nodiscard]] static rpc::shared_ptr<{}> create(const rpc::shared_ptr<rpc::object_proxy>& "
              "object_proxy)",
            interface_name);
        proxy("{{");
        proxy("auto __rpc_ret = rpc::shared_ptr<{0}_proxy>(new {0}_proxy(object_proxy));", interface_name);
        proxy("__rpc_ret->weak_this_ = __rpc_ret;", interface_name);
        proxy("return rpc::static_pointer_cast<{}>(__rpc_ret);", interface_name);
        proxy("}}");
        proxy("rpc::shared_ptr<{0}_proxy> shared_from_this(){{return "
              "rpc::shared_ptr<{0}_proxy>(weak_this_);}}",
            interface_name);
        proxy("");

        stub("CORO_TASK(int) {0}_stub::call(uint64_t protocol_version, rpc::encoding enc, rpc::caller_channel_zone "
             "caller_channel_zone_id, rpc::caller_zone caller_zone_id, rpc::method method_id, size_t in_size_, "
             "const char* in_buf_, std::vector<char>& "
             "__rpc_out_buf)",
            interface_name);
        stub("{{");

        bool has_methods = false;
        for (auto& function : m_ob.get_functions())
        {
            if (function->get_entity_type() != entity_type::FUNCTION_METHOD)
                continue;
            has_methods = true;
        }

        if (has_methods)
        {
            stub("switch(method_id.get_val())");
            stub("{{");

            int function_count = 1;
            for (auto& function : m_ob.get_functions())
            {
                if (function->get_entity_type() == entity_type::FUNCTION_METHOD)
                    write_method(
                        from_host, m_ob, proxy, stub, interface_name, function, function_count, catch_stub_exceptions, rethrow_exceptions);
            }

            stub("default:");
<<<<<<< HEAD
            stub("CO_RETURN rpc::error::INVALID_METHOD_ID();");
=======
            stub("RPC_ERROR(\"Invalid method ID - unknown method in stub\");");
            stub("return rpc::error::INVALID_METHOD_ID();");
>>>>>>> 6d415789
            stub("}};");
        }
        proxy("}};");
        proxy("");

<<<<<<< HEAD
        stub("CO_RETURN rpc::error::INVALID_METHOD_ID();");
=======
        stub("RPC_ERROR(\"Invalid method ID - no methods found\");");
        stub("return rpc::error::INVALID_METHOD_ID();");
>>>>>>> 6d415789
        stub("}}");
        stub("");
    };

    void write_stub_factory(const class_entity& m_ob, writer& stub, std::set<std::string>& done)
    {
        auto interface_name = std::string(m_ob.get_entity_type() == entity_type::LIBRARY ? "i_" : "") + m_ob.get_name();
        auto owner = m_ob.get_owner();
        std::string ns = interface_name;
        while (!owner->get_name().empty())
        {
            ns = owner->get_name() + "::" + ns;
            owner = owner->get_owner();
        }
        if (done.find(ns) != done.end())
            return;
        done.insert(ns);

        stub("srv->add_interface_stub_factory(::{0}::get_id, "
             "std::make_shared<std::function<rpc::shared_ptr<rpc::i_interface_stub>(const "
             "rpc::shared_ptr<rpc::i_interface_stub>&)>>([](const rpc::shared_ptr<rpc::i_interface_stub>& "
             "original) -> rpc::shared_ptr<rpc::i_interface_stub>",
            ns);
        stub("{{");
        stub("auto ci = original->get_castable_interface();");
        stub("{{");
        stub("auto* tmp = const_cast<::{0}*>(static_cast<const "
             "::{0}*>(ci->query_interface(::{0}::get_id(rpc::VERSION_2))));",
            ns);
        stub("if(tmp != nullptr)");
        stub("{{");
        stub("rpc::shared_ptr<::{0}> tmp_ptr(ci, tmp);", ns);
        stub("return rpc::static_pointer_cast<rpc::i_interface_stub>(::{}_stub::create(tmp_ptr, "
             "original->get_object_stub()));",
            ns);
        stub("}}");
        stub("}}");
        stub("return nullptr;");
        stub("}}));");
    }

    void write_stub_cast_factory(const class_entity& m_ob, writer& stub)
    {
        auto interface_name = std::string(m_ob.get_entity_type() == entity_type::LIBRARY ? "i_" : "") + m_ob.get_name();
        stub("int {}_stub::cast(rpc::interface_ordinal interface_id, rpc::shared_ptr<rpc::i_interface_stub>& "
             "new_stub)",
            interface_name);
        stub("{{");
        stub("auto& service = get_object_stub().lock()->get_zone();");
        stub("int __rpc_ret = service.create_interface_stub(interface_id, {}::get_id, shared_from_this(), "
             "new_stub);",
            interface_name);
        stub("return __rpc_ret;");
        stub("}}");
    }

    void write_interface_forward_declaration(const class_entity& m_ob, writer& header, writer& proxy, writer& stub)
    {
        header("class {};", m_ob.get_name());
        proxy("class {}_proxy;", m_ob.get_name());

        auto interface_name = std::string(m_ob.get_entity_type() == entity_type::LIBRARY ? "i_" : "") + m_ob.get_name();

        stub("class {0}_stub : public rpc::i_interface_stub", interface_name);
        stub("{{");
        stub("rpc::shared_ptr<{}> __rpc_target_;", interface_name);
        stub("rpc::weak_ptr<rpc::object_stub> target_stub_;", interface_name);
        stub("");
        stub("{0}_stub(const rpc::shared_ptr<{0}>& __rpc_target, rpc::weak_ptr<rpc::object_stub> "
             "__rpc_target_stub) : ",
            interface_name);
        stub("  __rpc_target_(__rpc_target),", interface_name);
        stub("  target_stub_(__rpc_target_stub)");
        stub("  {{}}");
        stub("mutable rpc::weak_ptr<{}_stub> weak_this_;", interface_name);
        stub("");
        stub("public:");
        stub("virtual ~{0}_stub() = default;", interface_name);
        stub("static rpc::shared_ptr<{0}_stub> create(const rpc::shared_ptr<{0}>& __rpc_target, "
             "rpc::weak_ptr<rpc::object_stub> __rpc_target_stub)",
            interface_name);
        stub("{{");
        stub("auto __rpc_ret = rpc::shared_ptr<{0}_stub>(new {0}_stub(__rpc_target, __rpc_target_stub));", interface_name);
        stub("__rpc_ret->weak_this_ = __rpc_ret;", interface_name);
        stub("return __rpc_ret;", interface_name);
        stub("}}");
        stub("rpc::shared_ptr<{0}_stub> shared_from_this(){{return rpc::shared_ptr<{0}_stub>(weak_this_);}}",
            interface_name);
        stub("");
        stub("rpc::interface_ordinal get_interface_id(uint64_t rpc_version) const override");
        stub("{{");
        stub("return {{{}::get_id(rpc_version)}};", interface_name);
        stub("}}");
        stub("virtual rpc::shared_ptr<rpc::casting_interface> get_castable_interface() const override {{ return "
             "rpc::static_pointer_cast<rpc::casting_interface>(__rpc_target_); }}",
            interface_name);

        stub("rpc::weak_ptr<rpc::object_stub> get_object_stub() const override {{ return target_stub_;}}");
        stub("void* get_pointer() const override {{ return __rpc_target_.get();}}");
        stub("CORO_TASK(int) call(uint64_t protocol_version, rpc::encoding enc, rpc::caller_channel_zone "
             "caller_channel_zone_id, rpc::caller_zone caller_zone_id, rpc::method method_id, size_t in_size_, "
             "const char* in_buf_, std::vector<char>& "
             "__rpc_out_buf) override;");
        stub("int cast(rpc::interface_ordinal interface_id, rpc::shared_ptr<rpc::i_interface_stub>& new_stub) "
             "override;");
        stub("}};");
        stub("");
    }

    void write_enum_forward_declaration(const entity& ent, writer& header)
    {
        if (!ent.is_in_import())
        {
            auto& enum_entity = static_cast<const class_entity&>(ent);
            if (enum_entity.get_base_classes().empty())
                header("enum class {}", enum_entity.get_name());
            else
                header("enum class {} : {}", enum_entity.get_name(), enum_entity.get_base_classes().front()->get_name());
            header("{{");
            auto enum_vals = enum_entity.get_functions();
            for (auto& enum_val : enum_vals)
            {
                if (enum_val->get_return_type().empty())
                    header("{},", enum_val->get_name());
                else
                    header("{} = {},", enum_val->get_name(), enum_val->get_return_type());
            }
            header("}};");
        }
    }

    void write_typedef_forward_declaration(const entity& ent, writer& header)
    {
        if (!ent.is_in_import())
        {
            auto& cls = static_cast<const class_entity&>(ent);
            header("using {} = {};", cls.get_name(), cls.get_alias_name());
        }
    }

    void write_struct_id(const class_entity& m_ob, writer& header)
    {
        if (m_ob.is_in_import())
            return;

        header("");
        header("/****************************************************************************/");
        if (!m_ob.get_is_template())
            header("template<>");
        else
        {
            header.print_tabs();
            header.raw("template<");
            bool first_pass = true;
            for (const auto& param : m_ob.get_template_params())
            {
                if (!first_pass)
                    header.raw(", ");
                first_pass = false;

                template_deduction deduction;
                m_ob.deduct_template_type(param, deduction);

                if (deduction.type == template_deduction_type::OTHER && deduction.identified_type)
                {
                    auto full_name = get_full_name(*deduction.identified_type, true);
                    header.raw("{} {}", full_name, param.get_name());
                }
                else
                {
                    header.raw("{} {}", param.type, param.get_name());
                }
            }
            header.raw(">\n");
        }

        header.print_tabs();
        header.raw("class id<{}", get_full_name(m_ob, true));
        if (m_ob.get_is_template() && !m_ob.get_template_params().empty())
        {
            header.raw("<");
            bool first_pass = true;
            for (const auto& param : m_ob.get_template_params())
            {
                if (!first_pass)
                    header.raw(", ");
                first_pass = false;
                header.raw("{}", param.get_name());
            }
            header.raw(">");
        }
        header.raw(">\n");

        header("{{");
        header("public:");
        header("static constexpr uint64_t get(uint64_t rpc_version)");
        header("{{");
        header("#ifdef RPC_V2");
        header("if(rpc_version == rpc::VERSION_2)");
        header("{{");
        header("auto id = {}ull;", fingerprint::generate(m_ob, {}, &header));
        auto val = m_ob.get_value(rpc_attribute_types::use_template_param_in_id_attr);
        if (val != "false")
        {
            for (const auto& param : m_ob.get_template_params())
            {
                template_deduction deduction;
                m_ob.deduct_template_type(param, deduction);
                if (deduction.type == template_deduction_type::CLASS || deduction.type == template_deduction_type::TYPENAME)
                {
                    header("id ^= rpc::id<{}>::get(rpc::VERSION_2);", param.get_name());
                    header("id = (id << 1)|(id >> (sizeof(id) - 1));//rotl");
                }
                else if (deduction.identified_type)
                {
                    if (deduction.identified_type->get_entity_type() == entity_type::ENUM)
                    {
                        header("id ^= static_cast<uint64_t>({});", param.get_name());
                        header("id = (id << 1)|(id >> (sizeof(id) - 1));//rotl");
                        break;
                    }
                    else if (param.get_name() == "size_t")
                    {
                        header("id ^= static_cast<uint64_t>({});", param.get_name());
                        header("id = (id << 1)|(id >> (sizeof(id) - 1));//rotl");
                        break;
                    }
                    else
                    {
                        header("static_assert(!\"not supported\"));//rotl");
                    }
                }
                else
                {
                    header("id ^= static_cast<uint64_t>({});", param.get_name());
                    header("id = (id << 1)|(id >> (sizeof(id) - 1));//rotl");
                }
            }
        }
        header("return id;");
        header("}}");
        header("#endif");
        header("return 0;");
        header("}}");
        header("}};");
        header("");
    }

    void write_struct(const class_entity& m_ob, writer& header)
    {
        if (m_ob.is_in_import())
            return;

        header("");
        header("/****************************************************************************/");

        std::string base_class_declaration;
        auto bc = m_ob.get_base_classes();
        if (!bc.empty())
        {

            base_class_declaration = " : ";
            int i = 0;
            for (auto base_class : bc)
            {
                if (i)
                    base_class_declaration += ", ";
                base_class_declaration += base_class->get_name();
                i++;
            }
        }
        if (m_ob.get_is_template())
        {
            header.print_tabs();
            header.raw("template<");
            bool first_pass = true;
            for (const auto& param : m_ob.get_template_params())
            {
                if (!first_pass)
                    header.raw(", ");
                first_pass = false;
                header.raw("{} {}", param.type, param.get_name());
                if (!param.default_value.empty())
                    header.raw(" = {}", param.default_value);
            }
            header.raw(">\n");
        }
        header("struct {}{}", m_ob.get_name(), base_class_declaration);
        header("{{");

        for (auto& field : m_ob.get_elements(entity_type::STRUCTURE_MEMBERS))
        {
            if (field->get_entity_type() == entity_type::FUNCTION_VARIABLE)
            {
                auto* function_variable = static_cast<const function_entity*>(field.get());
                header.print_tabs();
                render_function(header, m_ob, *function_variable);
                if (function_variable->get_array_string().size())
                    header.raw("[{}]", function_variable->get_array_string());
                if (!function_variable->get_default_value().empty())
                {
                    header.raw(" = {};\n", function_variable->get_default_value());
                }
                else
                {
                    header.raw("{{}};\n");
                }
            }
            else if (field->get_entity_type() == entity_type::CPPQUOTE)
            {
                if (field->is_in_import())
                    continue;
                auto text = field->get_name();
                header.write_buffer(text);
                continue;
            }
            else if (field->get_entity_type() == entity_type::FUNCTION_PRIVATE)
            {
                header("private:");
            }
            else if (field->get_entity_type() == entity_type::FUNCTION_PUBLIC)
            {
                header("public:");
            }
            else if (field->get_entity_type() == entity_type::CONSTEXPR)
            {
                interface_declaration_generator::write_constexpr(header, *field);
            }
        }

        header("");
        header("// one member-function for save/load");
        header("template<typename Ar>");
        header("void serialize(Ar &ar)");
        header("{{");
        header("std::ignore = ar;");
        bool has_fields = false;
        for (auto& field : m_ob.get_functions())
        {
            auto type = field->get_entity_type();
            if (type != entity_type::CPPQUOTE && type != entity_type::FUNCTION_PUBLIC
                && type != entity_type::FUNCTION_PRIVATE && type != entity_type::CONSTEXPR)
            {
                if (field->get_entity_type() == entity_type::FUNCTION_VARIABLE)
                {
                    auto* function_variable = static_cast<const function_entity*>(field.get());
                    if (function_variable->is_static())
                    {
                        continue;
                    }
                }

                has_fields = true;
                break;
            }
        }
        if (has_fields)
        {
            header("ar & YAS_OBJECT_NVP(\"{}\"", m_ob.get_name());

            for (auto& field : m_ob.get_functions())
            {
                auto type = field->get_entity_type();
                if (type != entity_type::CPPQUOTE && type != entity_type::FUNCTION_PUBLIC
                    && type != entity_type::FUNCTION_PRIVATE && type != entity_type::CONSTEXPR)
                {
                    if (field->get_entity_type() == entity_type::FUNCTION_VARIABLE)
                    {
                        auto* function_variable = static_cast<const function_entity*>(field.get());
                        if (function_variable->is_static())
                        {
                            continue;
                        }
                    }
                    header("  ,(\"{0}\", {0})", field->get_name());
                }
            }
            header(");");
        }

        header("}}");

        header("}};");

        std::stringstream sstr;
        std::string obj_type(m_ob.get_name());
        {
            writer tmpl(sstr, header.get_tab_count());
            if (m_ob.get_is_template())
            {
                tmpl.print_tabs();
                tmpl.raw("template<");
                if (!m_ob.get_template_params().empty())
                {
                    obj_type += "<";
                    bool first_pass = true;
                    for (const auto& param : m_ob.get_template_params())
                    {
                        if (!first_pass)
                        {
                            tmpl.raw(", ");
                            obj_type += ", ";
                        }
                        first_pass = false;
                        tmpl.raw("{} {}", param.type, param.get_name());
                        if (!param.default_value.empty())
                            tmpl.raw(" = {}", param.default_value);
                        obj_type += param.get_name();
                    }
                    obj_type += ">";
                }
                tmpl.raw(">\n");
            }
        }
        header.raw(sstr.str());
        header("inline bool operator != (const {0}& lhs, const {0}& rhs)", obj_type);
        header("{{");
        bool has_params = true;
        {
            bool first_pass = true;
            for (auto& field : m_ob.get_functions())
            {
                auto type = field->get_entity_type();
                if (type != entity_type::CPPQUOTE && type != entity_type::FUNCTION_PUBLIC
                    && type != entity_type::FUNCTION_PRIVATE && type != entity_type::CONSTEXPR)
                {
                    if (field->get_entity_type() == entity_type::FUNCTION_VARIABLE)
                    {
                        auto* function_variable = static_cast<const function_entity*>(field.get());
                        if (function_variable->is_static())
                        {
                            continue;
                        }
                    }
                    first_pass = false;
                }
            }
            has_params = !first_pass;
        }
        if (has_params)
        {
            header.print_tabs();
            header.raw("return ");

            bool first_pass = true;
            for (auto& field : m_ob.get_functions())
            {
                auto type = field->get_entity_type();
                if (type != entity_type::CPPQUOTE && type != entity_type::FUNCTION_PUBLIC
                    && type != entity_type::FUNCTION_PRIVATE && type != entity_type::CONSTEXPR)
                {
                    if (field->get_entity_type() == entity_type::FUNCTION_VARIABLE)
                    {
                        auto* function_variable = static_cast<const function_entity*>(field.get());
                        if (function_variable->is_static())
                        {
                            continue;
                        }
                    }

                    header.raw("\n");
                    header.print_tabs();
                    header.raw("{1}lhs.{0} != rhs.{0}", field->get_name(), first_pass ? "" : "|| ");
                    first_pass = false;
                }
            }
            header.raw(";\n");
        }
        else
        {
            header("std::ignore = lhs;");
            header("std::ignore = rhs;");
            header("return false;");
        }
        header("}}\n");

        header.raw(sstr.str());
        header("inline bool operator == (const {0}& lhs, const {0}& rhs)", obj_type);
        header("{{");
        header("return !(lhs != rhs);");
        header("}}");
    };

    void write_encapsulate_outbound_interfaces(
        const class_entity& obj, writer& header, const std::vector<std::string>& namespaces)
    {
        auto interface_name = std::string(obj.get_entity_type() == entity_type::LIBRARY ? "i_" : "") + obj.get_name();
        std::string ns;

        for (auto& name : namespaces)
        {
            ns += name + "::";
        }

        auto owner = obj.get_owner();
        if (owner && !owner->get_name().empty())
        {
            interface_declaration_generator::build_scoped_name(owner, ns);
        }

        header("template<> CORO_TASK(rpc::interface_descriptor) "
               "rpc::service::proxy_bind_in_param(uint64_t protocol_version, const rpc::shared_ptr<::{}{}>& "
               "iface, rpc::shared_ptr<rpc::object_stub>& stub);",
            ns,
            interface_name);
        header("template<> CORO_TASK(rpc::interface_descriptor) "
               "rpc::service::stub_bind_out_param(uint64_t protocol_version, caller_channel_zone "
               "caller_channel_zone_id, caller_zone caller_zone_id, const rpc::shared_ptr<::{}{}>& "
               "iface);",
            ns,
            interface_name);
    }

    void write_library_proxy_factory(
        writer& proxy, writer& stub, const class_entity& obj, const std::vector<std::string>& namespaces)
    {
        auto interface_name = std::string(obj.get_entity_type() == entity_type::LIBRARY ? "i_" : "") + obj.get_name();
        std::string ns;

        for (auto& name : namespaces)
        {
            ns += name + "::";
        }
        auto owner = obj.get_owner();
        if (owner && !owner->get_name().empty())
        {
            interface_declaration_generator::build_scoped_name(owner, ns);
        }

        proxy("template<> void object_proxy::create_interface_proxy(shared_ptr<::{}{}>& "
              "inface)",
            ns,
            interface_name);
        proxy("{{");
        proxy("inface = ::{1}{0}_proxy::create(shared_from_this());", interface_name, ns);
        proxy("}}");
        proxy("");

        stub("template<> std::function<shared_ptr<i_interface_stub>(const shared_ptr<object_stub>& stub)> "
             "service::create_interface_stub(const shared_ptr<::{}{}>& iface)",
            ns,
            interface_name);
        stub("{{");
        stub("return [&](const shared_ptr<object_stub>& stub) -> "
             "shared_ptr<i_interface_stub>{{");
        stub("return static_pointer_cast<i_interface_stub>(::{}{}_stub::create(iface, stub));", ns, interface_name);
        stub("}};");
        stub("}}");

        stub("template<> CORO_TASK(interface_descriptor) service::proxy_bind_in_param(uint64_t protocol_version, "
             "const "
             "shared_ptr<::{}{}>& iface, shared_ptr<object_stub>& stub)",
            ns,
            interface_name);
        stub("{{");
        stub("if(!iface)");
        stub("{{");
        stub("CO_RETURN {{{{0}},{{0}}}};");
        stub("}}");

        stub("auto factory = create_interface_stub(iface);");
        stub("CO_RETURN CO_AWAIT get_proxy_stub_descriptor(protocol_version, {{0}}, {{0}}, iface.get(), factory, "
             "false, stub);");
        stub("}}");

        stub("template<> CORO_TASK(interface_descriptor) service::stub_bind_out_param(uint64_t protocol_version, "
             "caller_channel_zone caller_channel_zone_id, caller_zone caller_zone_id, const shared_ptr<::{}{}>& "
             "iface)",
            ns,
            interface_name);
        stub("{{");
        stub("if(!iface)");
        stub("{{");
        stub("CO_RETURN {{{{0}},{{0}}}};");
        stub("}}");

        stub("shared_ptr<object_stub> stub;");

        stub("auto factory = create_interface_stub(iface);");
        stub("CO_RETURN CO_AWAIT get_proxy_stub_descriptor(protocol_version, caller_channel_zone_id, "
             "caller_zone_id, "
             "iface.get(), factory, true, stub);");
        stub("}}");
    }

    void write_marshalling_logic(const class_entity& lib, writer& stub)
    {
        {
            for (auto& cls : lib.get_classes())
            {
                if (!cls->get_import_lib().empty())
                    continue;
                if (cls->get_entity_type() == entity_type::INTERFACE)
                    write_stub_cast_factory(*cls, stub);
            }

            for (auto& cls : lib.get_classes())
            {
                if (!cls->get_import_lib().empty())
                    continue;
                if (cls->get_entity_type() == entity_type::LIBRARY)
                    write_stub_cast_factory(*cls, stub);
            }
        }
    }

    // entry point
    void write_namespace_predeclaration(const class_entity& lib, writer& header, writer& proxy, writer& stub)
    {
        for (auto cls : lib.get_classes())
        {
            if (!cls->get_import_lib().empty())
                continue;
            if (cls->get_entity_type() == entity_type::INTERFACE || cls->get_entity_type() == entity_type::LIBRARY)
                write_interface_forward_declaration(*cls, header, proxy, stub);
        }

        for (auto cls : lib.get_classes())
        {
            if (!cls->get_import_lib().empty())
                continue;
            if (cls->get_entity_type() == entity_type::NAMESPACE)
            {
                bool is_inline = cls->has_value("inline");
                if (is_inline)
                {
                    header("inline namespace {}", cls->get_name());
                    proxy("inline namespace {}", cls->get_name());
                    stub("inline namespace {}", cls->get_name());
                }
                else
                {
                    header("namespace {}", cls->get_name());
                    proxy("namespace {}", cls->get_name());
                    stub("namespace {}", cls->get_name());
                }

                header("{{");
                proxy("{{");
                stub("{{");

                write_namespace_predeclaration(*cls, header, proxy, stub);

                header("}}");
                proxy("}}");
                stub("}}");
            }
        }
    }

    // entry point
    void write_namespace(bool from_host,
        const class_entity& lib,
        std::string prefix,
        writer& header,
        writer& proxy,
        writer& stub,
        bool catch_stub_exceptions,
        const std::vector<std::string>& rethrow_exceptions)
    {
        for (auto& elem : lib.get_elements(entity_type::NAMESPACE_MEMBERS))
        {
            if (elem->is_in_import())
                continue;
            else if (elem->get_entity_type() == entity_type::ENUM)
                write_enum_forward_declaration(*elem, header);
            else if (elem->get_entity_type() == entity_type::TYPEDEF)
                write_typedef_forward_declaration(*elem, header);
            else if (elem->get_entity_type() == entity_type::NAMESPACE)
            {
                bool is_inline = elem->has_value("inline");

                if (is_inline)
                {
                    header("inline namespace {}", elem->get_name());
                    proxy("inline namespace {}", elem->get_name());
                    stub("inline namespace {}", elem->get_name());
                }
                else
                {
                    header("namespace {}", elem->get_name());
                    proxy("namespace {}", elem->get_name());
                    stub("namespace {}", elem->get_name());
                }
                header("{{");
                proxy("{{");
                stub("{{");
                auto& ent = static_cast<const class_entity&>(*elem);
                write_namespace(
                    from_host, ent, prefix + elem->get_name() + "::", header, proxy, stub, catch_stub_exceptions, rethrow_exceptions);
                header("}}");
                proxy("}}");
                stub("}}");
            }
            else if (elem->get_entity_type() == entity_type::STRUCT)
            {
                auto& ent = static_cast<const class_entity&>(*elem);
                write_struct(ent, header);
            }

            else if (elem->get_entity_type() == entity_type::INTERFACE || elem->get_entity_type() == entity_type::LIBRARY)
            {
                auto& ent = static_cast<const class_entity&>(*elem);
                interface_declaration_generator::write_interface(ent, header);
                write_interface(from_host, ent, proxy, stub, catch_stub_exceptions, rethrow_exceptions);
            }
            else if (elem->get_entity_type() == entity_type::CONSTEXPR)
            {
                interface_declaration_generator::write_constexpr(header, *elem);
            }
            else if (elem->get_entity_type() == entity_type::CPPQUOTE)
            {
                if (!elem->is_in_import())
                {
                    auto text = elem->get_name();
                    header.write_buffer(text);
                }
            }
        }
        write_marshalling_logic(lib, stub);
    }

    void write_epilog(bool from_host,
        const class_entity& lib,
        writer& header,
        writer& proxy,
        writer& stub,
        const std::vector<std::string>& namespaces)
    {
        for (auto cls : lib.get_classes())
        {
            if (!cls->get_import_lib().empty())
                continue;
            if (cls->get_entity_type() == entity_type::NAMESPACE)
            {

                write_epilog(from_host, *cls, header, proxy, stub, namespaces);
            }
            else if (cls->get_entity_type() == entity_type::STRUCT)
            {
                auto& ent = static_cast<const class_entity&>(*cls);
                write_struct_id(ent, header);
            }
            else
            {
                if (cls->get_entity_type() == entity_type::LIBRARY || cls->get_entity_type() == entity_type::INTERFACE)
                    write_encapsulate_outbound_interfaces(*cls, header, namespaces);

                if (cls->get_entity_type() == entity_type::LIBRARY || cls->get_entity_type() == entity_type::INTERFACE)
                    write_library_proxy_factory(proxy, stub, *cls, namespaces);
            }
        }
    }

    void write_stub_factory_lookup_items(
        const class_entity& lib, std::string prefix, writer& stub, std::set<std::string>& done)
    {
        for (auto cls : lib.get_classes())
        {
            if (!cls->get_import_lib().empty())
                continue;
            if (cls->get_entity_type() == entity_type::NAMESPACE)
            {
                write_stub_factory_lookup_items(*cls, prefix + cls->get_name() + "::", stub, done);
            }
            else
            {
                for (auto& cls : lib.get_classes())
                {
                    if (!cls->get_import_lib().empty())
                        continue;
                    if (cls->get_entity_type() == entity_type::INTERFACE)
                        write_stub_factory(*cls, stub, done);
                }

                for (auto& cls : lib.get_classes())
                {
                    if (!cls->get_import_lib().empty())
                        continue;
                    if (cls->get_entity_type() == entity_type::LIBRARY)
                        write_stub_factory(*cls, stub, done);
                }
            }
        }
    }

    void write_stub_factory_lookup(
        const std::string module_name, const class_entity& lib, std::string prefix, writer& stub_header, writer& stub)
    {
        stub_header("void {}_register_stubs(const rpc::shared_ptr<rpc::service>& srv);", module_name);
        stub("void {}_register_stubs(const rpc::shared_ptr<rpc::service>& srv)", module_name);
        stub("{{");

        std::set<std::string> done;

        write_stub_factory_lookup_items(lib, prefix, stub, done);

        stub("}}");
    }

    // entry point
    void write_files(std::string module_name,
        bool from_host,
        const class_entity& lib,
        std::ostream& hos,
        std::ostream& pos,
        std::ostream& sos,
        std::ostream& shos,
        const std::vector<std::string>& namespaces,
        const std::string& header_filename,
        const std::string& stub_header_filename,
        const std::list<std::string>& imports,
        const std::vector<std::string>& additional_headers,
        bool catch_stub_exceptions,
        const std::vector<std::string>& rethrow_exceptions,
        const std::vector<std::string>& additional_stub_headers,
        bool include_rpc_headers)
    {
        writer header(hos);
        writer proxy(pos);
        writer stub(sos);
        writer stub_header(shos);

        header("#pragma once");
        header("");

        std::for_each(additional_headers.begin(),
            additional_headers.end(),
            [&](const std::string& additional_header) { header("#include <{}>", additional_header); });

        std::for_each(additional_stub_headers.begin(),
            additional_stub_headers.end(),
            [&](const std::string& additional_stub_header) { stub("#include <{}>", additional_stub_header); });

        header("#include <memory>");
        header("#include <vector>");
        header("#include <list>");
        header("#include <map>");
        header("#include <unordered_map>");
        header("#include <set>");
        header("#include <unordered_set>");
        header("#include <string>");
        header("#include <array>");

        if (include_rpc_headers)
        {
            header("#include <rpc/version.h>");
            header("#include <rpc/marshaller.h>");
            header("#include <rpc/serialiser.h>");
            header("#include <rpc/service.h>");
            header("#include <rpc/error_codes.h>");
            header("#include <rpc/types.h>");
            header("#include <rpc/casting_interface.h>");
        }

        for (const auto& import : imports)
        {
            std::filesystem::path p(import);
            auto import_header = p.root_name() / p.parent_path() / p.stem();
            auto path = import_header.string();
            std::replace(path.begin(), path.end(), '\\', '/');
            header("#include \"{}.h\"", path);
        }

        header("");

        proxy("#include <yas/mem_streams.hpp>");
        proxy("#include <yas/binary_iarchive.hpp>");
        proxy("#include <yas/binary_oarchive.hpp>");
        proxy("#include <yas/json_iarchive.hpp>");
        proxy("#include <yas/json_oarchive.hpp>");
        proxy("#include <yas/text_iarchive.hpp>");
        proxy("#include <yas/text_oarchive.hpp>");
        proxy("#include <yas/std_types.hpp>");
        proxy("#include <yas/count_streams.hpp>");
        proxy("#include <rpc/proxy.h>");
        proxy("#include <rpc/stub.h>");
        proxy("#include <rpc/service.h>");
        proxy("#include <rpc/logger.h>");  // For RPC_ERROR in error handling
        proxy("#include \"{}\"", header_filename);

        proxy("");

        stub_header("#pragma once");
        stub_header("#include <rpc/service.h>");
        stub_header("");

        stub("#include <yas/mem_streams.hpp>");
        stub("#include <yas/binary_iarchive.hpp>");
        stub("#include <yas/binary_oarchive.hpp>");
        stub("#include <yas/count_streams.hpp>");
        stub("#include <yas/std_types.hpp>");
        stub("#include <rpc/stub.h>");
        stub("#include <rpc/proxy.h>");
        stub("#include \"{}\"", header_filename);
        // stub("#include \"{}\"", yas_header_filename);
        stub("#include \"{}\"", stub_header_filename);
        stub("");

        std::string prefix;
        for (auto& ns : namespaces)
        {
            header("namespace {}", ns);
            header("{{");
            proxy("namespace {}", ns);
            proxy("{{");
            stub("namespace {}", ns);
            stub("{{");
            stub_header("namespace {}", ns);
            stub_header("{{");

            prefix += ns + "::";
        }

        write_namespace_predeclaration(lib, header, proxy, stub);

        write_namespace(from_host, lib, prefix, header, proxy, stub, catch_stub_exceptions, rethrow_exceptions);

        for (auto& ns : namespaces)
        {
            (void)ns;
            header("}}");
            proxy("}}");
            stub("}}");
            stub_header("}}");
        }

        header("");
        header("/****************************************************************************/");
        header("namespace rpc");
        header("{{");
        stub("namespace rpc");
        stub("{{");
        proxy("namespace rpc");
        proxy("{{");
        write_epilog(from_host, lib, header, proxy, stub, namespaces);
        header("}}");
        proxy("}}");
        stub("}}");

        write_stub_factory_lookup(module_name, lib, prefix, stub_header, stub);
    }
}<|MERGE_RESOLUTION|>--- conflicted
+++ resolved
@@ -1148,23 +1148,15 @@
             }
 
             stub("default:");
-<<<<<<< HEAD
+            stub("RPC_ERROR(\"Invalid method ID - unknown method in stub\");");
             stub("CO_RETURN rpc::error::INVALID_METHOD_ID();");
-=======
-            stub("RPC_ERROR(\"Invalid method ID - unknown method in stub\");");
-            stub("return rpc::error::INVALID_METHOD_ID();");
->>>>>>> 6d415789
             stub("}};");
         }
         proxy("}};");
         proxy("");
 
-<<<<<<< HEAD
+        stub("RPC_ERROR(\"Invalid method ID - no methods found\");");
         stub("CO_RETURN rpc::error::INVALID_METHOD_ID();");
-=======
-        stub("RPC_ERROR(\"Invalid method ID - no methods found\");");
-        stub("return rpc::error::INVALID_METHOD_ID();");
->>>>>>> 6d415789
         stub("}}");
         stub("");
     };
