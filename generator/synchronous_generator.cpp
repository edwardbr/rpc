--- conflicted
+++ resolved
@@ -745,13 +745,8 @@
                     // \"\\n\";");
 
                     proxy("std::vector<char> out_buf_(24); //max size using short string optimisation");
-<<<<<<< HEAD
-                    proxy("int ret = get_object_proxy()->send({}::id, {}, in_.size, in_.data.get(), out_buf_);",
-                          interface_name, function_count);
-=======
                     proxy("{} ret = get_object_proxy()->send({}::id, {}, in_.size, in_.data.get(), out_buf_);",
                           function.get_return_type(), interface_name, function_count);
->>>>>>> 40f71bf0
                     proxy("if(ret != rpc::error::OK())");
                     proxy("{{");
                     proxy("return ret;");
