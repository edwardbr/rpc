#include <type_traits>
#include <algorithm>
#include <tuple>
#include <type_traits>
#include "coreclasses.h"
#include "cpp_parser.h"
#include <filesystem>
#include <sstream>

#include "writer.h"

#include "synchronous_generator.h"

namespace enclave_marshaller
{
    namespace synchronous_generator
    {
        enum print_type
        {
            PROXY_PREPARE_IN,
            PROXY_MARSHALL_IN,
            PROXY_OUT_DECLARATION,
            PROXY_MARSHALL_OUT,
            PROXY_VALUE_RETURN,
            PROXY_CLEAN_IN,

            STUB_DEMARSHALL_DECLARATION,
            STUB_MARSHALL_IN,
            STUB_PARAM_WRAP,
            STUB_PARAM_CAST,
            STUB_ADD_REF_OUT_PREDECLARE,
            STUB_ADD_REF_OUT,
            STUB_MARSHALL_OUT
        };

        struct renderer
        {
            enum param_type
            {
                BY_VALUE,
                REFERANCE,
                MOVE,
                POINTER,
                POINTER_REFERENCE,
                POINTER_POINTER,
                INTERFACE,
                INTERFACE_REFERENCE
            };

            template<param_type type>
            std::string render(print_type option, bool from_host, const class_entity& lib, const std::string& name,
                               bool is_in, bool is_out, bool is_const, const std::string& object_type,
                               uint64_t& count) const
            {
                assert(false);
            }
        };

        template<>
        std::string renderer::render<renderer::BY_VALUE>(print_type option, bool from_host, const class_entity& lib,
                                                         const std::string& name, bool is_in, bool is_out,
                                                         bool is_const, const std::string& object_type,
                                                         uint64_t& count) const
        {
            switch (option)
            {
            case PROXY_MARSHALL_IN:
                return fmt::format("  ,(\"_{}\", {})", count, name);
            case PROXY_MARSHALL_OUT:
                return fmt::format("  ,(\"_{}\", {})", count, name);
            case STUB_DEMARSHALL_DECLARATION:
                return fmt::format("{} {}_", object_type, name);
            case STUB_MARSHALL_IN:
                return fmt::format("  ,(\"_{}\", {}_)", count, name);
            case STUB_PARAM_CAST:
                return fmt::format("{}_", name);
            case STUB_MARSHALL_OUT:
                return fmt::format("  ,(\"_{}\", {}_)", count, name);
            default:
                return "";
            }
        };

        template<>
        std::string renderer::render<renderer::REFERANCE>(print_type option, bool from_host, const class_entity& lib,
                                                          const std::string& name, bool is_in, bool is_out,
                                                          bool is_const, const std::string& object_type,
                                                          uint64_t& count) const
        {
            if (is_out)
            {
                throw std::runtime_error("REFERANCE does not support out vals");
            }

            switch (option)
            {
            case PROXY_MARSHALL_IN:
                return fmt::format("  ,(\"_{}\", {})", count, name);
            case PROXY_MARSHALL_OUT:
                return fmt::format("  ,(\"_{}\", {})", count, name);
            case STUB_DEMARSHALL_DECLARATION:
                return fmt::format("{} {}_{{}}", object_type, name);
            case STUB_MARSHALL_IN:
                return fmt::format("  ,(\"_{}\", {}_)", count, name);
            case STUB_PARAM_CAST:
                return fmt::format("{}_", name);
            default:
                return "";
            }
        };

        template<>
        std::string renderer::render<renderer::MOVE>(print_type option, bool from_host, const class_entity& lib,
                                                     const std::string& name, bool is_in, bool is_out, bool is_const,
                                                     const std::string& object_type, uint64_t& count) const
        {
            if (is_out)
            {
                throw std::runtime_error("MOVE does not support out vals");
            }
            if (is_const)
            {
                throw std::runtime_error("MOVE does not support const vals");
            }

            switch (option)
            {
            case PROXY_MARSHALL_IN:
                return fmt::format("  ,(\"_{}\", {})", count, name);
            case PROXY_MARSHALL_OUT:
                return fmt::format("  ,(\"_{}\", {})", count, name);
            case STUB_DEMARSHALL_DECLARATION:
                return fmt::format("{} {}_", object_type, name);
            case STUB_MARSHALL_IN:
                return fmt::format("  ,(\"_{}\", {}_)", count, name);
            case STUB_PARAM_CAST:
                return fmt::format("std::move({}_)", name);
            case STUB_MARSHALL_OUT:
                return fmt::format("  ,(\"_{}\", {}_)", count, name);
            default:
                return "";
            }
        };

        template<>
        std::string renderer::render<renderer::POINTER>(print_type option, bool from_host, const class_entity& lib,
                                                        const std::string& name, bool is_in, bool is_out, bool is_const,
                                                        const std::string& object_type, uint64_t& count) const
        {
            if (is_out)
            {
                throw std::runtime_error("POINTER does not support out vals");
            }

            switch (option)
            {
            case PROXY_MARSHALL_IN:
                return fmt::format("  ,(\"_{}\", (uint64_t){})", count, name);
            case PROXY_MARSHALL_OUT:
                return fmt::format("  ,(\"_{}\", (uint64_t) {})", count, name);
            case STUB_DEMARSHALL_DECLARATION:
                return fmt::format("uint64_t {}_", name);
            case STUB_MARSHALL_IN:
                return fmt::format("  ,(\"_{}\", {}_)", count, name);
            case STUB_PARAM_CAST:
                return fmt::format("({}*){}_", object_type, name);
            default:
                return "";
            }
        };

        template<>
        std::string renderer::render<renderer::POINTER_REFERENCE>(print_type option, bool from_host,
                                                                  const class_entity& lib, const std::string& name,
                                                                  bool is_in, bool is_out, bool is_const,
                                                                  const std::string& object_type, uint64_t& count) const
        {
            if (is_const && is_out)
            {
                throw std::runtime_error("POINTER_REFERENCE does not support const out vals");
            }
            switch (option)
            {
            case PROXY_MARSHALL_IN:
                return fmt::format("  ,(\"_{}\", {}_)", count, name);
            case PROXY_MARSHALL_OUT:
                return fmt::format("  ,(\"_{}\", {}_)", count, name);
            case STUB_DEMARSHALL_DECLARATION:
                return fmt::format("{}* {}_ = nullptr", object_type, name);
            case STUB_PARAM_CAST:
                return fmt::format("{}_", name);
            case PROXY_OUT_DECLARATION:
                return fmt::format("uint64_t {}_ = 0;", name);
            case STUB_MARSHALL_OUT:
                return fmt::format("  ,(\"_{}\", (uint64_t){}_)", count, name);
            case PROXY_VALUE_RETURN:
                return fmt::format("{} = ({}*){}_;", name, object_type, name);

            default:
                return "";
            }
        };

        template<>
        std::string renderer::render<renderer::POINTER_POINTER>(print_type option, bool from_host,
                                                                const class_entity& lib, const std::string& name,
                                                                bool is_in, bool is_out, bool is_const,
                                                                const std::string& object_type, uint64_t& count) const
        {
            switch (option)
            {
            case PROXY_MARSHALL_IN:
                return fmt::format("  ,(\"_{}\", {}_)", count, name);
            case PROXY_MARSHALL_OUT:
                return fmt::format("  ,(\"_{}\", {}_)", count, name);
            case STUB_DEMARSHALL_DECLARATION:
                return fmt::format("{}* {}_ = nullptr", object_type, name);
            case STUB_PARAM_CAST:
                return fmt::format("&{}_", name);
            case PROXY_VALUE_RETURN:
                return fmt::format("*{} = ({}*){}_;", name, object_type, name);
            case PROXY_OUT_DECLARATION:
                return fmt::format("uint64_t {}_ = 0;", name);
            case STUB_MARSHALL_OUT:
                return fmt::format("  ,(\"_{}\", (uint64_t){}_)", count, name);
            default:
                return "";
            }
        };

        template<>
        std::string renderer::render<renderer::INTERFACE>(print_type option, bool from_host, const class_entity& lib,
                                                          const std::string& name, bool is_in, bool is_out,
                                                          bool is_const, const std::string& object_type,
                                                          uint64_t& count) const
        {
            if (is_out)
            {
                throw std::runtime_error("INTERFACE does not support out vals");
            }

            switch (option)
            {
            case PROXY_PREPARE_IN:
                return fmt::format("rpc::shared_ptr<rpc::object_stub> {}_stub_;", name);
            case PROXY_MARSHALL_IN:
            {
                auto ret = fmt::format(
                    ",(\"_{1}\", encapsulate_in_param({0}, {0}_stub_))",
                    name, count);
                count++;
                return ret;
            }
            case PROXY_MARSHALL_OUT:
                return fmt::format("  ,(\"_{}\", {}_)", count, name);

            case PROXY_CLEAN_IN:
                return fmt::format("if({0}_stub_) {0}_stub_->release_from_service();", name);

            case STUB_DEMARSHALL_DECLARATION:
                return fmt::format(R"__(rpc::interface_descriptor {0}_object_;
                    uint64_t {0}_zone_ = 0)__",
                                   name);
            case STUB_MARSHALL_IN:
            {
                auto ret = fmt::format("  ,(\"_{1}\", {0}_object_)", name, count);
                count++;
                return ret;
            }
            case STUB_PARAM_WRAP:
                return fmt::format(R"__(
                {0} {1};
				if(ret == rpc::error::OK() && {1}_object_.zone_id && {1}_object_.object_id)
                {{
                    ret = rpc::get_interface(target_stub_.lock()->get_zone(), originating_zone_id, {1}_object_, {1});
                }}
)__",
                                   object_type, name);
            case STUB_PARAM_CAST:
                return fmt::format("{}", name);
            case STUB_MARSHALL_OUT:
                return fmt::format("  ,(\"_{}\", (uint64_t){})", count, name);
            case PROXY_VALUE_RETURN:
            case PROXY_OUT_DECLARATION:
                return fmt::format("  rpc::interface_descriptor {}_;", name);
            default:
                return "";
            }
        };

        template<>
        std::string
        renderer::render<renderer::INTERFACE_REFERENCE>(print_type option, bool from_host, const class_entity& lib,
                                                        const std::string& name, bool is_in, bool is_out, bool is_const,
                                                        const std::string& object_type, uint64_t& count) const
        {
            switch (option)
            {
            case PROXY_PREPARE_IN:
                return fmt::format("rpc::shared_ptr<rpc::object_stub> {}_stub_;", name);
            case PROXY_MARSHALL_IN:
                return fmt::format("  ,(\"_{}\", {})", count, name);
            case PROXY_MARSHALL_OUT:
                return fmt::format("  ,(\"_{}\", {}_)", count, name);

            case PROXY_CLEAN_IN:
                return fmt::format("if({0}_stub_) {0}_stub_->release_from_service();", name);

            case STUB_DEMARSHALL_DECLARATION:
                return fmt::format("{} {}", object_type, name);
            case STUB_PARAM_CAST:
                return name;
            case PROXY_VALUE_RETURN:
                return fmt::format("rpc::recieve_interface(get_object_proxy()->get_service_proxy(), {0}_, {0});", name);
            case PROXY_OUT_DECLARATION:
                return fmt::format("rpc::interface_descriptor {}_;", name);
            case STUB_ADD_REF_OUT_PREDECLARE:
                return fmt::format(
                    "rpc::interface_descriptor {0}_;", name);
            case STUB_ADD_REF_OUT:
                return fmt::format(
                    "{0}_ = target_stub_.lock()->get_zone().encapsulate_out_param(originating_zone_id, {0});", name);
            case STUB_MARSHALL_OUT:
                return fmt::format("  ,(\"_{}\", {}_)", count, name);
            default:
                return "";
            }
        };

        std::string get_encapsulated_shared_ptr_type(const std::string& type_name)
        {
            const std::string template_pattern = "rpc::shared_ptr<";
            auto pos = type_name.find(template_pattern);
            if (pos != std::string::npos)
            {
                pos += template_pattern.length();
                while (type_name[pos] == ' ' || type_name[pos] == '\n' || type_name[pos] == '\r'
                       || type_name[pos] == '\t')
                    pos++;
                auto rpos = type_name.rfind(">");
                if (rpos == std::string::npos)
                {
                    std::cerr << fmt::format("template parameter is malformed {}", type_name);
                    throw fmt::format("template parameter is malformed {}", type_name);
                }
                while (type_name[rpos] == ' ' || type_name[rpos] == '\n' || type_name[rpos] == '\r'
                       || type_name[rpos] == '\t')
                    rpos++;
                return type_name.substr(pos, rpos - pos);
            }
            return type_name;
        }

        bool is_in_call(print_type option, bool from_host, const class_entity& lib, const std::string& name,
                        const std::string& type, const std::list<std::string>& attributes, uint64_t& count,
                        std::string& output)
        {
            auto in = std::find(attributes.begin(), attributes.end(), "in") != attributes.end();
            auto out = std::find(attributes.begin(), attributes.end(), "out") != attributes.end();
            auto is_const = std::find(attributes.begin(), attributes.end(), "const") != attributes.end();
            auto by_value = std::find(attributes.begin(), attributes.end(), "by_value") != attributes.end();

            if (out && !in)
                return false;

            std::string type_name = type;
            std::string referenceModifiers;
            strip_reference_modifiers(type_name, referenceModifiers);

            std::string encapsulated_type = get_encapsulated_shared_ptr_type(type_name);

            bool is_interface = false;
            std::shared_ptr<class_entity> obj;
            if (lib.find_class(encapsulated_type, obj))
            {
                if (obj->get_type() == entity_type::INTERFACE)
                {
                    is_interface = true;
                }
            }

            if (!is_interface)
            {
                if (referenceModifiers.empty())
                {
                    output = renderer().render<renderer::BY_VALUE>(option, from_host, lib, name, in, out, is_const,
                                                                   type_name, count);
                }
                else if (referenceModifiers == "&")
                {
                    if (by_value)
                    {
                        output = renderer().render<renderer::BY_VALUE>(option, from_host, lib, name, in, out, is_const,
                                                                       type_name, count);
                    }
                    else if (from_host == false)
                    {
                        throw std::runtime_error("passing data by reference from a non host zone is not allowed");
                    }
                    else
                    {
                        output = renderer().render<renderer::REFERANCE>(option, from_host, lib, name, in, out, is_const,
                                                                        type_name, count);
                    }
                }
                else if (referenceModifiers == "&&")
                {
                    output = renderer().render<renderer::MOVE>(option, from_host, lib, name, in, out, is_const,
                                                               type_name, count);
                }
                else if (referenceModifiers == "*")
                {
                    output = renderer().render<renderer::POINTER>(option, from_host, lib, name, in, out, is_const,
                                                                  type_name, count);
                }
                else if (referenceModifiers == "*&")
                {
                    output = renderer().render<renderer::POINTER_REFERENCE>(option, from_host, lib, name, in, out,
                                                                            is_const, type_name, count);
                }
                else if (referenceModifiers == "**")
                {
                    output = renderer().render<renderer::POINTER_POINTER>(option, from_host, lib, name, in, out,
                                                                          is_const, type_name, count);
                }
                else
                {

                    std::cerr << fmt::format("passing data by {} as in {} {} is not supported", referenceModifiers,
                                             type, name);
                    throw fmt::format("passing data by {} as in {} {} is not supported", referenceModifiers, type,
                                      name);
                }
            }
            else
            {
                if (referenceModifiers.empty() || (referenceModifiers == "&" && (is_const || !out)))
                {
                    output = renderer().render<renderer::INTERFACE>(option, from_host, lib, name, in, out, is_const,
                                                                    type_name, count);
                }
                else if (referenceModifiers == "&")
                {
                    output = renderer().render<renderer::INTERFACE_REFERENCE>(option, from_host, lib, name, in, out,
                                                                              is_const, type_name, count);
                }
                else
                {
                    std::cerr << fmt::format("passing interface by {} as in {} {} is not supported", referenceModifiers,
                                             type, name);
                    throw fmt::format("passing interface by {} as in {} {} is not supported", referenceModifiers, type,
                                      name);
                }
            }
            return true;
        }

        bool is_out_call(print_type option, bool from_host, const class_entity& lib, const std::string& name,
                         const std::string& type, const std::list<std::string>& attributes, uint64_t& count,
                         std::string& output)
        {
            auto in = std::find(attributes.begin(), attributes.end(), "in") != attributes.end();
            auto out = std::find(attributes.begin(), attributes.end(), "out") != attributes.end();
            auto by_value = std::find(attributes.begin(), attributes.end(), "by_value") != attributes.end();
            auto is_const = std::find(attributes.begin(), attributes.end(), "const") != attributes.end();

            if (!out)
                return false;

            if (is_const)
            {
                std::cerr << fmt::format("out parameters cannot be null");
                throw fmt::format("out parameters cannot be null");
            }

            std::string type_name = type;
            std::string referenceModifiers;
            strip_reference_modifiers(type_name, referenceModifiers);

            std::string encapsulated_type = get_encapsulated_shared_ptr_type(type_name);

            bool is_interface = false;
            std::shared_ptr<class_entity> obj;
            if (lib.find_class(encapsulated_type, obj))
            {
                if (obj->get_type() == entity_type::INTERFACE)
                {
                    is_interface = true;
                }
            }

            if (referenceModifiers.empty())
            {
                std::cerr << fmt::format("out parameters require data to be sent by pointer or reference {} {} ", type,
                                         name);
                throw fmt::format("out parameters require data to be sent by pointeror reference {} {} ", type, name);
            }

            if (!is_interface)
            {
                if (referenceModifiers == "&")
                {
                    output = renderer().render<renderer::BY_VALUE>(option, from_host, lib, name, in, out, is_const,
                                                                    type_name, count);
                }
                else if (referenceModifiers == "&&")
                {
                    throw std::runtime_error("out call rvalue references is not possible");
                }
                else if (referenceModifiers == "*")
                {
                    throw std::runtime_error("passing [out] by_pointer data by * will not work use a ** or *&");
                }
                else if (referenceModifiers == "*&")
                {
                    output = renderer().render<renderer::POINTER_REFERENCE>(option, from_host, lib, name, in, out,
                                                                            is_const, type_name, count);
                }
                else if (referenceModifiers == "**")
                {
                    output = renderer().render<renderer::POINTER_POINTER>(option, from_host, lib, name, in, out,
                                                                          is_const, type_name, count);
                }
                else
                {

                    std::cerr << fmt::format("passing data by {} as in {} {} is not supported", referenceModifiers,
                                             type, name);
                    throw fmt::format("passing data by {} as in {} {} is not supported", referenceModifiers, type,
                                      name);
                }
            }
            else
            {
                if (referenceModifiers == "&")
                {
                    output = renderer().render<renderer::INTERFACE_REFERENCE>(option, from_host, lib, name, in, out,
                                                                              is_const, type_name, count);
                }
                else
                {
                    std::cerr << fmt::format("passing interface by {} as in {} {} is not supported", referenceModifiers,
                                             type, name);
                    throw fmt::format("passing interface by {} as in {} {} is not supported", referenceModifiers, type,
                                      name);
                }
            }
            return true;
        }

        void write_interface(bool from_host, const class_entity& m_ob, writer& header, writer& proxy, writer& stub,
                             size_t id)
        {
            auto interface_name = std::string(m_ob.get_type() == entity_type::LIBRARY ? "i_" : "") + m_ob.get_name();

            std::string base_class_declaration;
            auto bc = m_ob.get_base_classes();
            if (!bc.empty())
            {

                base_class_declaration = " : ";
                int i = 0;
                for (auto base_class : bc)
                {
                    if (i)
                        base_class_declaration += ", ";
                    base_class_declaration += base_class->get_name();
                    i++;
                }
            }
            header("class {}{} : public rpc::casting_interface", interface_name, base_class_declaration);
            header("{{");
            header("public:");
            header("static constexpr uint64_t id = {}ull;", id);
            header("virtual ~{}() = default;", interface_name);

            proxy("class {0}_proxy : public rpc::proxy_impl<{0}>", interface_name);
            proxy("{{");
            proxy("{}_proxy(rpc::shared_ptr<rpc::object_proxy> object_proxy) : ", interface_name);
            proxy("  rpc::proxy_impl<{}>(object_proxy)", interface_name);
            proxy("  {{");
            proxy("     if(auto* telemetry_service = "
                  "get_object_proxy()->get_service_proxy()->get_telemetry_service();telemetry_service)");
            proxy("     {{");
            proxy("     telemetry_service->on_interface_proxy_creation(\"{0}_proxy\", "
                  "get_object_proxy()->get_service_proxy()->get_operating_zone_id(), "
                  "get_object_proxy()->get_service_proxy()->get_zone_id(), get_object_proxy()->get_object_id(), "
                  "{0}_proxy::id);",
                  interface_name);
            proxy("     }}");
            proxy("  }}");
            proxy("mutable rpc::weak_ptr<{}_proxy> weak_this_;", interface_name);
            proxy("public:");
            proxy("");
            proxy("virtual ~{}_proxy()", interface_name);
            proxy("  {{");
            proxy("     if(auto* telemetry_service = "
                  "get_object_proxy()->get_service_proxy()->get_telemetry_service();telemetry_service)");
            proxy("     {{");
            proxy("     telemetry_service->on_interface_proxy_deletion(\"{0}_proxy\", "
                  "get_object_proxy()->get_service_proxy()->get_operating_zone_id(), "
                  "get_object_proxy()->get_service_proxy()->get_zone_id(), get_object_proxy()->get_object_id(), "
                  "{0}_proxy::id);",
                  interface_name);
            proxy("     }}");
            proxy("  }}");
            proxy("[[nodiscard]] static rpc::shared_ptr<{}> create(const rpc::shared_ptr<rpc::object_proxy>& "
                  "object_proxy)",
                  interface_name);
            proxy("{{");
            proxy("auto ret = rpc::shared_ptr<{0}_proxy>(new {0}_proxy(object_proxy));", interface_name);
            proxy("ret->weak_this_ = ret;", interface_name);
            proxy("return rpc::static_pointer_cast<{}>(ret);", interface_name);
            proxy("}}");
            proxy("rpc::shared_ptr<{0}_proxy> shared_from_this(){{return "
                  "rpc::shared_ptr<{0}_proxy>(weak_this_);}}",
                  interface_name);
            proxy("");

            stub("int {0}_stub::call(uint64_t originating_zone_id, uint64_t method_id, size_t in_size_, const char* in_buf_, std::vector<char>& "
                 "out_buf_)", interface_name);
            stub("{{");

            bool has_methods = false;
            for (auto& function : m_ob.get_functions())
            {
                if (function.get_type() != FunctionTypeMethod)
                    continue;
                has_methods = true;
            }

            if (has_methods)
            {
                stub("switch(method_id)");
                stub("{{");

                int function_count = 1;
                for (auto& function : m_ob.get_functions())
                {
                    if (function.get_type() != FunctionTypeMethod)
                        continue;

                    stub("case {}:", function_count);
                    stub("{{");

                    header.print_tabs();
                    proxy.print_tabs();
                    header.raw("virtual {} {}(", function.get_return_type(), function.get_name());
                    // proxy.raw("virtual {} {}_proxy::{} (", function.get_return_type(), interface_name,
                    //           function.get_name());
                    proxy.raw("virtual {} {}(", function.get_return_type(), function.get_name());
                    bool has_parameter = false;
                    for (auto& parameter : function.get_parameters())
                    {
                        if (has_parameter)
                        {
                            header.raw(", ");
                            proxy.raw(", ");
                        }
                        has_parameter = true;
                        std::string modifier;
                        for (auto& item : parameter.get_attributes())
                        {
                            if (item == "const")
                                modifier = "const " + modifier;
                        }
                        header.raw("{}{} {}", modifier, parameter.get_type(), parameter.get_name());
                        proxy.raw("{}{} {}", modifier, parameter.get_type(), parameter.get_name());
                    }
                    header.raw(") = 0;\n");
                    proxy.raw(") override\n");
                    proxy("{{");

                    bool has_inparams = false;

                    proxy("if(auto* telemetry_service = "
                          "get_object_proxy()->get_service_proxy()->get_telemetry_service();telemetry_service)");
                    proxy("{{");
                    proxy("telemetry_service->on_interface_proxy_send(\"{0}_proxy\", "
                          "get_object_proxy()->get_service_proxy()->get_operating_zone_id(), "
                          "get_object_proxy()->get_service_proxy()->get_zone_id(), "
                          "get_object_proxy()->get_object_id(), {0}_proxy::id, {1});",
                          interface_name, function_count);
                    proxy("}}");

                    {
                        stub("//STUB_DEMARSHALL_DECLARATION");
                        stub("int ret = rpc::error::OK();");
                        uint64_t count = 1;
                        for (auto& parameter : function.get_parameters())
                        {
                            bool is_interface = false;
                            std::string output;
                            if (is_in_call(STUB_DEMARSHALL_DECLARATION, from_host, m_ob, parameter.get_name(),
                                           parameter.get_type(), parameter.get_attributes(), count, output))
                                has_inparams = true;
                            else
                                is_out_call(STUB_DEMARSHALL_DECLARATION, from_host, m_ob, parameter.get_name(),
                                            parameter.get_type(), parameter.get_attributes(), count, output);
                            stub("{};", output);
                        }
                    }

                    if (has_inparams)
                    {
                        proxy("//PROXY_PREPARE_IN");
                        uint64_t count = 1;
                        for (auto& parameter : function.get_parameters())
                        {
                            std::string output;
                            {
                                if (!is_in_call(PROXY_PREPARE_IN, from_host, m_ob, parameter.get_name(),
                                                parameter.get_type(), parameter.get_attributes(), count, output))
                                    continue;

                                proxy(output);
                            }
                            count++;
                        }
                        
                        proxy("//PROXY_MARSHALL_IN");
                        proxy("const auto in_ = yas::save<yas::mem|yas::binary|yas::no_header>(YAS_OBJECT_NVP(");
                        proxy("  \"in\"");

                        stub("//STUB_MARSHALL_IN");
                        stub("yas::intrusive_buffer in(in_buf_, in_size_);");
                        stub("yas::load<yas::mem|yas::binary|yas::no_header>(in, YAS_OBJECT_NVP(");
                        stub("  \"in\"");

                        count = 1;
                        for (auto& parameter : function.get_parameters())
                        {
                            std::string output;
                            {
                                if (!is_in_call(PROXY_MARSHALL_IN, from_host, m_ob, parameter.get_name(),
                                                parameter.get_type(), parameter.get_attributes(), count, output))
                                    continue;

                                proxy(output);
                            }
                            count++;
                        }

                        count = 1;
                        for (auto& parameter : function.get_parameters())
                        {
                            std::string output;
                            {
                                if (!is_in_call(STUB_MARSHALL_IN, from_host, m_ob, parameter.get_name(),
                                                parameter.get_type(), parameter.get_attributes(), count, output))
                                    continue;

                                stub(output);
                            }
                            count++;
                        }

                        proxy("  ));");
                        stub("  ));");
                    }
                    else
                    {
                        proxy("const yas::shared_buffer in_;");
                    }

                    proxy("std::vector<char> out_buf_(24); //max size using short string optimisation");
                    proxy("{} ret = get_object_proxy()->send({}::id, {}, in_.size, in_.data.get(), out_buf_);",
                          function.get_return_type(), interface_name, function_count);
                    proxy("if(ret >= rpc::error::MIN() && ret <= rpc::error::MAX())");
                    proxy("{{");
                    proxy("return ret;");
                    proxy("}}");

                    stub("//STUB_PARAM_WRAP");

                    {
                        uint64_t count = 1;
                        for (auto& parameter : function.get_parameters())
                        {
                            std::string output;
                            if (!is_in_call(STUB_PARAM_WRAP, from_host, m_ob, parameter.get_name(),
                                            parameter.get_type(), parameter.get_attributes(), count, output))
                                is_out_call(STUB_PARAM_WRAP, from_host, m_ob, parameter.get_name(),
                                            parameter.get_type(), parameter.get_attributes(), count, output);
                            stub.raw("{}", output);
                        }
                    }

                    stub("//STUB_PARAM_CAST");
                    stub("if(ret == rpc::error::OK())");
                    stub("{{");
                    stub.print_tabs();
                    stub.raw("ret = target_->{}(", function.get_name());

                    {
                        bool has_param = false;
                        uint64_t count = 1;
                        for (auto& parameter : function.get_parameters())
                        {
                            std::string output;
                            if (!is_in_call(STUB_PARAM_CAST, from_host, m_ob, parameter.get_name(),
                                            parameter.get_type(), parameter.get_attributes(), count, output))
                                is_out_call(STUB_PARAM_CAST, from_host, m_ob, parameter.get_name(),
                                            parameter.get_type(), parameter.get_attributes(), count, output);
                            if (has_param)
                            {
                                stub.raw(",");
                            }
                            has_param = true;
                            stub.raw("{}", output);
                        }
                    }
                    stub.raw(");\n");
                    stub("}}");

                    {
                        uint64_t count = 1;
                        proxy("//PROXY_OUT_DECLARATION");
                        for (auto& parameter : function.get_parameters())
                        {
                            count++;
                            std::string output;
                            if (is_in_call(PROXY_OUT_DECLARATION, from_host, m_ob, parameter.get_name(),
                                           parameter.get_type(), parameter.get_attributes(), count, output))
                                continue;
                            if (!is_out_call(PROXY_OUT_DECLARATION, from_host, m_ob, parameter.get_name(),
                                             parameter.get_type(), parameter.get_attributes(), count, output))
                                continue;

                            proxy(output);
                        }
                    }
                    {
                        stub("//STUB_ADD_REF_OUT_PREDECLARE");
                        uint64_t count = 1;
                        for (auto& parameter : function.get_parameters())
                        {
                            count++;
                            std::string output;

                            if (!is_out_call(STUB_ADD_REF_OUT_PREDECLARE, from_host, m_ob, parameter.get_name(),
                                             parameter.get_type(), parameter.get_attributes(), count, output))
                                continue;

                            stub(output);
                        }                        

                        stub("//STUB_ADD_REF_OUT");
                        stub("if(ret == rpc::error::OK())");
                        stub("{{");      
        
                        count = 1;
                        for (auto& parameter : function.get_parameters())
                        {
                            count++;
                            std::string output;

                            if (!is_out_call(STUB_ADD_REF_OUT, from_host, m_ob, parameter.get_name(),
                                             parameter.get_type(), parameter.get_attributes(), count, output))
                                continue;

                            stub(output);
                        }
                        stub("}}");                        
                    }
                    {
                        uint64_t count = 1;
                        proxy("//PROXY_MARSHALL_OUT");
                        proxy("yas::load<yas::mem|yas::binary|yas::no_header>(yas::intrusive_buffer{{out_buf_.data(), "
                              "out_buf_.size()}}, YAS_OBJECT_NVP(");
                        proxy("  \"out\"");
                        proxy("  ,(\"_{}\", ret)", count);

                        stub("//STUB_MARSHALL_OUT");
                        stub("const auto yas_mapping_ = YAS_OBJECT_NVP(");
                        stub("  \"out\"");
                        stub("  ,(\"_{}\", ret)", count);

                        for (auto& parameter : function.get_parameters())
                        {
                            count++;
                            std::string output;
                            if (!is_out_call(PROXY_MARSHALL_OUT, from_host, m_ob, parameter.get_name(),
                                             parameter.get_type(), parameter.get_attributes(), count, output))
                                continue;
                            proxy(output);

                            if (!is_out_call(STUB_MARSHALL_OUT, from_host, m_ob, parameter.get_name(),
                                             parameter.get_type(), parameter.get_attributes(), count, output))
                                continue;

                            stub(output);
                        }
                    }
                    proxy("  ));");

                    stub("  );");

                    stub("yas::count_ostream counter_;");
                    stub("yas::binary_oarchive<yas::count_ostream, yas::mem|yas::binary|yas::no_header> oa(counter_);");
                    stub("oa(yas_mapping_);");
                    stub("out_buf_.resize(counter_.total_size);");
                    stub("yas::mem_ostream writer_(out_buf_.data(), counter_.total_size);");
                    stub("yas::save<yas::mem|yas::binary|yas::no_header>(writer_, yas_mapping_);");
                    stub("return ret;");

                    proxy("//PROXY_VALUE_RETURN");
                    {
                        uint64_t count = 1;
                        for (auto& parameter : function.get_parameters())
                        {
                            count++;
                            std::string output;
                            if (is_in_call(PROXY_VALUE_RETURN, from_host, m_ob, parameter.get_name(),
                                           parameter.get_type(), parameter.get_attributes(), count, output))
                                continue;
                            if (!is_out_call(PROXY_VALUE_RETURN, from_host, m_ob, parameter.get_name(),
                                             parameter.get_type(), parameter.get_attributes(), count, output))
                                continue;

                            proxy(output);
                        }
                    }
                    proxy("//PROXY_CLEAN_IN");
                    {
                        uint64_t count = 1;
                        for (auto& parameter : function.get_parameters())
                        {
                            std::string output;
                            {
                                if (!is_in_call(PROXY_CLEAN_IN, from_host, m_ob, parameter.get_name(),
                                                parameter.get_type(), parameter.get_attributes(), count, output))
                                    continue;

                                proxy(output);
                            }
                            count++;
                        }
                    }

                    proxy("return ret;");
                    proxy("}}");
                    proxy("");

                    function_count++;
                    stub("}}");
                    stub("break;");
                }

                stub("default:");
                stub("return rpc::error::INVALID_METHOD_ID();");
                stub("}};");
            }

            header("}};");
            header("");
            proxy("}};");
            proxy("");

            stub("return rpc::error::INVALID_METHOD_ID();");
            stub("}}");
            stub("");
        };

        void write_stub_factory(const class_entity& lib, const class_entity& m_ob, writer& stub, std::set<std::string>& done)
        {
            auto interface_name = std::string(m_ob.get_type() == entity_type::LIBRARY ? "i_" : "") + m_ob.get_name();
            auto owner = m_ob.get_owner();
            std::string ns = interface_name;
            while(!owner->get_name().empty())
            {
                ns = owner->get_name() + "::" + ns;
                owner = owner->get_owner();
            }
            if(done.find(ns) != done.end())
                return;
            done.insert(ns);

            stub("if(interface_id == {}::id)", ns);
            stub("{{");
            stub("auto* tmp = const_cast<{0}*>(static_cast<const {0}*>(original->get_target()->query_interface({0}::id)));", ns);
            stub("if(tmp != nullptr)");
            stub("{{");
            stub("rpc::shared_ptr<{}> tmp_ptr(original->get_target(), tmp);", ns);
            stub("new_stub = rpc::static_pointer_cast<rpc::i_interface_stub>({0}_stub::create(tmp_ptr, "
                 "original->get_object_stub()));",
                 ns);
            stub("return rpc::error::OK();");
            stub("}}");
            stub("return rpc::error::INVALID_CAST();");

            stub("}}");
        }

        void write_stub_cast_factory(const class_entity& lib, const class_entity& m_ob, writer& stub)
        {
            auto interface_name = std::string(m_ob.get_type() == entity_type::LIBRARY ? "i_" : "") + m_ob.get_name();
            stub("int {}_stub::cast(uint64_t interface_id, rpc::shared_ptr<rpc::i_interface_stub>& new_stub)",
                 interface_name);
            stub("{{");
            stub("int ret = stub_factory(interface_id, shared_from_this(), new_stub);");
            stub("return ret;");
            stub("}}");
        }

        void write_interface_forward_declaration(const class_entity& m_ob, writer& header, writer& proxy, writer& stub)
        {
            header("class {};", m_ob.get_name());
            proxy("class {}_proxy;", m_ob.get_name());

            auto interface_name = std::string(m_ob.get_type() == entity_type::LIBRARY ? "i_" : "") + m_ob.get_name();

            stub("class {0}_stub : public rpc::i_interface_stub", interface_name);
            stub("{{");
            stub("rpc::shared_ptr<{}> target_;", interface_name);
            stub("rpc::weak_ptr<rpc::object_stub> target_stub_;", interface_name);
            stub("");
            stub("{0}_stub(const rpc::shared_ptr<{0}>& target, rpc::weak_ptr<rpc::object_stub> target_stub) : ",
                 interface_name);
            stub("  target_(target),", interface_name);
            stub("  target_stub_(target_stub)");
            stub("  {{}}");
            stub("mutable rpc::weak_ptr<{}_stub> weak_this_;", interface_name);
            stub("");
            stub("public:");
            stub("static rpc::shared_ptr<{0}_stub> create(const rpc::shared_ptr<{0}>& target, "
                 "rpc::weak_ptr<rpc::object_stub> target_stub)",
                 interface_name);
            stub("{{");
            stub("auto ret = rpc::shared_ptr<{0}_stub>(new {0}_stub(target, target_stub));", interface_name);
            stub("ret->weak_this_ = ret;", interface_name);
            stub("return ret;", interface_name);
            stub("}}");
            stub("rpc::shared_ptr<{0}_stub> shared_from_this(){{return rpc::shared_ptr<{0}_stub>(weak_this_);}}",
                 interface_name);
            stub("");
            stub("uint64_t get_interface_id() const override {{ return {}::id; }};", interface_name);
            stub("rpc::shared_ptr<{}> get_target() const {{ return target_; }};", interface_name);
            stub("virtual rpc::shared_ptr<rpc::casting_interface> get_castable_interface() const override {{ return rpc::static_pointer_cast<rpc::casting_interface>(target_); }}", interface_name);

            stub("rpc::weak_ptr<rpc::object_stub> get_object_stub() const override {{ return target_stub_;}}");
            stub("void* get_pointer() const override {{ return target_.get();}}");
            stub("int call(uint64_t originating_zone_id, uint64_t method_id, size_t in_size_, const char* in_buf_, std::vector<char>& "
                 "out_buf_) override;");
            stub("int cast(uint64_t interface_id, rpc::shared_ptr<rpc::i_interface_stub>& new_stub) override;");
            stub("}};");
            stub("");            
        }

        void write_struct_forward_declaration(const class_entity& m_ob, writer& header)
        {
            if (m_ob.get_is_template())
            {
                header.print_tabs();
                header.raw("template<");
                bool first_pass = true;
                for (const auto& param : m_ob.get_template_params())
                {
                    if (!first_pass)
                        header.raw(", ");
                    first_pass = false;
                    header.raw("{} {}", param.type, param.name);
                }
                header.raw(">\n");
            }
            header("struct {};", m_ob.get_name());
        }

        void write_enum_forward_declaration(const class_entity& m_ob, writer& header)
        {
            header("enum class {}", m_ob.get_name());
            header("{{");
            auto enum_vals = m_ob.get_functions();
            for (auto& enum_val : enum_vals)
            {
                header("{},", enum_val.get_name());
            }
            header("}};");
        }

        void write_typedef_forward_declaration(const class_entity& m_ob, writer& header)
        {
            header("using {} = {};", m_ob.get_name(), m_ob.get_alias_name());
        }

        void write_struct(const class_entity& m_ob, writer& header)
        {
            std::string base_class_declaration;
            auto bc = m_ob.get_base_classes();
            if (!bc.empty())
            {

                base_class_declaration = " : ";
                int i = 0;
                for (auto base_class : bc)
                {
                    if (i)
                        base_class_declaration += ", ";
                    base_class_declaration += base_class->get_name();
                    i++;
                }
            }
            if (m_ob.get_is_template())
            {
                header.print_tabs();
                header.raw("template<");
                bool first_pass = true;
                for (const auto& param : m_ob.get_template_params())
                {
                    if (!first_pass)
                        header.raw(", ");
                    first_pass = false;
                    header.raw("{} {}", param.type, param.name);
                }
                header.raw(">\n");
            }
            header("struct {}{}", m_ob.get_name(), base_class_declaration);
            header("{{");

            for (auto& field : m_ob.get_functions())
            {
                if (field.get_type() != FunctionTypeVariable)
                    continue;

                header.print_tabs();
                header.raw("{} {}", field.get_return_type(), field.get_name());
                if (field.get_array_string().size())
                    header.raw("[{}]", field.get_array_string());
                if (!field.get_default_value().empty())
                {
                    header.raw(" = {}::{};\n", field.get_return_type(), field.get_default_value());
                }
                else
                {
                    header.raw("{{}};\n");
                }
            }

            header("");
            header("// one member-function for save/load");
            header("template<typename Ar>");
            header("void serialize(Ar &ar)");
            header("{{");
            header("ar & YAS_OBJECT_NVP(\"{}\"", m_ob.get_name());

            for (auto& field : m_ob.get_functions())
            {
                header("  ,(\"{0}\", {0})", field.get_name());
            }
            header(");");

            header("}}");

            header("}};");

            std::stringstream sstr;
            std::string obj_type(m_ob.get_name());
            {
                writer tmpl(sstr);
                tmpl.set_count(header.get_count());
                if (m_ob.get_is_template())
                {
                    tmpl.print_tabs();
                    tmpl.raw("template<");
                    if(!m_ob.get_template_params().empty())
                        obj_type += "<";
                    bool first_pass = true;
                    for (const auto& param : m_ob.get_template_params())
                    {
                        if (!first_pass)
                        {
                            tmpl.raw(", ");
                            obj_type += ", ";
                        }
                        first_pass = false;
                        tmpl.raw("{} {}", param.type, param.name);
                        obj_type += param.name;
                    }
                    if(!m_ob.get_template_params().empty())
                        obj_type += ">";
                    tmpl.raw(">\n");
                }
            }
            header.raw(sstr.str());
            header("inline bool operator != (const {0}& lhs, const {0}& rhs)", obj_type);
            header("{{");
            header.print_tabs();
            header.raw("return ");
            bool first_pass = true;
            for (auto& field : m_ob.get_functions())
            {
                header.raw("\n");
                header.print_tabs();
                header.raw("{1}lhs.{0} != rhs.{0}", field.get_name(), first_pass ? "" : "|| ");
                first_pass = false;
            }
            header.raw(";\n");
            header("}}");

            header.raw(sstr.str());
            header("inline bool operator == (const {0}& lhs, const {0}& rhs)", obj_type);
            header("{{");
            header("return !(lhs != rhs);");
            header("}}");
        };

        void build_scoped_name(const class_entity* entity, std::string& name)
        {
            auto* owner = entity->get_owner();
            if(owner && !owner->get_name().empty())
            {
                build_scoped_name(owner, name);
            }
            name += entity->get_name() + "::";
        }

        void write_encapsulate_outbound_interfaces(const class_entity& lib, const class_entity& obj,
                                                   writer& header, writer& proxy, writer& stub,
                                                   const std::vector<std::string>& namespaces)
        {
            auto interface_name = std::string(obj.get_type() == entity_type::LIBRARY ? "i_" : "") + obj.get_name();
            std::string ns;

            for (auto& name : namespaces)
            {
                ns += name + "::";
            }

            auto owner = obj.get_owner();
            if(owner && !owner->get_name().empty())
            {
                build_scoped_name(owner, ns);
            }

            int id = 1;
            header("template<> rpc::interface_descriptor "
                   "rpc::service::encapsulate_in_param(const rpc::shared_ptr<{}{}>& "
                   "iface, rpc::shared_ptr<rpc::object_stub>& stub);",
                   ns, interface_name);
            header("template<> rpc::interface_descriptor "
                   "rpc::service::encapsulate_out_param(uint64_t originating_zone_id, const rpc::shared_ptr<{}{}>& "
                   "iface);",
                   ns, interface_name);
        }

        void write_library_proxy_factory(writer& proxy, writer& stub, const class_entity& obj,
                                         const std::vector<std::string>& namespaces)
        {
            auto interface_name = std::string(obj.get_type() == entity_type::LIBRARY ? "i_" : "") + obj.get_name();
            std::string ns;

            for (auto& name : namespaces)
            {
                ns += name + "::";
            }
            auto owner = obj.get_owner();
            if (owner && !owner->get_name().empty())
            {
                build_scoped_name(owner, ns);
            }

            proxy("template<> void rpc::object_proxy::create_interface_proxy(rpc::shared_ptr<{}{}>& "
                  "inface)",
                  ns, interface_name);
            proxy("{{");
            proxy("inface = {1}{0}_proxy::create(shared_from_this());", interface_name, ns);
            proxy("}}");
            proxy("");

            stub("template<> rpc::interface_descriptor rpc::service::encapsulate_in_param(const rpc::shared_ptr<{}{}>& iface, rpc::shared_ptr<rpc::object_stub>& stub)",
                 ns, interface_name);
            stub("{{");
            stub("if(!iface)");
            stub("{{");
            stub("return {{0,0}};");
            stub("}}");

            stub("return get_proxy_stub_descriptor(0, iface.get(), [&](const rpc::shared_ptr<rpc::object_stub>& stub) -> "
                 "rpc::shared_ptr<rpc::i_interface_stub>{{");
            stub("return rpc::static_pointer_cast<rpc::i_interface_stub>({}{}_stub::create(iface, stub));", ns,
                 interface_name);
            stub("}}, false, stub);");
            stub("}}");
            
            stub("template<> rpc::interface_descriptor rpc::service::encapsulate_out_param(uint64_t originating_zone_id, const rpc::shared_ptr<{}{}>& iface)",
                 ns, interface_name);
            stub("{{");
            stub("if(!iface)");
            stub("{{");
            stub("return {{0,0}};");
            stub("}}");

            stub("return get_proxy_stub_descriptor(originating_zone_id, iface.get(), [&](const rpc::shared_ptr<rpc::object_stub>& stub) -> "
                 "rpc::shared_ptr<rpc::i_interface_stub>{{");
            stub("return rpc::static_pointer_cast<rpc::i_interface_stub>({}{}_stub::create(iface, stub));", ns,
                 interface_name);
            stub("}});");
            stub("}}");
        }

        void write_marshalling_logic_nested(bool from_host, const class_entity& cls, std::string prefix, writer& header,
                                            writer& proxy, writer& stub)
        {
            if (cls.get_type() == entity_type::STRUCT)
                write_struct(cls, header);

            header("");

            std::size_t hash = std::hash<std::string> {}(prefix + "::" + cls.get_name());

            if (cls.get_type() == entity_type::INTERFACE)
                write_interface(from_host, cls, header, proxy, stub, hash);

            if (cls.get_type() == entity_type::LIBRARY)
                write_interface(from_host, cls, header, proxy, stub, hash);
        }

        void write_marshalling_logic(const class_entity& lib, std::string prefix, writer& header,
                                     writer& proxy, writer& stub)
        {
            {
                int id = 1;
                for (auto& cls : lib.get_classes())
                {
                    if (!cls->get_import_lib().empty())
                        continue;
                    if (cls->get_type() == entity_type::INTERFACE)
                        write_stub_cast_factory(lib, *cls, stub);
                }

                for (auto& cls : lib.get_classes())
                {
                    if (!cls->get_import_lib().empty())
                        continue;
                    if (cls->get_type() == entity_type::LIBRARY)
                        write_stub_cast_factory(lib, *cls, stub);
                }
            }
        }

        // entry point
        void write_namespace_predeclaration(const class_entity& lib, writer& header, writer& proxy,
                                            writer& stub)
        {
            for (auto cls : lib.get_classes())
            {
                if (!cls->get_import_lib().empty())
                    continue;
                if (cls->get_type() == entity_type::INTERFACE || cls->get_type() == entity_type::LIBRARY)
                    write_interface_forward_declaration(*cls, header, proxy, stub);
                if (cls->get_type() == entity_type::STRUCT)
                    write_struct_forward_declaration(*cls, header);
                if (cls->get_type() == entity_type::ENUM)
                    write_enum_forward_declaration(*cls, header);
                if (cls->get_type() == entity_type::TYPEDEF)
                    write_typedef_forward_declaration(*cls, header);
            }

            for (auto cls : lib.get_classes())
            {
                if (!cls->get_import_lib().empty())
                    continue;
                if (cls->get_type() == entity_type::NAMESPACE)
                {
                    bool is_inline = cls->get_attribute("inline") == "inline";
                    if(is_inline)
                    {
                        header("inline namespace {}", cls->get_name());
                        proxy("inline namespace {}", cls->get_name());
                        stub("inline namespace {}", cls->get_name());
                    }
                    else
                    {
                        header("namespace {}", cls->get_name());
                        proxy("namespace {}", cls->get_name());
                        stub("namespace {}", cls->get_name());
                    }

                    header("{{");
                    proxy("{{");
                    stub("{{");

                    write_namespace_predeclaration(*cls, header, proxy, stub);

                    header("}}");
                    proxy("}}");
                    stub("}}");
                }
            }
        }

        // entry point
        void write_namespace(bool from_host, const class_entity& lib, std::string prefix, writer& header, writer& proxy,
                             writer& stub)
        {
            for (auto cls : lib.get_classes())
            {
                if (!cls->get_import_lib().empty())
                    continue;
                if (cls->get_type() == entity_type::NAMESPACE)
                {
                    bool is_inline = cls->get_attribute("inline") == "inline";

                    if(is_inline)
                    {
                        header("inline namespace {}", cls->get_name());
                        proxy("inline namespace {}", cls->get_name());
                        stub("inline namespace {}", cls->get_name());
                    }
                    else
                    {
                        header("namespace {}", cls->get_name());
                        proxy("namespace {}", cls->get_name());
                        stub("namespace {}", cls->get_name());
                    }
                    header("{{");
                    proxy("{{");
                    stub("{{");

                    write_namespace(from_host, *cls, prefix + cls->get_name() + "::", header, proxy, stub);

                    header("}}");
                    proxy("}}");
                    stub("}}");
                }
                else
                {
                    write_marshalling_logic_nested(from_host, *cls, prefix, header, proxy, stub);
                }
            }
            write_marshalling_logic(lib, prefix, header, proxy, stub);
        }

        void write_epilog(bool from_host, const class_entity& lib, writer& header, writer& proxy, writer& stub,
                          const std::vector<std::string>& namespaces)
        {
            for (auto cls : lib.get_classes())
            {
                if (!cls->get_import_lib().empty())
                    continue;
                if (cls->get_type() == entity_type::NAMESPACE)
                {

                    write_epilog(from_host, *cls, header, proxy, stub, namespaces);
                }
                else
                {
                    if (cls->get_type() == entity_type::LIBRARY || cls->get_type() == entity_type::INTERFACE)
                        write_encapsulate_outbound_interfaces(lib, *cls, header, proxy, stub, namespaces);

                    if (cls->get_type() == entity_type::LIBRARY || cls->get_type() == entity_type::INTERFACE)
                        write_library_proxy_factory(proxy, stub, *cls, namespaces);
                }
            }
        }

        void write_stub_factory_lookup_items(const class_entity& lib, std::string prefix, writer& header, writer& proxy,
                                writer& stub, std::set<std::string>& done)
        {
            for (auto cls : lib.get_classes())
            {
                if (!cls->get_import_lib().empty())
                    continue;
                if (cls->get_type() == entity_type::NAMESPACE)
                {
                    write_stub_factory_lookup_items(*cls, prefix + cls->get_name() + "::", header, proxy, stub, done);
                }
                else
                {
                    for (auto& cls : lib.get_classes())
                    {
                        if (!cls->get_import_lib().empty())
                            continue;
                        if (cls->get_type() == entity_type::INTERFACE)
                            write_stub_factory(lib, *cls, stub, done);
                    }

                    for (auto& cls : lib.get_classes())
                    {
                        if (!cls->get_import_lib().empty())
                            continue;
                        if (cls->get_type() == entity_type::LIBRARY)
                            write_stub_factory(lib, *cls, stub, done);
                    }
                }
            }
        }
        
        void write_stub_factory_lookup(const class_entity& lib, std::string prefix, writer& header, writer& proxy,
                             writer& stub)
        {
            if (lib.get_owner() == nullptr)
            {
                stub("#ifndef STUB_FACTORY");
                stub("#define STUB_FACTORY");
            }

            

            {
                stub("template<class T>");
                stub("int stub_factory(uint64_t interface_id, rpc::shared_ptr<T> original, "
                     "rpc::shared_ptr<rpc::i_interface_stub>& new_stub)");
                stub("{{");
                stub("if(interface_id == original->get_interface_id())");
                stub("{{");
                stub("new_stub = rpc::static_pointer_cast<rpc::i_interface_stub>(original);");
                stub("return rpc::error::OK();");
                stub("}}");

                std::set<std::string> done;

                write_stub_factory_lookup_items(lib, prefix, header, proxy, stub, done);

                stub("return rpc::error::INVALID_DATA();");
                stub("}}");
            }
            
            if (lib.get_owner() == nullptr)
            {
                stub("#endif");
            }
        }

        // entry point
        void write_files(bool from_host, const class_entity& lib, std::ostream& hos, std::ostream& pos, std::ostream& phos,
                         std::ostream& sos, std::ostream& shos, const std::vector<std::string>& namespaces,
                         const std::string& header_filename, const std::string& proxy_header_filename, 
                         const std::string& stub_header_filename, const std::list<std::string>& imports)
        {
            writer header(hos);
            writer proxy(pos);
            writer proxy_header(phos);
            writer stub(sos);
            writer stub_header(shos);

            header("#pragma once");
            header("");
            header("#include <memory>");
            header("#include <vector>");
            header("#include <map>");
            header("#include <set>");
            header("#include <string>");
            header("#include <array>");

            header("#include <rpc/marshaller.h>");
            header("#include <rpc/service.h>");
            header("#include <rpc/error_codes.h>");
            header("#include <rpc/casting_interface.h>");
            

            for (const auto& import : imports)
            {
                std::filesystem::path p(import);
                auto import_header = p.root_name() / p.parent_path() / p.stem();
                auto path = import_header.string();
                std::replace(path.begin(), path.end(), '\\', '/');
                header("#include \"{}.h\"", path);
            }

            header("");

<<<<<<< HEAD
            proxy_header("#pragma once");
            proxy_header("#include <yas/mem_streams.hpp>");
            proxy_header("#include <yas/binary_iarchive.hpp>");
            proxy_header("#include <yas/binary_oarchive.hpp>");
            proxy_header("#include <yas/std_types.hpp>");
            proxy_header("#include <yas/count_streams.hpp>");
            proxy_header("#include <rpc/proxy.h>");
            proxy_header("#include <rpc/service.h>");
            proxy_header("#include \"{}\"", header_filename);
            proxy_header("");

            proxy("#include \"{}\"", proxy_header_filename);
=======
            proxy("#pragma once");
            proxy("#include <yas/mem_streams.hpp>");
            proxy("#include <yas/binary_iarchive.hpp>");
            proxy("#include <yas/binary_oarchive.hpp>");
            proxy("#include <yas/std_types.hpp>");
            proxy("#include <yas/count_streams.hpp>");
            proxy("#include <rpc/proxy.h>");
            proxy("#include <rpc/stub.h>");
            proxy("#include <rpc/service.h>");
            proxy("#include \"{}\"", header_filename);
>>>>>>> a1d7989d
            proxy("");

            stub_header("#pragma once");
            stub_header("#include <yas/mem_streams.hpp>");
            stub_header("#include <yas/binary_iarchive.hpp>");
            stub_header("#include <yas/binary_oarchive.hpp>");
            stub_header("#include <yas/count_streams.hpp>");
            stub_header("#include <yas/std_types.hpp>");
            stub_header("#include <rpc/stub.h>");
            stub_header("#include <rpc/proxy.h>");
            stub_header("#include <rpc/service.h>");
            stub_header("#include \"{}\"", header_filename);
            stub_header("");

            stub("#include \"{}\"", stub_header_filename);
            stub("");

            std::string prefix;
            for (auto& ns : namespaces)
            {
                header("namespace {}", ns);
                header("{{");
                proxy("namespace {}", ns);
                proxy("{{");
                proxy_header("namespace {}", ns);
                proxy_header("{{");
                stub("namespace {}", ns);
                stub("{{");
                stub_header("namespace {}", ns);
                stub_header("{{");

                prefix += ns + "::";
            }

            write_namespace_predeclaration(lib, header, proxy_header, stub_header);
            
            write_stub_factory_lookup(lib, prefix, header, proxy, stub);

            write_namespace(from_host, lib, prefix, header, proxy, stub);

            for (auto& ns : namespaces)
            {
                header("}}");
                proxy("}}");
                proxy_header("}}");
                stub("}}");
                stub_header("}}");
            }

            write_epilog(from_host, lib, header, proxy, stub, namespaces);
        }
    }
}<|MERGE_RESOLUTION|>--- conflicted
+++ resolved
@@ -1560,7 +1560,6 @@
 
             header("");
 
-<<<<<<< HEAD
             proxy_header("#pragma once");
             proxy_header("#include <yas/mem_streams.hpp>");
             proxy_header("#include <yas/binary_iarchive.hpp>");
@@ -1568,23 +1567,12 @@
             proxy_header("#include <yas/std_types.hpp>");
             proxy_header("#include <yas/count_streams.hpp>");
             proxy_header("#include <rpc/proxy.h>");
+            proxy_header("#include <rpc/stub.h>");
             proxy_header("#include <rpc/service.h>");
             proxy_header("#include \"{}\"", header_filename);
             proxy_header("");
 
             proxy("#include \"{}\"", proxy_header_filename);
-=======
-            proxy("#pragma once");
-            proxy("#include <yas/mem_streams.hpp>");
-            proxy("#include <yas/binary_iarchive.hpp>");
-            proxy("#include <yas/binary_oarchive.hpp>");
-            proxy("#include <yas/std_types.hpp>");
-            proxy("#include <yas/count_streams.hpp>");
-            proxy("#include <rpc/proxy.h>");
-            proxy("#include <rpc/stub.h>");
-            proxy("#include <rpc/service.h>");
-            proxy("#include \"{}\"", header_filename);
->>>>>>> a1d7989d
             proxy("");
 
             stub_header("#pragma once");
