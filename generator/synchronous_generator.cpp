/*
 *   Copyright (c) 2024 Edward Boggis-Rolfe
 *   All rights reserved.
 */
#include <type_traits>
#include <algorithm>
#include <tuple>
#include <type_traits>
#include "coreclasses.h"
#include "cpp_parser.h"
extern "C"
{
#include "sha3.h"
}
#include <filesystem>
#include <sstream>

#include "writer.h"

#include "fingerprint_generator.h"
#include "synchronous_generator.h"

namespace enclave_marshaller
{
    namespace synchronous_generator
    {
        enum print_type
        {
            PROXY_PREPARE_IN,
            PROXY_PREPARE_IN_INTERFACE_ID,
            PROXY_MARSHALL_IN,
            PROXY_OUT_DECLARATION,
            PROXY_MARSHALL_OUT,
            PROXY_VALUE_RETURN,
            PROXY_CLEAN_IN,

            STUB_DEMARSHALL_DECLARATION,
            STUB_MARSHALL_IN,
            STUB_PARAM_WRAP,
            STUB_PARAM_CAST,
            STUB_ADD_REF_OUT_PREDECLARE,
            STUB_ADD_REF_OUT,
            STUB_MARSHALL_OUT
        };

        struct renderer
        {
            enum param_type
            {
                BY_VALUE,
                REFERANCE,
                MOVE,
                POINTER,
                POINTER_REFERENCE,
                POINTER_POINTER,
                INTERFACE,
                INTERFACE_REFERENCE
            };

            template<param_type type>
            std::string render(print_type option, bool from_host, const class_entity& lib, const std::string& name,
                               bool is_in, bool is_out, bool is_const, const std::string& object_type,
                               uint64_t& count) const
            {
                assert(false);
            }
        };

        template<>
        std::string renderer::render<renderer::BY_VALUE>(print_type option, bool from_host, const class_entity& lib,
                                                         const std::string& name, bool is_in, bool is_out,
                                                         bool is_const, const std::string& object_type,
                                                         uint64_t& count) const
        {
            switch (option)
            {
            case PROXY_MARSHALL_IN:
                return fmt::format("  ,(\"{0}\", {0})", name);
            case PROXY_MARSHALL_OUT:
                return fmt::format("  ,(\"{0}\", {0})", name);
            case STUB_DEMARSHALL_DECLARATION:
                return fmt::format("{} {}_", object_type, name);
            case STUB_MARSHALL_IN:
                return fmt::format("  ,(\"{0}\", {0}_)", name);
            case STUB_PARAM_CAST:
                return fmt::format("{}_", name);
            case STUB_MARSHALL_OUT:
                return fmt::format("  ,(\"{0}\", {0}_)", name);
            default:
                return "";
            }
        };

        template<>
        std::string renderer::render<renderer::REFERANCE>(print_type option, bool from_host, const class_entity& lib,
                                                          const std::string& name, bool is_in, bool is_out,
                                                          bool is_const, const std::string& object_type,
                                                          uint64_t& count) const
        {
            if(is_out)
            {
                throw std::runtime_error("REFERANCE does not support out vals");
            }

            switch (option)
            {
            case PROXY_MARSHALL_IN:
                return fmt::format("  ,(\"{0}\", {0})", name);
            case PROXY_MARSHALL_OUT:
                return fmt::format("  ,(\"{0}\", {0})", name);
            case STUB_DEMARSHALL_DECLARATION:
                return fmt::format("{} {}_{{}}", object_type, name);
            case STUB_MARSHALL_IN:
                return fmt::format("  ,(\"{0}\", {0}_)", name);
            case STUB_PARAM_CAST:
                return fmt::format("{}_", name);
            default:
                return "";
            }
        };

        template<>
        std::string renderer::render<renderer::MOVE>(print_type option, bool from_host, const class_entity& lib,
                                                     const std::string& name, bool is_in, bool is_out, bool is_const,
                                                     const std::string& object_type, uint64_t& count) const
        {
            if(is_out)
            {
                throw std::runtime_error("MOVE does not support out vals");
            }
            if(is_const)
            {
                throw std::runtime_error("MOVE does not support const vals");
            }

            switch (option)
            {
            case PROXY_MARSHALL_IN:
                return fmt::format("  ,(\"{0}\", {0})", name);
            case PROXY_MARSHALL_OUT:
                return fmt::format("  ,(\"{0}\", {0})", name);
            case STUB_DEMARSHALL_DECLARATION:
                return fmt::format("{} {}_", object_type, name);
            case STUB_MARSHALL_IN:
                return fmt::format("  ,(\"{0}\", {0}_)", name);
            case STUB_PARAM_CAST:
                return fmt::format("std::move({}_)", name);
            case STUB_MARSHALL_OUT:
                return fmt::format("  ,(\"{0}\", {0}_)", name);
            default:
                return "";
            }
        };

        template<>
        std::string renderer::render<renderer::POINTER>(print_type option, bool from_host, const class_entity& lib,
                                                        const std::string& name, bool is_in, bool is_out, bool is_const,
                                                        const std::string& object_type, uint64_t& count) const
        {
            if(is_out)
            {
                throw std::runtime_error("POINTER does not support out vals");
            }

            switch (option)
            {
            case PROXY_MARSHALL_IN:
                return fmt::format("  ,(\"{0}\", (uint64_t){0})", name);
            case PROXY_MARSHALL_OUT:
                return fmt::format("  ,(\"_{}\", (uint64_t) {})", count, name);
            case STUB_DEMARSHALL_DECLARATION:
                return fmt::format("uint64_t {}_", name);
            case STUB_MARSHALL_IN:
                return fmt::format("  ,(\"{0}\", {0}_)", name);
            case STUB_PARAM_CAST:
                return fmt::format("({}*){}_", object_type, name);
            default:
                return "";
            }
        };

        template<>
        std::string renderer::render<renderer::POINTER_REFERENCE>(print_type option, bool from_host,
                                                                  const class_entity& lib, const std::string& name,
                                                                  bool is_in, bool is_out, bool is_const,
                                                                  const std::string& object_type, uint64_t& count) const
        {
            if(is_const && is_out)
            {
                throw std::runtime_error("POINTER_REFERENCE does not support const out vals");
            }
            switch (option)
            {
            case PROXY_MARSHALL_IN:
                return fmt::format("  ,(\"{0}\", {0}_)", name);
            case PROXY_MARSHALL_OUT:
                return fmt::format("  ,(\"{0}\", {0}_)", name);
            case STUB_DEMARSHALL_DECLARATION:
                return fmt::format("{}* {}_ = nullptr", object_type, name);
            case STUB_PARAM_CAST:
                return fmt::format("{}_", name);
            case PROXY_OUT_DECLARATION:
                return fmt::format("uint64_t {}_ = 0;", name);
            case STUB_MARSHALL_OUT:
                return fmt::format("  ,(\"_{}\", (uint64_t){}_)", count, name);
            case PROXY_VALUE_RETURN:
                return fmt::format("{} = ({}*){}_;", name, object_type, name);

            default:
                return "";
            }
        };

        template<>
        std::string renderer::render<renderer::POINTER_POINTER>(print_type option, bool from_host,
                                                                const class_entity& lib, const std::string& name,
                                                                bool is_in, bool is_out, bool is_const,
                                                                const std::string& object_type, uint64_t& count) const
        {
            switch (option)
            {
            case PROXY_MARSHALL_IN:
                return fmt::format("  ,(\"{0}\", {0}_)", name);
            case PROXY_MARSHALL_OUT:
                return fmt::format("  ,(\"{0}\", {0}_)", name);
            case STUB_DEMARSHALL_DECLARATION:
                return fmt::format("{}* {}_ = nullptr", object_type, name);
            case STUB_PARAM_CAST:
                return fmt::format("&{}_", name);
            case PROXY_VALUE_RETURN:
                return fmt::format("*{} = ({}*){}_;", name, object_type, name);
            case PROXY_OUT_DECLARATION:
                return fmt::format("uint64_t {}_ = 0;", name);
            case STUB_MARSHALL_OUT:
                return fmt::format("  ,(\"_{}\", (uint64_t){}_)", count, name);
            default:
                return "";
            }
        };

        template<>
        std::string renderer::render<renderer::INTERFACE>(print_type option, bool from_host, const class_entity& lib,
                                                          const std::string& name, bool is_in, bool is_out,
                                                          bool is_const, const std::string& object_type,
                                                          uint64_t& count) const
        {
            if(is_out)
            {
                throw std::runtime_error("INTERFACE does not support out vals");
            }

            switch (option)
            {
            case PROXY_PREPARE_IN:
                return fmt::format("rpc::shared_ptr<rpc::object_stub> {}_stub_;", name);
            case PROXY_PREPARE_IN_INTERFACE_ID:
                return fmt::format(
<<<<<<< HEAD
                    "auto {0}_stub_id_ = proxy_bind_in_param(__rpc_sp->get_remote_rpc_version(), {0}, {0}_stub_);",
=======
                    "RPC_ASSERT(rpc::are_in_same_zone(this, {0}.get()));\n"
                    "\t\t\tauto {0}_stub_id_ = proxy_bind_in_param(__rpc_sp->get_remote_rpc_version(), {0}, {0}_stub_);",
>>>>>>> a9c4ac51
                    name);
            case PROXY_MARSHALL_IN:
            {
                auto ret = fmt::format(",(\"_{1}\", {0}_stub_id_)", name, count);
                count++;
                return ret;
            }
            case PROXY_MARSHALL_OUT:
                return fmt::format("  ,(\"{0}\", {0}_)", name);

            case PROXY_CLEAN_IN:
                return fmt::format("if({0}_stub_) {0}_stub_->release_from_service();", name);

            case STUB_DEMARSHALL_DECLARATION:
                return fmt::format(R"__(rpc::interface_descriptor {0}_object_;
                    uint64_t {0}_zone_ = 0)__",
                                   name);
            case STUB_MARSHALL_IN:
            {
                auto ret = fmt::format("  ,(\"_{1}\", {0}_object_)", name, count);
                count++;
                return ret;
            }
            case STUB_PARAM_WRAP:
                return fmt::format(R"__(
                {0} {1};
				if(__rpc_ret == rpc::error::OK() && {1}_object_.destination_zone_id.is_set() && {1}_object_.object_id.is_set())
                {{
                    auto& zone_ = target_stub_.lock()->get_zone();
                    __rpc_ret = rpc::stub_bind_in_param(protocol_version, zone_, caller_channel_zone_id, caller_zone_id, {1}_object_, {1});
                }}
)__",
                                   object_type, name);
            case STUB_PARAM_CAST:
                return fmt::format("{}", name);
            case STUB_MARSHALL_OUT:
                return fmt::format("  ,(\"{0}\", (uint64_t){0})", name);
            case PROXY_VALUE_RETURN:
            case PROXY_OUT_DECLARATION:
                return fmt::format("  rpc::interface_descriptor {}_;", name);
            default:
                return "";
            }
        };

        template<>
        std::string
        renderer::render<renderer::INTERFACE_REFERENCE>(print_type option, bool from_host, const class_entity& lib,
                                                        const std::string& name, bool is_in, bool is_out, bool is_const,
                                                        const std::string& object_type, uint64_t& count) const
        {
            switch (option)
            {
            case PROXY_PREPARE_IN:
                return fmt::format("rpc::shared_ptr<rpc::object_stub> {}_stub_;", name);
            case PROXY_PREPARE_IN_INTERFACE_ID:
                return fmt::format(
<<<<<<< HEAD
                    "auto {0}_stub_id_ = proxy_bind_in_param(__rpc_sp->get_remote_rpc_version(), {0}, {0}_stub_);",
=======
                    "RPC_ASSERT(rpc::are_in_same_zone(this, {0}.get()));\n"
                    "\t\t\tauto {0}_stub_id_ = proxy_bind_in_param(__rpc_sp->get_remote_rpc_version(), {0}, {0}_stub_);",
>>>>>>> a9c4ac51
                    name);
            case PROXY_MARSHALL_IN:
            {
                auto ret = fmt::format(",(\"_{1}\", {0}_stub_id_)", name, count);
                count++;
                return ret;
            }
            case PROXY_MARSHALL_OUT:
                return fmt::format("  ,(\"{0}\", {0}_)", name);

            case PROXY_CLEAN_IN:
                return fmt::format("if({0}_stub_) {0}_stub_->release_from_service();", name);

            case STUB_DEMARSHALL_DECLARATION:
                return fmt::format("{} {}", object_type, name);
            case STUB_PARAM_CAST:
                return name;
            case PROXY_VALUE_RETURN:
                return fmt::format(
                    "rpc::proxy_bind_out_param(__rpc_sp, {0}_, __rpc_sp->get_zone_id().as_caller(), {0});", name);
            case PROXY_OUT_DECLARATION:
                return fmt::format("rpc::interface_descriptor {}_;", name);
            case STUB_ADD_REF_OUT_PREDECLARE:
                return fmt::format("rpc::interface_descriptor {0}_;", name);
            case STUB_ADD_REF_OUT:
                return fmt::format(
<<<<<<< HEAD
                    "{0}_ = zone_.stub_bind_out_param(protocol_version, caller_channel_zone_id, caller_zone_id, {0});",
=======
                    "{0}_ = stub_bind_out_param(zone_, protocol_version, caller_channel_zone_id, caller_zone_id, {0});",
>>>>>>> a9c4ac51
                    name);
            case STUB_MARSHALL_OUT:
                return fmt::format("  ,(\"{0}\", {0}_)", name);
            default:
                return "";
            }
        };

        std::string get_encapsulated_shared_ptr_type(const std::string& type_name)
        {
            const std::string template_pattern = "rpc::shared_ptr<";
            auto pos = type_name.find(template_pattern);
            if(pos != std::string::npos)
            {
                pos += template_pattern.length();
                while(type_name[pos] == ' ' || type_name[pos] == '\n' || type_name[pos] == '\r'
                       || type_name[pos] == '\t')
                    pos++;
                auto rpos = type_name.rfind(">");
                if(rpos == std::string::npos)
                {
                    std::cerr << fmt::format("template parameter is malformed {}", type_name);
                    throw fmt::format("template parameter is malformed {}", type_name);
                }
                while(type_name[rpos] == ' ' || type_name[rpos] == '\n' || type_name[rpos] == '\r'
                       || type_name[rpos] == '\t')
                    rpos++;
                return type_name.substr(pos, rpos - pos);
            }
            return type_name;
        }

        bool is_in_call(print_type option, bool from_host, const class_entity& lib, const std::string& name,
                        const std::string& type, const std::list<std::string>& attributes, uint64_t& count,
                        std::string& output)
        {
            auto in = std::find(attributes.begin(), attributes.end(), "in") != attributes.end();
            auto out = std::find(attributes.begin(), attributes.end(), "out") != attributes.end();
            auto is_const = std::find(attributes.begin(), attributes.end(), "const") != attributes.end();
            auto by_value = std::find(attributes.begin(), attributes.end(), "by_value") != attributes.end();

            if(out && !in)
                return false;

            std::string type_name = type;
            std::string reference_modifiers;
            strip_reference_modifiers(type_name, reference_modifiers);

            std::string encapsulated_type = get_encapsulated_shared_ptr_type(type_name);

            bool is_interface = false;
            std::shared_ptr<class_entity> obj;
            if(lib.find_class(encapsulated_type, obj))
            {
                if(obj->get_entity_type() == entity_type::INTERFACE)
                {
                    is_interface = true;
                }
            }

            if(!is_interface)
            {
                if(reference_modifiers.empty())
                {
                    output = renderer().render<renderer::BY_VALUE>(option, from_host, lib, name, in, out, is_const,
                                                                   type_name, count);
                }
                else if(reference_modifiers == "&")
                {
                    if(by_value)
                    {
                        output = renderer().render<renderer::BY_VALUE>(option, from_host, lib, name, in, out, is_const,
                                                                       type_name, count);
                    }
                    else if(from_host == false)
                    {
                        throw std::runtime_error("passing data by reference from a non host zone is not allowed");
                    }
                    else
                    {
                        output = renderer().render<renderer::REFERANCE>(option, from_host, lib, name, in, out, is_const,
                                                                        type_name, count);
                    }
                }
                else if(reference_modifiers == "&&")
                {
                    output = renderer().render<renderer::MOVE>(option, from_host, lib, name, in, out, is_const,
                                                               type_name, count);
                }
                else if(reference_modifiers == "*")
                {
                    output = renderer().render<renderer::POINTER>(option, from_host, lib, name, in, out, is_const,
                                                                  type_name, count);
                }
                else if(reference_modifiers == "*&")
                {
                    output = renderer().render<renderer::POINTER_REFERENCE>(option, from_host, lib, name, in, out,
                                                                            is_const, type_name, count);
                }
                else if(reference_modifiers == "**")
                {
                    output = renderer().render<renderer::POINTER_POINTER>(option, from_host, lib, name, in, out,
                                                                          is_const, type_name, count);
                }
                else
                {

                    std::cerr << fmt::format("passing data by {} as in {} {} is not supported", reference_modifiers,
                                             type, name);
                    throw fmt::format("passing data by {} as in {} {} is not supported", reference_modifiers, type,
                                      name);
                }
            }
            else
            {
                if(reference_modifiers.empty() || (reference_modifiers == "&" && (is_const || !out)))
                {
                    output = renderer().render<renderer::INTERFACE>(option, from_host, lib, name, in, out, is_const,
                                                                    type_name, count);
                }
                else if(reference_modifiers == "&")
                {
                    output = renderer().render<renderer::INTERFACE_REFERENCE>(option, from_host, lib, name, in, out,
                                                                              is_const, type_name, count);
                }
                else
                {
                    std::cerr << fmt::format("passing interface by {} as in {} {} is not supported",
                                             reference_modifiers, type, name);
                    throw fmt::format("passing interface by {} as in {} {} is not supported", reference_modifiers, type,
                                      name);
                }
            }
            return true;
        }

        bool is_out_call(print_type option, bool from_host, const class_entity& lib, const std::string& name,
                         const std::string& type, const std::list<std::string>& attributes, uint64_t& count,
                         std::string& output)
        {
            auto in = std::find(attributes.begin(), attributes.end(), "in") != attributes.end();
            auto out = std::find(attributes.begin(), attributes.end(), "out") != attributes.end();
            auto is_const = std::find(attributes.begin(), attributes.end(), "const") != attributes.end();

            if(!out)
                return false;

            if(is_const)
            {
                std::cerr << fmt::format("out parameters cannot be null");
                throw fmt::format("out parameters cannot be null");
            }

            std::string type_name = type;
            std::string reference_modifiers;
            strip_reference_modifiers(type_name, reference_modifiers);

            std::string encapsulated_type = get_encapsulated_shared_ptr_type(type_name);

            bool is_interface = false;
            std::shared_ptr<class_entity> obj;
            if(lib.find_class(encapsulated_type, obj))
            {
                if(obj->get_entity_type() == entity_type::INTERFACE)
                {
                    is_interface = true;
                }
            }

            if(reference_modifiers.empty())
            {
                std::cerr << fmt::format("out parameters require data to be sent by pointer or reference {} {} ", type,
                                         name);
                throw fmt::format("out parameters require data to be sent by pointeror reference {} {} ", type, name);
            }

            if(!is_interface)
            {
                if(reference_modifiers == "&")
                {
                    output = renderer().render<renderer::BY_VALUE>(option, from_host, lib, name, in, out, is_const,
                                                                   type_name, count);
                }
                else if(reference_modifiers == "&&")
                {
                    throw std::runtime_error("out call rvalue references is not possible");
                }
                else if(reference_modifiers == "*")
                {
                    throw std::runtime_error("passing [out] by_pointer data by * will not work use a ** or *&");
                }
                else if(reference_modifiers == "*&")
                {
                    output = renderer().render<renderer::POINTER_REFERENCE>(option, from_host, lib, name, in, out,
                                                                            is_const, type_name, count);
                }
                else if(reference_modifiers == "**")
                {
                    output = renderer().render<renderer::POINTER_POINTER>(option, from_host, lib, name, in, out,
                                                                          is_const, type_name, count);
                }
                else
                {

                    std::cerr << fmt::format("passing data by {} as in {} {} is not supported", reference_modifiers,
                                             type, name);
                    throw fmt::format("passing data by {} as in {} {} is not supported", reference_modifiers, type,
                                      name);
                }
            }
            else
            {
                if(reference_modifiers == "&")
                {
                    output = renderer().render<renderer::INTERFACE_REFERENCE>(option, from_host, lib, name, in, out,
                                                                              is_const, type_name, count);
                }
                else
                {
                    std::cerr << fmt::format("passing interface by {} as in {} {} is not supported",
                                             reference_modifiers, type, name);
                    throw fmt::format("passing interface by {} as in {} {} is not supported", reference_modifiers, type,
                                      name);
                }
            }
            return true;
        }

        void write_constexpr(writer& header, const entity& constexpression)
        {
            if(constexpression.is_in_import())
                return;
            auto& function = static_cast<const function_entity&>(constexpression);
            header.print_tabs();
            header.raw("static constexpr {} {}", function.get_return_type(), function.get_name());
            if(!function.get_default_value().empty())
            {
                header.raw(" = {};\n", function.get_default_value());
            }
            else
            {
                header.raw("{{}};\n");
            }
        }

        void write_method(bool from_host, const class_entity& m_ob, writer& header, writer& proxy, writer& stub,
                          const std::string& interface_name, const std::shared_ptr < function_entity >& function, int& function_count)
        {
            if(function->get_entity_type() == entity_type::FUNCTION_METHOD)
            {
                stub("case {}:", function_count);
                stub("{{");

                header.print_tabs();
                proxy.print_tabs();
                for(auto& item : function->get_attributes())
                {
                    if(item == "deprecated" || item == "_deprecated")
                        header.raw("[[deprecated]] ");
                }
                header.raw("virtual {} {}(", function->get_return_type(), function->get_name());
                // proxy.raw("virtual {} {}_proxy::{} (", function->get_return_type(), interface_name,
                //           function->get_name());
                proxy.raw("virtual {} {}(", function->get_return_type(), function->get_name());
                bool has_parameter = false;
                for(auto& parameter : function->get_parameters())
                {
                    if(has_parameter)
                    {
                        header.raw(", ");
                        proxy.raw(", ");
<<<<<<< HEAD
                    }
                    has_parameter = true;
                    std::string modifier;
                    for(auto& item : parameter.get_attributes())
                    {
                        if(item == "const")
                            modifier = "const " + modifier;
                    }
=======
                    }
                    has_parameter = true;
                    std::string modifier;
                    for(auto& item : parameter.get_attributes())
                    {
                        if(item == "const")
                            modifier = "const " + modifier;
                    }
>>>>>>> a9c4ac51
                    header.raw("{}{} {}", modifier, parameter.get_type(), parameter.get_name());
                    proxy.raw("{}{} {}", modifier, parameter.get_type(), parameter.get_name());
                }
                bool function_is_const = false;
                for(auto& item : function->get_attributes())
                {
                    if(item == "const")
                        function_is_const = true;
                }
                if(function_is_const)
                {
                    header.raw(") const = 0;\n");
                    proxy.raw(") const override\n");
                }
                else
                {
                    header.raw(") = 0;\n");
                    proxy.raw(") override\n");
                }
                proxy("{{");

                bool has_inparams = false;

                proxy("auto __rpc_op = get_object_proxy();");
                proxy("auto __rpc_sp = __rpc_op->get_service_proxy();");
<<<<<<< HEAD
                proxy("if(auto* telemetry_service = "
                      "__rpc_sp->get_telemetry_service();telemetry_service)");
                proxy("{{");
                proxy("telemetry_service->on_interface_proxy_send(\"{0}_proxy\", "
                      "__rpc_sp->get_zone_id(), "
                      "__rpc_sp->get_destination_zone_id(), "
                      "__rpc_op->get_object_id(), {{{0}_proxy::get_id(rpc::get_version())}}, {{{1}}});",
                      interface_name, function_count);
=======
                proxy("if (auto telemetry_service = rpc::telemetry_service_manager::get(); telemetry_service)");
                proxy("{{");
                proxy("telemetry_service->on_interface_proxy_send(\"{0}::{1}\", "
                      "__rpc_sp->get_zone_id(), "
                      "__rpc_sp->get_destination_zone_id(), "
                      "__rpc_op->get_object_id(), {{{0}_proxy::get_id(rpc::get_version())}}, {{{2}}});",
                      interface_name, function->get_name(), function_count);
>>>>>>> a9c4ac51
                proxy("}}");

                {
                    stub("//STUB_DEMARSHALL_DECLARATION");
                    stub("#if defined(__clang__) || defined(__GNUC__) || defined(__GNUG__)");
                    stub("#pragma GCC diagnostic push");
                    stub("#pragma GCC diagnostic ignored \"-Wunused-variable\"");
                    stub("#endif");
                    stub("int __rpc_ret = rpc::error::OK();");
                    uint64_t count = 1;
                    for(auto& parameter : function->get_parameters())
                    {
                        std::string output;
                        if(is_in_call(STUB_DEMARSHALL_DECLARATION, from_host, m_ob, parameter.get_name(),
                                       parameter.get_type(), parameter.get_attributes(), count, output))
                            has_inparams = true;
                        else
                            is_out_call(STUB_DEMARSHALL_DECLARATION, from_host, m_ob, parameter.get_name(),
                                        parameter.get_type(), parameter.get_attributes(), count, output);
                        stub("{};", output);
                    }
                    stub("#if defined(__clang__) || defined(__GNUC__) || defined(__GNUG__)");
                    stub("#pragma GCC diagnostic pop");
                    stub("#endif");
                }

                proxy("std::vector<char> __rpc_in_buf;");
                proxy("auto __rpc_ret = rpc::error::OK();");
                proxy("std::vector<char> __rpc_out_buf(24); //max size using short string optimisation");

                proxy("//PROXY_PREPARE_IN");
                uint64_t count = 1;
                for(auto& parameter : function->get_parameters())
                {
                    std::string output;
                    {
                        if(!is_in_call(PROXY_PREPARE_IN, from_host, m_ob, parameter.get_name(), parameter.get_type(),
                                        parameter.get_attributes(), count, output))
                            continue;
                        proxy(output);

                        if(!is_in_call(PROXY_PREPARE_IN_INTERFACE_ID, from_host, m_ob, parameter.get_name(),
                                        parameter.get_type(), parameter.get_attributes(), count, output))
                            continue;
<<<<<<< HEAD

                        proxy(output);
=======

                        proxy(output);
                    }
                    count++;
                }
                proxy("#ifdef RPC_V2");
                proxy("bool has_sent = false;");
                proxy("if(__rpc_sp->get_remote_rpc_version() == rpc::VERSION_2)");
                proxy("{{");
                stub("#ifdef RPC_V2");
                stub("if(protocol_version == rpc::VERSION_2)");
                stub("{{");
                if(has_inparams)
                {
                    stub("//PROXY_PREPARE_IN");
                    proxy("auto __rpc_in_yas_mapping = YAS_OBJECT_NVP(");
                    proxy("  \"in\"");

                    stub("//STUB_MARSHALL_IN");
                    stub("yas::intrusive_buffer in(in_buf_, in_size_);");
                    stub("try");
                    stub("{{");
                    stub("auto __rpc_in_yas_mapping = YAS_OBJECT_NVP(");
                    stub("  \"in\"");

                    count = 1;
                    for(auto& parameter : function->get_parameters())
                    {
                        std::string output;
                        {
                            if(!is_in_call(PROXY_MARSHALL_IN, from_host, m_ob, parameter.get_name(),
                                            parameter.get_type(), parameter.get_attributes(), count, output))
                                continue;

                            proxy(output);
                        }
                        count++;
>>>>>>> a9c4ac51
                    }
                    count++;
                }
                proxy("#ifdef RPC_V2");
                proxy("bool has_sent = false;");
                proxy("if(__rpc_sp->get_remote_rpc_version() == rpc::VERSION_2)");
                proxy("{{");
                stub("#ifdef RPC_V2");
                stub("if(protocol_version == rpc::VERSION_2)");
                stub("{{");
                if(has_inparams)
                {
                    stub("//PROXY_PREPARE_IN");
                    proxy("auto __rpc_in_yas_mapping = YAS_OBJECT_NVP(");
                    proxy("  \"in\"");

<<<<<<< HEAD
                    stub("//STUB_MARSHALL_IN");
                    stub("yas::intrusive_buffer in(in_buf_, in_size_);");
                    stub("try");
                    stub("{{");
                    stub("auto __rpc_in_yas_mapping = YAS_OBJECT_NVP(");
                    stub("  \"in\"");

=======
>>>>>>> a9c4ac51
                    count = 1;
                    for(auto& parameter : function->get_parameters())
                    {
                        std::string output;
                        {
<<<<<<< HEAD
                            if(!is_in_call(PROXY_MARSHALL_IN, from_host, m_ob, parameter.get_name(),
                                            parameter.get_type(), parameter.get_attributes(), count, output))
                                continue;

                            proxy(output);
                        }
                        count++;
                    }

=======
                            if(!is_in_call(STUB_MARSHALL_IN, from_host, m_ob, parameter.get_name(),
                                            parameter.get_type(), parameter.get_attributes(), count, output))
                                continue;

                            stub(output);
                        }
                        count++;
                    }
                    proxy("  );");
                    proxy("yas::count_ostream __rpc_counter;");

                    proxy("{{");
                    proxy("yas::binary_oarchive<yas::count_ostream, yas::mem|yas::binary|yas::no_header> "
                          "__rpc_oa(__rpc_counter);");
                    proxy("__rpc_oa(__rpc_in_yas_mapping);");
                    proxy("}}");

                    proxy("__rpc_in_buf.resize(__rpc_counter.total_size);");
                    proxy("yas::mem_ostream __rpc_writer(__rpc_in_buf.data(), __rpc_counter.total_size);");
                    proxy("{{");
                    proxy("yas::save<yas::mem|yas::binary|yas::no_header>(__rpc_writer, __rpc_in_yas_mapping);");
                    proxy("}}");
                    stub("  );");
                    stub("{{");

                    stub("switch(enc)");
                    stub("{{");
                    stub("case rpc::encoding::yas_compressed_binary:");
                    stub("yas::load<yas::mem|yas::binary|yas::compacted|yas::no_header>(in, __rpc_in_yas_mapping);");
                    stub("break;");
                    stub("case rpc::encoding::yas_text:");
                    stub("yas::load<yas::mem|yas::text|yas::no_header>(in, __rpc_in_yas_mapping);");
                    stub("break;");
                    stub("case rpc::encoding::yas_json:");
                    stub("yas::load<yas::mem|yas::json|yas::no_header>(in, __rpc_in_yas_mapping);");
                    stub("break;");
                    stub("case rpc::encoding::enc_default:");
                    stub("case rpc::encoding::yas_binary:");
                    stub("yas::load<yas::mem|yas::binary|yas::no_header>(in, __rpc_in_yas_mapping);");
                    stub("break;");
                    stub("default:");
                    stub("#ifdef USE_RPC_LOGGING");
                    stub("{{");
                    stub("auto error_message = std::string(\"An invalid rpc encoding has been specified when trying to "
                         "call {} in an implementation of {} \");",
                         function->get_name(), interface_name);
                    stub("LOG_STR(error_message.data(), error_message.length());");
                    stub("}}");
                    stub("#endif");
                    stub("return rpc::error::STUB_DESERIALISATION_ERROR();");
                    stub("}}");
                    stub("}}");
                    stub("}}");
                    stub("#ifdef USE_RPC_LOGGING");
                    stub("catch(std::exception ex)");
                    stub("{{");
                    stub("auto error_message = std::string(\"A stub deserialisation error has occurred in an {} "
                         "implementation in function {} \") + ex.what();",
                         interface_name, function->get_name());
                    stub("LOG_STR(error_message.data(), error_message.length());");
                    stub("return rpc::error::STUB_DESERIALISATION_ERROR();");
                    stub("}}");
                    stub("#endif");
                    stub("catch(...)");
                    stub("{{");
                    stub("#ifdef USE_RPC_LOGGING");
                    stub("auto error_message = std::string(\"exception has occurred in an {} implementation in "
                         "function {}\");",
                         interface_name, function->get_name());
                    stub("LOG_STR(error_message.data(), error_message.length());");
                    stub("#endif");
                    stub("return rpc::error::STUB_DESERIALISATION_ERROR();");
                    stub("}}");
                }

                std::string tag = function->get_attribute_value("tag");
                if(tag.empty())
                    tag = "0";

                proxy("__rpc_ret = __rpc_op->send((uint64_t){}, {}::get_id, {{{}}}, __rpc_in_buf.size(), "
                      "__rpc_in_buf.data(), __rpc_out_buf);",
                      tag, interface_name, function_count);
                proxy("has_sent = true;");
                proxy("}}");
                proxy("#ifdef RPC_V1");
                proxy("if(!has_sent || __rpc_ret == rpc::error::INVALID_VERSION()) // carry over if");
                proxy("#endif");
                proxy("#endif");
                stub("}}");

                stub("#ifdef RPC_V1");
                stub("else // carry over if");
                stub("#endif");
                stub("#endif");

                proxy("#ifdef RPC_V1");
                proxy("//optionally try again with an older version of the protocol");
                proxy("if(__rpc_sp->get_remote_rpc_version() == rpc::VERSION_1)");
                proxy("{{");
                stub("#ifdef RPC_V1");
                stub("//optionally try again with an older version of the protocol");
                stub("if(protocol_version == rpc::VERSION_1)");
                stub("{{");
                if(has_inparams)
                {
                    proxy("auto __rpc_in_yas_mapping = YAS_OBJECT_NVP(");
                    proxy("  \"in\"");
                    proxy("  ,(\"__rpc_version\", rpc::VERSION_1) //this is superfluous in later versions of the "
                          "protocol");

                    stub("//STUB_MARSHALL_IN");
                    stub("uint64_t __rpc_version = 0;");
                    stub("yas::intrusive_buffer in(in_buf_, in_size_);");
                    stub("try");
                    stub("{{");
                    stub("auto __rpc_in_yas_mapping = YAS_OBJECT_NVP(");
                    stub("  \"in\"");
                    stub("  ,(\"__rpc_version\", __rpc_version) //this is superfluous in later versions of the "
                         "protocol");

                    count = 1;
                    for(auto& parameter : function->get_parameters())
                    {
                        std::string output;
                        {
                            if(!is_in_call(PROXY_MARSHALL_IN, from_host, m_ob, parameter.get_name(),
                                            parameter.get_type(), parameter.get_attributes(), count, output))
                                continue;

                            proxy(output);
                        }
                        count++;
                    }

>>>>>>> a9c4ac51
                    count = 1;
                    for(auto& parameter : function->get_parameters())
                    {
                        std::string output;
                        {
                            if(!is_in_call(STUB_MARSHALL_IN, from_host, m_ob, parameter.get_name(),
                                            parameter.get_type(), parameter.get_attributes(), count, output))
                                continue;

                            stub(output);
                        }
                        count++;
                    }
                    proxy("  );");
                    proxy("yas::count_ostream __rpc_counter;");
<<<<<<< HEAD

                    proxy("{{");
                    proxy("yas::binary_oarchive<yas::count_ostream, yas::mem|yas::binary|yas::no_header> "
                          "__rpc_oa(__rpc_counter);");
                    proxy("__rpc_oa(__rpc_in_yas_mapping);");
                    proxy("}}");

=======

                    proxy("{{");
                    proxy("yas::binary_oarchive<yas::count_ostream, yas::mem|yas::binary|yas::no_header> "
                          "__rpc_oa(__rpc_counter);");
                    proxy("__rpc_oa(__rpc_in_yas_mapping);");
                    proxy("}}");

>>>>>>> a9c4ac51
                    proxy("__rpc_in_buf.resize(__rpc_counter.total_size);");
                    proxy("yas::mem_ostream __rpc_writer(__rpc_in_buf.data(), __rpc_counter.total_size);");
                    proxy("{{");
                    proxy("yas::save<yas::mem|yas::binary|yas::no_header>(__rpc_writer, __rpc_in_yas_mapping);");
                    proxy("}}");
                    stub("  );");
                    stub("{{");
<<<<<<< HEAD

                    stub("switch(enc)");
                    stub("{{");
                    stub("case rpc::encoding::yas_compressed_binary:");
                    stub("yas::load<yas::mem|yas::binary|yas::compacted|yas::no_header>(in, __rpc_in_yas_mapping);");
                    stub("break;");
                    stub("case rpc::encoding::yas_text:");
                    stub("yas::load<yas::mem|yas::text|yas::no_header>(in, __rpc_in_yas_mapping);");
                    stub("break;");
                    stub("case rpc::encoding::yas_json:");
                    stub("yas::load<yas::mem|yas::json|yas::no_header>(in, __rpc_in_yas_mapping);");
                    stub("break;");
                    stub("case rpc::encoding::enc_default:");
                    stub("case rpc::encoding::yas_binary:");
                    stub("yas::load<yas::mem|yas::binary|yas::no_header>(in, __rpc_in_yas_mapping);");
                    stub("break;");
                    stub("default:");
                    stub("#ifdef RPC_USE_LOGGING");
                    stub("{{");
                    stub("auto error_message = std::string(\"An invalid rpc encoding has been specified when trying to "
                         "call {} in an implementation of {} \");",
                         function->get_name(), interface_name);
                    stub("LOG_STR(error_message.data(), error_message.length());");
                    stub("}}");
                    stub("#endif");
                    stub("return rpc::error::STUB_DESERIALISATION_ERROR();");
                    stub("}}");
                    stub("}}");
                    stub("}}");
                    stub("#ifdef RPC_USE_LOGGING");
                    stub("catch(std::exception ex)");
                    stub("{{");
                    stub("auto error_message = std::string(\"A stub deserialisation error has occurred in an {} "
                         "implementation in function {} \") + ex.what();",
                         interface_name, function->get_name());
                    stub("LOG_STR(error_message.data(), error_message.length());");
                    stub("return rpc::error::STUB_DESERIALISATION_ERROR();");
                    stub("}}");
                    stub("#endif");
                    stub("catch(...)");
                    stub("{{");
                    stub("#ifdef RPC_USE_LOGGING");
                    stub("auto error_message = std::string(\"exception has occurred in an {} implementation in "
                         "function {}\");",
                         interface_name, function->get_name());
                    stub("LOG_STR(error_message.data(), error_message.length());");
                    stub("#endif");
                    stub("return rpc::error::STUB_DESERIALISATION_ERROR();");
                    stub("}}");
                }

                std::string tag = function->get_attribute_value("tag");
                if(tag.empty())
                    tag = "0";

                proxy("__rpc_ret = __rpc_op->send((uint64_t){}, {}::get_id, {{{}}}, __rpc_in_buf.size(), "
                      "__rpc_in_buf.data(), __rpc_out_buf);",
                      tag, interface_name, function_count);
                proxy("has_sent = true;");
                proxy("}}");
                proxy("#ifdef RPC_V1");
                proxy("if(!has_sent || __rpc_ret == rpc::error::INVALID_VERSION()) // carry over if");
                proxy("#endif");
                proxy("#endif");
                stub("}}");

                stub("#ifdef RPC_V1");
                stub("else // carry over if");
                stub("#endif");
                stub("#endif");

                proxy("#ifdef RPC_V1");
                proxy("//optionally try again with an older version of the protocol");
                proxy("if(__rpc_sp->get_remote_rpc_version() == rpc::VERSION_1)");
                proxy("{{");
                stub("#ifdef RPC_V1");
                stub("//optionally try again with an older version of the protocol");
                stub("if(protocol_version == rpc::VERSION_1)");
                stub("{{");
                if(has_inparams)
                {
                    proxy("auto __rpc_in_yas_mapping = YAS_OBJECT_NVP(");
                    proxy("  \"in\"");
                    proxy("  ,(\"__rpc_version\", rpc::VERSION_1) //this is superfluous in later versions of the "
                          "protocol");

                    stub("//STUB_MARSHALL_IN");
                    stub("uint64_t __rpc_version = 0;");
                    stub("yas::intrusive_buffer in(in_buf_, in_size_);");
                    stub("try");
                    stub("{{");
                    stub("auto __rpc_in_yas_mapping = YAS_OBJECT_NVP(");
                    stub("  \"in\"");
                    stub("  ,(\"__rpc_version\", __rpc_version) //this is superfluous in later versions of the "
                         "protocol");

                    count = 1;
=======
                    stub("yas::load<yas::mem|yas::binary|yas::no_header>(in, __rpc_in_yas_mapping);");
                    stub("}}");
                    stub("}}");
                    stub("#ifdef USE_RPC_LOGGING");
                    stub("catch(std::exception ex)");
                    stub("{{");
                    stub("auto error_message = std::string(\"A stub deserialisation error has occurred in an {} "
                         "implementation in function {} \") + ex.what();",
                         interface_name, function->get_name());
                    stub("LOG_STR(error_message.data(), error_message.length());");
                    stub("return rpc::error::STUB_DESERIALISATION_ERROR();");
                    stub("}}");
                    stub("#endif");
                    stub("catch(...)");
                    stub("{{");
                    stub("#ifdef USE_RPC_LOGGING");
                    stub("auto error_message = std::string(\"exception has occurred in an {} implementation in "
                         "function {}\");",
                         interface_name, function->get_name());
                    stub("LOG_STR(error_message.data(), error_message.length());");
                    stub("#endif");
                    stub("return rpc::error::STUB_DESERIALISATION_ERROR();");
                    stub("}}");

                    stub("if(__rpc_version != rpc::VERSION_1)");
                    stub("  return rpc::error::INVALID_VERSION();");
                }

                proxy("__rpc_ret = __rpc_op->send((uint64_t){}, {}::get_id, {{{}}}, __rpc_in_buf.size(), "
                      "__rpc_in_buf.data(), __rpc_out_buf);",
                      tag, interface_name, function_count);
                proxy("}}");
                proxy("#endif");
                stub("}}");
                stub("#endif");

                proxy("if(__rpc_ret >= rpc::error::MIN() && __rpc_ret <= rpc::error::MAX())");
                proxy("{{");
                proxy("//if you fall into this rabbit hole ensure that you have added any error offsets compatible with your error code system to the rpc library");
                proxy("//this is only here to handle rpc generated errors and not application errors");
                proxy("//clean up any input stubs, this code has to assume that the destination is behaving correctly");
                {
                    uint64_t count = 1;
>>>>>>> a9c4ac51
                    for(auto& parameter : function->get_parameters())
                    {
                        std::string output;
                        {
<<<<<<< HEAD
                            if(!is_in_call(PROXY_MARSHALL_IN, from_host, m_ob, parameter.get_name(),
                                            parameter.get_type(), parameter.get_attributes(), count, output))
=======
                            if(!is_in_call(PROXY_CLEAN_IN, from_host, m_ob, parameter.get_name(), parameter.get_type(),
                                            parameter.get_attributes(), count, output))
>>>>>>> a9c4ac51
                                continue;

                            proxy(output);
                        }
                        count++;
                    }
<<<<<<< HEAD

                    count = 1;
                    for(auto& parameter : function->get_parameters())
                    {
                        std::string output;
                        {
                            if(!is_in_call(STUB_MARSHALL_IN, from_host, m_ob, parameter.get_name(),
                                            parameter.get_type(), parameter.get_attributes(), count, output))
                                continue;

                            stub(output);
                        }
                        count++;
                    }
                    proxy("  );");
                    proxy("yas::count_ostream __rpc_counter;");

                    proxy("{{");
                    proxy("yas::binary_oarchive<yas::count_ostream, yas::mem|yas::binary|yas::no_header> "
                          "__rpc_oa(__rpc_counter);");
                    proxy("__rpc_oa(__rpc_in_yas_mapping);");
                    proxy("}}");

                    proxy("__rpc_in_buf.resize(__rpc_counter.total_size);");
                    proxy("yas::mem_ostream __rpc_writer(__rpc_in_buf.data(), __rpc_counter.total_size);");
                    proxy("{{");
                    proxy("yas::save<yas::mem|yas::binary|yas::no_header>(__rpc_writer, __rpc_in_yas_mapping);");
                    proxy("}}");
                    stub("  );");
                    stub("{{");
                    stub("yas::load<yas::mem|yas::binary|yas::no_header>(in, __rpc_in_yas_mapping);");
                    stub("}}");
                    stub("}}");
                    stub("#ifdef RPC_USE_LOGGING");
                    stub("catch(std::exception ex)");
                    stub("{{");
                    stub("auto error_message = std::string(\"A stub deserialisation error has occurred in an {} "
                         "implementation in function {} \") + ex.what();",
                         interface_name, function->get_name());
                    stub("LOG_STR(error_message.data(), error_message.length());");
                    stub("return rpc::error::STUB_DESERIALISATION_ERROR();");
                    stub("}}");
                    stub("#endif");
                    stub("catch(...)");
                    stub("{{");
                    stub("#ifdef RPC_USE_LOGGING");
                    stub("auto error_message = std::string(\"exception has occurred in an {} implementation in "
                         "function {}\");",
                         interface_name, function->get_name());
                    stub("LOG_STR(error_message.data(), error_message.length());");
                    stub("#endif");
                    stub("return rpc::error::STUB_DESERIALISATION_ERROR();");
                    stub("}}");

                    stub("if(__rpc_version != rpc::VERSION_1)");
                    stub("  return rpc::error::INVALID_VERSION();");
                }

                proxy("__rpc_ret = __rpc_op->send((uint64_t){}, {}::get_id, {{{}}}, __rpc_in_buf.size(), "
                      "__rpc_in_buf.data(), __rpc_out_buf);",
                      tag, interface_name, function_count);
                proxy("}}");
                proxy("#endif");
                stub("}}");
                stub("#endif");

                proxy("if(__rpc_ret >= rpc::error::MIN() && __rpc_ret <= rpc::error::MAX())");
                proxy("{{");
                proxy("return __rpc_ret;");
                proxy("}}");
=======
                }
                proxy("return __rpc_ret;");
                proxy("}}");

                stub("//STUB_PARAM_WRAP");

                {
                    uint64_t count = 1;
                    for(auto& parameter : function->get_parameters())
                    {
                        std::string output;
                        if(!is_in_call(STUB_PARAM_WRAP, from_host, m_ob, parameter.get_name(), parameter.get_type(),
                                        parameter.get_attributes(), count, output))
                            is_out_call(STUB_PARAM_WRAP, from_host, m_ob, parameter.get_name(), parameter.get_type(),
                                        parameter.get_attributes(), count, output);
                        stub.raw("{}", output);
                    }
                }

                stub("//STUB_PARAM_CAST");
                stub("if(__rpc_ret == rpc::error::OK())");
                stub("{{");
                stub("try");
                stub("{{");

                stub.print_tabs();
                stub.raw("__rpc_ret = __rpc_target_->{}(", function->get_name());

                {
                    bool has_param = false;
                    uint64_t count = 1;
                    for(auto& parameter : function->get_parameters())
                    {
                        std::string output;
                        if(!is_in_call(STUB_PARAM_CAST, from_host, m_ob, parameter.get_name(), parameter.get_type(),
                                        parameter.get_attributes(), count, output))
                            is_out_call(STUB_PARAM_CAST, from_host, m_ob, parameter.get_name(), parameter.get_type(),
                                        parameter.get_attributes(), count, output);
                        if(has_param)
                        {
                            stub.raw(",");
                        }
                        has_param = true;
                        stub.raw("{}", output);
                    }
                }
                stub.raw(");\n");
                stub("}}");
                stub("#ifdef USE_RPC_LOGGING");
                stub("catch(std::exception ex)");
                stub("{{");
                stub("auto error_message = std::string(\"exception has occurred in an {} implementation in function {} "
                     "\") + ex.what();",
                     interface_name, function->get_name());
                stub("LOG_STR(error_message.data(), error_message.length());");
                stub("__rpc_ret = rpc::error::EXCEPTION();");
                stub("}}");
                stub("#endif");
                stub("catch(...)");
                stub("{{");
                stub("#ifdef USE_RPC_LOGGING");
                stub("auto error_message = std::string(\"exception has occurred in an {} implementation in function "
                     "{}\");",
                     interface_name, function->get_name());
                stub("LOG_STR(error_message.data(), error_message.length());");
                stub("#endif");
                stub("__rpc_ret = rpc::error::EXCEPTION();");
                stub("}}");
                stub("}}");

                {
                    uint64_t count = 1;
                    proxy("//PROXY_OUT_DECLARATION");
                    for(auto& parameter : function->get_parameters())
                    {
                        count++;
                        std::string output;
                        if(is_in_call(PROXY_OUT_DECLARATION, from_host, m_ob, parameter.get_name(),
                                       parameter.get_type(), parameter.get_attributes(), count, output))
                            continue;
                        if(!is_out_call(PROXY_OUT_DECLARATION, from_host, m_ob, parameter.get_name(),
                                         parameter.get_type(), parameter.get_attributes(), count, output))
                            continue;

                        proxy(output);
                    }
                }
                {
                    stub("//STUB_ADD_REF_OUT_PREDECLARE");
                    uint64_t count = 1;
                    for(auto& parameter : function->get_parameters())
                    {
                        count++;
                        std::string output;

                        if(!is_out_call(STUB_ADD_REF_OUT_PREDECLARE, from_host, m_ob, parameter.get_name(),
                                         parameter.get_type(), parameter.get_attributes(), count, output))
                            continue;

                        stub(output);
                    }

                    stub("//STUB_ADD_REF_OUT");
                    stub("if(__rpc_ret == rpc::error::OK())");
                    stub("{{");

                    count = 1;
                    bool has_preamble = false;
                    for(auto& parameter : function->get_parameters())
                    {
                        count++;
                        std::string output;

                        if(!is_out_call(STUB_ADD_REF_OUT, from_host, m_ob, parameter.get_name(), parameter.get_type(),
                                         parameter.get_attributes(), count, output))
                            continue;

                        if(!has_preamble && !output.empty())
                        {
                            stub("auto& zone_ = target_stub_.lock()->get_zone();"); // add a nice option
                            has_preamble = true;
                        }
                        stub(output);
                    }
                    stub("}}");
                }
                bool has_out_parameter = false;
                for(auto& parameter : function->get_parameters())
                {
                    std::string output;
                    if(is_out_call(PROXY_MARSHALL_OUT, from_host, m_ob, parameter.get_name(), parameter.get_type(),
                                    parameter.get_attributes(), count, output))
                    {
                        has_out_parameter = true;
                        break;
                    }
                }
                if(has_out_parameter)
                {
                    proxy("#ifdef RPC_V2");
                    proxy("if(__rpc_sp->get_remote_rpc_version() == rpc::VERSION_2)");
                    proxy("{{");
                    uint64_t count = 1;
                    proxy("//PROXY_MARSHALL_OUT");
                    proxy("try");
                    proxy("{{");
                    proxy("auto __rpc_out_yas_mapping = YAS_OBJECT_NVP(");
                    proxy("  \"out\"");

                    stub("#ifdef RPC_V2");
                    stub("if(protocol_version == rpc::VERSION_2)");
                    stub("{{");
                    stub("//STUB_MARSHALL_OUT");
                    stub("auto __rpc_out_yas_mapping = YAS_OBJECT_NVP(");
                    stub("  \"out\"");

                    for(auto& parameter : function->get_parameters())
                    {
                        count++;
                        std::string output;
                        if(!is_out_call(PROXY_MARSHALL_OUT, from_host, m_ob, parameter.get_name(),
                                         parameter.get_type(), parameter.get_attributes(), count, output))
                            continue;
                        proxy(output);

                        if(!is_out_call(STUB_MARSHALL_OUT, from_host, m_ob, parameter.get_name(), parameter.get_type(),
                                         parameter.get_attributes(), count, output))
                            continue;

                        stub(output);
                    }
                    proxy("  );");
                    proxy("{{");
                    proxy("yas::load<yas::mem|yas::binary|yas::no_header>(yas::intrusive_buffer{{__rpc_out_buf.data(), "
                          "__rpc_out_buf.size()}}, __rpc_out_yas_mapping);");
                    proxy("}}");
                    proxy("}}");
                    proxy("#ifdef USE_RPC_LOGGING");
                    proxy("catch(std::exception ex)");
                    proxy("{{");
                    proxy("auto error_message = std::string(\"A proxy deserialisation error has occurred while calling "
                          "{} in aimplementation of {} \") + ex.what();",
                          function->get_name(), interface_name);
                    proxy("LOG_STR(error_message.data(), error_message.length());");
                    proxy("return rpc::error::PROXY_DESERIALISATION_ERROR();");
                    proxy("}}");
                    proxy("#endif");
                    proxy("catch(...)");
                    proxy("{{");
                    proxy("#ifdef USE_RPC_LOGGING");
                    proxy("auto error_message = std::string(\"A proxy deserialisation error has occurred while calling "
                          "{} in aimplementation of {} \");",
                          function->get_name(), interface_name);
                    proxy("LOG_STR(error_message.data(), error_message.length());");
                    proxy("#endif");
                    proxy("return rpc::error::PROXY_DESERIALISATION_ERROR();");
                    proxy("}}");

                    stub("  );");

                    stub("yas::count_ostream __rpc_counter;");

                    stub("switch(enc)");
                    stub("{{");
                    stub("case rpc::encoding::yas_compressed_binary:");
                    stub("{{");
                    stub("yas::binary_oarchive<yas::count_ostream, yas::mem|yas::binary|yas::compacted|yas::no_header> "
                         "__rpc_oa(__rpc_counter);");
                    stub("__rpc_oa(__rpc_out_yas_mapping);");
                    stub("break;");
                    stub("}}");
                    stub("case rpc::encoding::yas_text:");
                    stub("{{");
                    stub("yas::binary_oarchive<yas::count_ostream, yas::mem|yas::text|yas::no_header> "
                         "__rpc_oa(__rpc_counter);");
                    stub("__rpc_oa(__rpc_out_yas_mapping);");
                    stub("break;");
                    stub("}}");
                    stub("case rpc::encoding::yas_json:");
                    stub("{{");
                    stub("yas::binary_oarchive<yas::count_ostream, yas::mem|yas::json|yas::no_header> "
                         "__rpc_oa(__rpc_counter);");
                    stub("__rpc_oa(__rpc_out_yas_mapping);");
                    stub("break;");
                    stub("}}");
                    stub("case rpc::encoding::enc_default:");
                    stub("case rpc::encoding::yas_binary:");
                    stub("{{");
                    stub("yas::binary_oarchive<yas::count_ostream, yas::mem|yas::binary|yas::no_header> "
                         "__rpc_oa(__rpc_counter);");
                    stub("__rpc_oa(__rpc_out_yas_mapping);");
                    stub("break;");
                    stub("}}");
                    stub("default:");
                    stub("#ifdef USE_RPC_LOGGING");
                    stub("{{");
                    stub("auto error_message = std::string(\"An invalid rpc encoding has been specified when trying to "
                         "call {} in an implementation of {} \");",
                         function->get_name(), interface_name);
                    stub("LOG_STR(error_message.data(), error_message.length());");
                    stub("}}");
                    stub("#endif");
                    stub("return rpc::error::STUB_DESERIALISATION_ERROR();");
                    stub("}}");
                    stub("__rpc_out_buf.resize(__rpc_counter.total_size);");
                    stub("yas::mem_ostream __rpc_writer(__rpc_out_buf.data(), __rpc_counter.total_size);");
                    stub("switch(enc)");
                    stub("{{");
                    stub("case rpc::encoding::yas_compressed_binary:");
                    stub("yas::save<yas::mem|yas::binary|yas::compacted|yas::no_header>(__rpc_writer, "
                         "__rpc_out_yas_mapping);");
                    stub("break;");
                    stub("case rpc::encoding::yas_text:");
                    stub("yas::save<yas::mem|yas::text|yas::no_header>(__rpc_writer, __rpc_out_yas_mapping);");
                    stub("break;");
                    stub("case rpc::encoding::yas_json:");
                    stub("yas::save<yas::mem|yas::json|yas::no_header>(__rpc_writer, __rpc_out_yas_mapping);");
                    stub("break;");
                    stub("case rpc::encoding::enc_default:");
                    stub("case rpc::encoding::yas_binary:");
                    stub("yas::save<yas::mem|yas::binary|yas::no_header>(__rpc_writer, __rpc_out_yas_mapping);");
                    stub("break;");
                    stub("default:");
                    stub("#ifdef USE_RPC_LOGGING");
                    stub("{{");
                    stub("auto error_message = std::string(\"An invalid rpc encoding has been specified when trying to "
                         "call {} in an implementation of {} \");",
                         function->get_name(), interface_name);
                    stub("LOG_STR(error_message.data(), error_message.length());");
                    stub("}}");
                    stub("#endif");
                    stub("return rpc::error::STUB_DESERIALISATION_ERROR();");
                    stub("}}");
                    stub("return __rpc_ret;");

                    proxy("}}");
                    proxy("#ifdef RPC_V1");
                    proxy("else");
                    proxy("#endif");
                    proxy("#endif");
                    stub("}}");
                    stub("#endif");
                }
                else
                {
                    stub("#ifdef RPC_V2");
                    stub("if(protocol_version == rpc::VERSION_2)");
                    stub("{{");

                    stub("if(enc == rpc::encoding::yas_json)");
                    stub("{{");
                    stub("__rpc_out_buf.resize(2);");
                    stub("__rpc_out_buf[0] = '{{';");
                    stub("__rpc_out_buf[1] = '}}';");
                    stub("}}");
                    stub("return __rpc_ret;");
                    stub("}}");
                    stub("#endif");
                }
                {
                    proxy("#ifdef RPC_V1");
                    proxy("if(__rpc_sp->get_remote_rpc_version() == rpc::VERSION_1)");
                    proxy("{{");

                    stub("#ifdef RPC_V1");
                    stub("if(protocol_version == rpc::VERSION_1)");
                    stub("{{");
                    proxy("//PROXY_MARSHALL_OUT");
                    proxy("try");
                    proxy("{{");
                    proxy("auto __rpc_out_yas_mapping = YAS_OBJECT_NVP(");
                    proxy("  \"out\"");
                    proxy("  ,(\"__return_value\", __rpc_ret)");

                    stub("//STUB_MARSHALL_OUT");
                    stub("auto __rpc_out_yas_mapping = YAS_OBJECT_NVP(");
                    stub("  \"out\"");
                    stub("  ,(\"__return_value\", __rpc_ret)");

                    uint64_t count = 1;
                    for(auto& parameter : function->get_parameters())
                    {
                        count++;
                        std::string output;
                        if(!is_out_call(PROXY_MARSHALL_OUT, from_host, m_ob, parameter.get_name(),
                                         parameter.get_type(), parameter.get_attributes(), count, output))
                            continue;
                        proxy(output);

                        if(!is_out_call(STUB_MARSHALL_OUT, from_host, m_ob, parameter.get_name(), parameter.get_type(),
                                         parameter.get_attributes(), count, output))
                            continue;

                        stub(output);
                    }
                    proxy("  );");
                    proxy("{{");
                    proxy("yas::load<yas::mem|yas::binary|yas::no_header>(yas::intrusive_buffer{{__rpc_out_buf.data(), "
                          "__rpc_out_buf.size()}}, __rpc_out_yas_mapping);");
                    proxy("}}");
                    proxy("}}");
                    proxy("#ifdef USE_RPC_LOGGING");
                    proxy("catch(std::exception ex)");
                    proxy("{{");
                    proxy("auto error_message = std::string(\"A proxy deserialisation error has occurred while calling "
                          "{} in aimplementation of {} \") + ex.what();",
                          function->get_name(), interface_name);
                    proxy("LOG_STR(error_message.data(), error_message.length());");
                    proxy("return rpc::error::PROXY_DESERIALISATION_ERROR();");
                    proxy("}}");
                    proxy("#endif");
                    proxy("catch(...)");
                    proxy("{{");
                    proxy("#ifdef USE_RPC_LOGGING");
                    proxy("auto error_message = std::string(\"A proxy deserialisation error has occurred while calling "
                          "{} in aimplementation of {} \");",
                          function->get_name(), interface_name);
                    proxy("LOG_STR(error_message.data(), error_message.length());");
                    proxy("#endif");
                    proxy("return rpc::error::PROXY_DESERIALISATION_ERROR();");
                    proxy("}}");

                    stub("  );");

                    stub("yas::count_ostream __rpc_counter;");
                    stub("{{");
                    stub("yas::binary_oarchive<yas::count_ostream, yas::mem|yas::binary|yas::no_header> "
                         "__rpc_oa(__rpc_counter);");
                    stub("__rpc_oa(__rpc_out_yas_mapping);");
                    stub("}}");
                    stub("__rpc_out_buf.resize(__rpc_counter.total_size);");
                    stub("yas::mem_ostream __rpc_writer(__rpc_out_buf.data(), __rpc_counter.total_size);");
                    stub("{{");
                    stub("yas::save<yas::mem|yas::binary|yas::no_header>(__rpc_writer, __rpc_out_yas_mapping);");
                    stub("}}");
                    stub("return __rpc_ret;");

                    proxy("}}");
                    proxy("#endif");
                    stub("}}");
                    stub("#endif");
                }

                proxy("//PROXY_VALUE_RETURN");
                {
                    uint64_t count = 1;
                    for(auto& parameter : function->get_parameters())
                    {
                        count++;
                        std::string output;
                        if(is_in_call(PROXY_VALUE_RETURN, from_host, m_ob, parameter.get_name(), parameter.get_type(),
                                       parameter.get_attributes(), count, output))
                            continue;
                        if(!is_out_call(PROXY_VALUE_RETURN, from_host, m_ob, parameter.get_name(),
                                         parameter.get_type(), parameter.get_attributes(), count, output))
                            continue;

                        proxy(output);
                    }
                }
                proxy("//PROXY_CLEAN_IN");
                {
                    uint64_t count = 1;
                    for(auto& parameter : function->get_parameters())
                    {
                        std::string output;
                        {
                            if(!is_in_call(PROXY_CLEAN_IN, from_host, m_ob, parameter.get_name(), parameter.get_type(),
                                            parameter.get_attributes(), count, output))
                                continue;

                            proxy(output);
                        }
                        count++;
                    }
                }

                proxy("return __rpc_ret;");
                proxy("}}");
                proxy("");

                function_count++;
                stub("}}");
                stub("break;");
            }
            else if(function->get_entity_type() == entity_type::FUNCTION_PRIVATE)
            {
                header("private:");
            }
            else if(function->get_entity_type() == entity_type::FUNCTION_PUBLIC)
            {
                header("public:");
            }

        }
        void write_interface(bool from_host, const class_entity& m_ob, writer& header, writer& proxy, writer& stub,
                             size_t id)
        {
            if(m_ob.is_in_import())
                return;
            auto interface_name
                = std::string(m_ob.get_entity_type() == entity_type::LIBRARY ? "i_" : "") + m_ob.get_name();

            std::string base_class_declaration;
            auto bc = m_ob.get_base_classes();
            if(!bc.empty())
            {

                base_class_declaration = " : ";
                int i = 0;
                for(auto base_class : bc)
                {
                    if(i)
                        base_class_declaration += ", ";
                    base_class_declaration += base_class->get_name();
                    i++;
                }
            }
            header("class {}_stub;", interface_name);
            header("class {}{} : public rpc::casting_interface", interface_name, base_class_declaration);
            header("{{");
            header("public:");
            header("static rpc::interface_ordinal get_id(uint64_t rpc_version)");
            header("{{");
            header("#ifdef RPC_V2");
            header("if(rpc_version == rpc::VERSION_2)");
            header("{{");
            header("return {{{}ull}};", fingerprint::generate(m_ob, {}, &header));
            header("}}");
            header("#endif");
            header("#ifdef RPC_V1");
            header("if(rpc_version == rpc::VERSION_1)");
            header("{{");
            header("return {{{}ull}};", id);
            header("}}");
            header("#endif");
            header("return {{0}};");
            header("}}");
            header("");
            header("static std::vector<rpc::function_info> get_function_info();");
            header("");
            header("virtual ~{}() = default;", interface_name);

            // generate the get_function_info function for the interface
            {
                proxy("std::vector<rpc::function_info> {0}::get_function_info()", interface_name);
                proxy("{{");
                proxy("std::vector<rpc::function_info> functions;");

                const auto& library = get_root(m_ob);
                int function_count = 1;
                for(auto& function : m_ob.get_functions())
                {
                    if(function->get_entity_type() != entity_type::FUNCTION_METHOD)
                        continue;

                    std::string tag = function->get_attribute_value("tag");
                    if(tag.empty())
                        tag = "0";

                    bool marshalls_interfaces = false;

                    for(auto parameter : function->get_parameters())
                    {
                        std::string type_name = parameter.get_type();
                        std::string reference_modifiers;
                        strip_reference_modifiers(type_name, reference_modifiers);

                        std::string encapsulated_type = get_encapsulated_shared_ptr_type(type_name);

                        std::shared_ptr<class_entity> obj;
                        if(library.find_class(encapsulated_type, obj))
                        {
                            if(obj->get_entity_type() == entity_type::INTERFACE)
                            {
                                marshalls_interfaces = true;
                                break;
                            }
                        }
                    }

                    proxy("functions.emplace_back(rpc::function_info{{\"{}\", {{{}}}, (uint64_t){}, {}}});",
                          function->get_name(), function_count, tag, marshalls_interfaces);
                    function_count++;
                }
                proxy("return functions;");
                proxy("}}");
            }

            proxy("class {0}_proxy : public rpc::proxy_impl<{0}>", interface_name);
            proxy("{{");
            proxy("{}_proxy(rpc::shared_ptr<rpc::object_proxy> object_proxy) : ", interface_name);
            proxy("  rpc::proxy_impl<{}>(object_proxy)", interface_name);
            proxy("{{");
            proxy("auto __rpc_op = get_object_proxy();");
            proxy("auto __rpc_sp = __rpc_op->get_service_proxy();");
            proxy("   if (auto telemetry_service = rpc::telemetry_service_manager::get(); telemetry_service)");
            proxy("{{");
            proxy("telemetry_service->on_interface_proxy_creation(\"{0}\", "
                  "__rpc_sp->get_zone_id(), "
                  "__rpc_sp->get_destination_zone_id(), __rpc_op->get_object_id(), "
                  "{{{0}_proxy::get_id(rpc::get_version())}});",
                  interface_name);
            proxy("}}");
            proxy("}}");
            proxy("mutable rpc::weak_ptr<{}_proxy> weak_this_;", interface_name);
            proxy("public:");
            proxy("");
            proxy("virtual ~{}_proxy()", interface_name);
            proxy("{{");
            proxy("auto __rpc_op = get_object_proxy();");
            proxy("auto __rpc_sp = __rpc_op->get_service_proxy();");
            proxy("if (auto telemetry_service = rpc::telemetry_service_manager::get(); telemetry_service)");
            proxy("{{");
            proxy("telemetry_service->on_interface_proxy_deletion("
                  "__rpc_sp->get_zone_id(), "
                  "__rpc_sp->get_destination_zone_id(), __rpc_op->get_object_id(), "
                  "{{{0}_proxy::get_id(rpc::get_version())}});",
                  interface_name);
            proxy("}}");
            proxy("}}");
            proxy("[[nodiscard]] static rpc::shared_ptr<{}> create(const rpc::shared_ptr<rpc::object_proxy>& "
                  "object_proxy)",
                  interface_name);
            proxy("{{");
            proxy("auto __rpc_ret = rpc::shared_ptr<{0}_proxy>(new {0}_proxy(object_proxy));", interface_name);
            proxy("__rpc_ret->weak_this_ = __rpc_ret;", interface_name);
            proxy("return rpc::static_pointer_cast<{}>(__rpc_ret);", interface_name);
            proxy("}}");
            proxy("rpc::shared_ptr<{0}_proxy> shared_from_this(){{return "
                  "rpc::shared_ptr<{0}_proxy>(weak_this_);}}",
                  interface_name);
            proxy("");

            stub("int {0}_stub::call(uint64_t protocol_version, rpc::encoding enc, rpc::caller_channel_zone "
                 "caller_channel_zone_id, rpc::caller_zone caller_zone_id, rpc::method method_id, size_t in_size_, "
                 "const char* in_buf_, std::vector<char>& "
                 "__rpc_out_buf)",
                 interface_name);
            stub("{{");

            bool has_methods = false;
            for(auto& function : m_ob.get_functions())
            {
                if(function->get_entity_type() != entity_type::FUNCTION_METHOD)
                    continue;
                has_methods = true;
            }

            if(has_methods)
            {
                stub("switch(method_id.get_val())");
                stub("{{");

                int function_count = 1;
                for(auto& function : m_ob.get_functions())
                {
                    if(function->get_entity_type() == entity_type::CPPQUOTE)
                    {
                        if(function->is_in_import())
                            continue;
                        auto text = function->get_name();
                        header.write_buffer(text);
                        continue;
                    }
                    if(function->get_entity_type() == entity_type::FUNCTION_PUBLIC)
                    {
                        header("public:");
                        continue;
                    }
                    if(function->get_entity_type() == entity_type::FUNCTION_PRIVATE)
                    {
                        header("private:");
                        continue;
                    }
                    if(function->get_entity_type() == entity_type::CONSTEXPR)
                    {
                        write_constexpr(header, *function);
                        continue;
                    }
                    else if(function->get_entity_type() == entity_type::CPPQUOTE)
                    {
                        if(function->is_in_import())
                            continue;
                        auto text = function->get_name();
                        header.write_buffer(text);
                        continue;
                    }
                    if(function->get_entity_type() == entity_type::FUNCTION_METHOD)
                        write_method(from_host, m_ob, header, proxy, stub, interface_name, function, function_count);
                }

                stub("default:");
                stub("return rpc::error::INVALID_METHOD_ID();");
                stub("}};");
            }

            header("friend {}_stub;", interface_name);
            header("}};");
            header("");
            proxy("}};");
            proxy("");
>>>>>>> a9c4ac51

                stub("//STUB_PARAM_WRAP");

<<<<<<< HEAD
                {
                    uint64_t count = 1;
                    for(auto& parameter : function->get_parameters())
                    {
                        std::string output;
                        if(!is_in_call(STUB_PARAM_WRAP, from_host, m_ob, parameter.get_name(), parameter.get_type(),
                                        parameter.get_attributes(), count, output))
                            is_out_call(STUB_PARAM_WRAP, from_host, m_ob, parameter.get_name(), parameter.get_type(),
                                        parameter.get_attributes(), count, output);
                        stub.raw("{}", output);
                    }
                }

                stub("//STUB_PARAM_CAST");
                stub("if(__rpc_ret == rpc::error::OK())");
                stub("{{");
                stub("try");
                stub("{{");

                stub.print_tabs();
                stub.raw("__rpc_ret = __rpc_target_->{}(", function->get_name());

                {
                    bool has_param = false;
                    uint64_t count = 1;
                    for(auto& parameter : function->get_parameters())
                    {
                        std::string output;
                        if(!is_in_call(STUB_PARAM_CAST, from_host, m_ob, parameter.get_name(), parameter.get_type(),
                                        parameter.get_attributes(), count, output))
                            is_out_call(STUB_PARAM_CAST, from_host, m_ob, parameter.get_name(), parameter.get_type(),
                                        parameter.get_attributes(), count, output);
                        if(has_param)
                        {
                            stub.raw(",");
                        }
                        has_param = true;
                        stub.raw("{}", output);
                    }
                }
                stub.raw(");\n");
                stub("}}");
                stub("#ifdef RPC_USE_LOGGING");
                stub("catch(std::exception ex)");
                stub("{{");
                stub("auto error_message = std::string(\"exception has occurred in an {} implementation in function {} "
                     "\") + ex.what();",
                     interface_name, function->get_name());
                stub("LOG_STR(error_message.data(), error_message.length());");
                stub("__rpc_ret = rpc::error::EXCEPTION();");
                stub("}}");
                stub("#endif");
                stub("catch(...)");
                stub("{{");
                stub("#ifdef RPC_USE_LOGGING");
                stub("auto error_message = std::string(\"exception has occurred in an {} implementation in function "
                     "{}\");",
                     interface_name, function->get_name());
                stub("LOG_STR(error_message.data(), error_message.length());");
                stub("#endif");
                stub("__rpc_ret = rpc::error::EXCEPTION();");
                stub("}}");
                stub("}}");

                {
                    uint64_t count = 1;
                    proxy("//PROXY_OUT_DECLARATION");
                    for(auto& parameter : function->get_parameters())
                    {
                        count++;
                        std::string output;
                        if(is_in_call(PROXY_OUT_DECLARATION, from_host, m_ob, parameter.get_name(),
                                       parameter.get_type(), parameter.get_attributes(), count, output))
                            continue;
                        if(!is_out_call(PROXY_OUT_DECLARATION, from_host, m_ob, parameter.get_name(),
                                         parameter.get_type(), parameter.get_attributes(), count, output))
                            continue;

                        proxy(output);
                    }
                }
                {
                    stub("//STUB_ADD_REF_OUT_PREDECLARE");
                    uint64_t count = 1;
                    for(auto& parameter : function->get_parameters())
                    {
                        count++;
                        std::string output;

                        if(!is_out_call(STUB_ADD_REF_OUT_PREDECLARE, from_host, m_ob, parameter.get_name(),
                                         parameter.get_type(), parameter.get_attributes(), count, output))
                            continue;

                        stub(output);
                    }

                    stub("//STUB_ADD_REF_OUT");
                    stub("if(__rpc_ret == rpc::error::OK())");
                    stub("{{");

                    count = 1;
                    bool has_preamble = false;
                    for(auto& parameter : function->get_parameters())
                    {
                        count++;
                        std::string output;

                        if(!is_out_call(STUB_ADD_REF_OUT, from_host, m_ob, parameter.get_name(), parameter.get_type(),
                                         parameter.get_attributes(), count, output))
                            continue;

                        if(!has_preamble && !output.empty())
                        {
                            stub("auto& zone_ = target_stub_.lock()->get_zone();"); // add a nice option
                            has_preamble = false;
                        }
                        stub(output);
                    }
                    stub("}}");
                }
                bool has_out_parameter = false;
                for(auto& parameter : function->get_parameters())
                {
                    std::string output;
                    if(is_out_call(PROXY_MARSHALL_OUT, from_host, m_ob, parameter.get_name(), parameter.get_type(),
                                    parameter.get_attributes(), count, output))
                    {
                        has_out_parameter = true;
                        break;
                    }
                }
                if(has_out_parameter)
                {
                    proxy("#ifdef RPC_V2");
                    proxy("if(__rpc_sp->get_remote_rpc_version() == rpc::VERSION_2)");
                    proxy("{{");
                    uint64_t count = 1;
                    proxy("//PROXY_MARSHALL_OUT");
                    proxy("try");
                    proxy("{{");
                    proxy("auto __rpc_out_yas_mapping = YAS_OBJECT_NVP(");
                    proxy("  \"out\"");

                    stub("#ifdef RPC_V2");
                    stub("if(protocol_version == rpc::VERSION_2)");
                    stub("{{");
                    stub("//STUB_MARSHALL_OUT");
                    stub("auto __rpc_out_yas_mapping = YAS_OBJECT_NVP(");
                    stub("  \"out\"");

                    for(auto& parameter : function->get_parameters())
                    {
                        count++;
                        std::string output;
                        if(!is_out_call(PROXY_MARSHALL_OUT, from_host, m_ob, parameter.get_name(),
                                         parameter.get_type(), parameter.get_attributes(), count, output))
                            continue;
                        proxy(output);

                        if(!is_out_call(STUB_MARSHALL_OUT, from_host, m_ob, parameter.get_name(), parameter.get_type(),
                                         parameter.get_attributes(), count, output))
                            continue;

                        stub(output);
                    }
                    proxy("  );");
                    proxy("{{");
                    proxy("yas::load<yas::mem|yas::binary|yas::no_header>(yas::intrusive_buffer{{__rpc_out_buf.data(), "
                          "__rpc_out_buf.size()}}, __rpc_out_yas_mapping);");
                    proxy("}}");
                    proxy("}}");
                    proxy("#ifdef RPC_USE_LOGGING");
                    proxy("catch(std::exception ex)");
                    proxy("{{");
                    proxy("auto error_message = std::string(\"A proxy deserialisation error has occurred while calling "
                          "{} in aimplementation of {} \") + ex.what();",
                          function->get_name(), interface_name);
                    proxy("LOG_STR(error_message.data(), error_message.length());");
                    proxy("return rpc::error::PROXY_DESERIALISATION_ERROR();");
                    proxy("}}");
                    proxy("#endif");
                    proxy("catch(...)");
                    proxy("{{");
                    proxy("#ifdef RPC_USE_LOGGING");
                    proxy("auto error_message = std::string(\"A proxy deserialisation error has occurred while calling "
                          "{} in aimplementation of {} \");",
                          function->get_name(), interface_name);
                    proxy("LOG_STR(error_message.data(), error_message.length());");
                    proxy("#endif");
                    proxy("return rpc::error::PROXY_DESERIALISATION_ERROR();");
                    proxy("}}");

                    stub("  );");

                    stub("yas::count_ostream __rpc_counter;");

                    stub("switch(enc)");
                    stub("{{");
                    stub("case rpc::encoding::yas_compressed_binary:");
                    stub("{{");
                    stub("yas::binary_oarchive<yas::count_ostream, yas::mem|yas::binary|yas::compacted|yas::no_header> "
                         "__rpc_oa(__rpc_counter);");
                    stub("__rpc_oa(__rpc_out_yas_mapping);");
                    stub("break;");
                    stub("}}");
                    stub("case rpc::encoding::yas_text:");
                    stub("{{");
                    stub("yas::binary_oarchive<yas::count_ostream, yas::mem|yas::text|yas::no_header> "
                         "__rpc_oa(__rpc_counter);");
                    stub("__rpc_oa(__rpc_out_yas_mapping);");
                    stub("break;");
                    stub("}}");
                    stub("case rpc::encoding::yas_json:");
                    stub("{{");
                    stub("yas::binary_oarchive<yas::count_ostream, yas::mem|yas::json|yas::no_header> "
                         "__rpc_oa(__rpc_counter);");
                    stub("__rpc_oa(__rpc_out_yas_mapping);");
                    stub("break;");
                    stub("}}");
                    stub("case rpc::encoding::enc_default:");
                    stub("case rpc::encoding::yas_binary:");
                    stub("{{");
                    stub("yas::binary_oarchive<yas::count_ostream, yas::mem|yas::binary|yas::no_header> "
                         "__rpc_oa(__rpc_counter);");
                    stub("__rpc_oa(__rpc_out_yas_mapping);");
                    stub("break;");
                    stub("}}");
                    stub("default:");
                    stub("#ifdef RPC_USE_LOGGING");
                    stub("{{");
                    stub("auto error_message = std::string(\"An invalid rpc encoding has been specified when trying to "
                         "call {} in an implementation of {} \");",
                         function->get_name(), interface_name);
                    stub("LOG_STR(error_message.data(), error_message.length());");
                    stub("}}");
                    stub("#endif");
                    stub("return rpc::error::STUB_DESERIALISATION_ERROR();");
                    stub("}}");
                    stub("__rpc_out_buf.resize(__rpc_counter.total_size);");
                    stub("yas::mem_ostream __rpc_writer(__rpc_out_buf.data(), __rpc_counter.total_size);");
                    stub("switch(enc)");
                    stub("{{");
                    stub("case rpc::encoding::yas_compressed_binary:");
                    stub("yas::save<yas::mem|yas::binary|yas::compacted|yas::no_header>(__rpc_writer, "
                         "__rpc_out_yas_mapping);");
                    stub("break;");
                    stub("case rpc::encoding::yas_text:");
                    stub("yas::save<yas::mem|yas::text|yas::no_header>(__rpc_writer, __rpc_out_yas_mapping);");
                    stub("break;");
                    stub("case rpc::encoding::yas_json:");
                    stub("yas::save<yas::mem|yas::json|yas::no_header>(__rpc_writer, __rpc_out_yas_mapping);");
                    stub("break;");
                    stub("case rpc::encoding::enc_default:");
                    stub("case rpc::encoding::yas_binary:");
                    stub("yas::save<yas::mem|yas::binary|yas::no_header>(__rpc_writer, __rpc_out_yas_mapping);");
                    stub("break;");
                    stub("default:");
                    stub("#ifdef RPC_USE_LOGGING");
                    stub("{{");
                    stub("auto error_message = std::string(\"An invalid rpc encoding has been specified when trying to "
                         "call {} in an implementation of {} \");",
                         function->get_name(), interface_name);
                    stub("LOG_STR(error_message.data(), error_message.length());");
                    stub("}}");
                    stub("#endif");
                    stub("return rpc::error::STUB_DESERIALISATION_ERROR();");
                    stub("}}");
                    stub("return __rpc_ret;");

                    proxy("}}");
                    proxy("#ifdef RPC_V1");
                    proxy("else");
                    proxy("#endif");
                    proxy("#endif");
                    stub("}}");
                    stub("#endif");
                }
                else
                {
                    stub("#ifdef RPC_V2");
                    stub("if(protocol_version == rpc::VERSION_2)");
                    stub("{{");

                    stub("if(enc == rpc::encoding::yas_json)");
                    stub("{{");
                    stub("__rpc_out_buf.resize(2);");
                    stub("__rpc_out_buf[0] = '{{';");
                    stub("__rpc_out_buf[1] = '}}';");
                    stub("}}");
                    stub("return __rpc_ret;");
                    stub("}}");
                    stub("#endif");
                }
                {
                    proxy("#ifdef RPC_V1");
                    proxy("if(__rpc_sp->get_remote_rpc_version() == rpc::VERSION_1)");
                    proxy("{{");

                    stub("#ifdef RPC_V1");
                    stub("if(protocol_version == rpc::VERSION_1)");
                    stub("{{");
                    proxy("//PROXY_MARSHALL_OUT");
                    proxy("try");
                    proxy("{{");
                    proxy("auto __rpc_out_yas_mapping = YAS_OBJECT_NVP(");
                    proxy("  \"out\"");
                    proxy("  ,(\"__return_value\", __rpc_ret)");

                    stub("//STUB_MARSHALL_OUT");
                    stub("auto __rpc_out_yas_mapping = YAS_OBJECT_NVP(");
                    stub("  \"out\"");
                    stub("  ,(\"__return_value\", __rpc_ret)");

                    uint64_t count = 1;
                    for(auto& parameter : function->get_parameters())
                    {
                        count++;
                        std::string output;
                        if(!is_out_call(PROXY_MARSHALL_OUT, from_host, m_ob, parameter.get_name(),
                                         parameter.get_type(), parameter.get_attributes(), count, output))
                            continue;
                        proxy(output);

                        if(!is_out_call(STUB_MARSHALL_OUT, from_host, m_ob, parameter.get_name(), parameter.get_type(),
                                         parameter.get_attributes(), count, output))
                            continue;

                        stub(output);
                    }
                    proxy("  );");
                    proxy("{{");
                    proxy("yas::load<yas::mem|yas::binary|yas::no_header>(yas::intrusive_buffer{{__rpc_out_buf.data(), "
                          "__rpc_out_buf.size()}}, __rpc_out_yas_mapping);");
                    proxy("}}");
                    proxy("}}");
                    proxy("#ifdef RPC_USE_LOGGING");
                    proxy("catch(std::exception ex)");
                    proxy("{{");
                    proxy("auto error_message = std::string(\"A proxy deserialisation error has occurred while calling "
                          "{} in aimplementation of {} \") + ex.what();",
                          function->get_name(), interface_name);
                    proxy("LOG_STR(error_message.data(), error_message.length());");
                    proxy("return rpc::error::PROXY_DESERIALISATION_ERROR();");
                    proxy("}}");
                    proxy("#endif");
                    proxy("catch(...)");
                    proxy("{{");
                    proxy("#ifdef RPC_USE_LOGGING");
                    proxy("auto error_message = std::string(\"A proxy deserialisation error has occurred while calling "
                          "{} in aimplementation of {} \");",
                          function->get_name(), interface_name);
                    proxy("LOG_STR(error_message.data(), error_message.length());");
                    proxy("#endif");
                    proxy("return rpc::error::PROXY_DESERIALISATION_ERROR();");
                    proxy("}}");

                    stub("  );");

                    stub("yas::count_ostream __rpc_counter;");
                    stub("{{");
                    stub("yas::binary_oarchive<yas::count_ostream, yas::mem|yas::binary|yas::no_header> "
                         "__rpc_oa(__rpc_counter);");
                    stub("__rpc_oa(__rpc_out_yas_mapping);");
                    stub("}}");
                    stub("__rpc_out_buf.resize(__rpc_counter.total_size);");
                    stub("yas::mem_ostream __rpc_writer(__rpc_out_buf.data(), __rpc_counter.total_size);");
                    stub("{{");
                    stub("yas::save<yas::mem|yas::binary|yas::no_header>(__rpc_writer, __rpc_out_yas_mapping);");
                    stub("}}");
                    stub("return __rpc_ret;");

                    proxy("}}");
                    proxy("#endif");
                    stub("}}");
                    stub("#endif");
                }

                proxy("//PROXY_VALUE_RETURN");
                {
                    uint64_t count = 1;
                    for(auto& parameter : function->get_parameters())
                    {
                        count++;
                        std::string output;
                        if(is_in_call(PROXY_VALUE_RETURN, from_host, m_ob, parameter.get_name(), parameter.get_type(),
                                       parameter.get_attributes(), count, output))
                            continue;
                        if(!is_out_call(PROXY_VALUE_RETURN, from_host, m_ob, parameter.get_name(),
                                         parameter.get_type(), parameter.get_attributes(), count, output))
                            continue;

                        proxy(output);
                    }
                }
                proxy("//PROXY_CLEAN_IN");
                {
                    uint64_t count = 1;
                    for(auto& parameter : function->get_parameters())
                    {
                        std::string output;
                        {
                            if(!is_in_call(PROXY_CLEAN_IN, from_host, m_ob, parameter.get_name(), parameter.get_type(),
                                            parameter.get_attributes(), count, output))
                                continue;

                            proxy(output);
                        }
                        count++;
                    }
                }

                proxy("return __rpc_ret;");
                proxy("}}");
                proxy("");

                function_count++;
                stub("}}");
                stub("break;");
            }
            else if(function->get_entity_type() == entity_type::FUNCTION_PRIVATE)
            {
                header("private:");
            }
            else if(function->get_entity_type() == entity_type::FUNCTION_PUBLIC)
            {
                header("public:");
            }

        }
        void write_interface(bool from_host, const class_entity& m_ob, writer& header, writer& proxy, writer& stub,
                             size_t id)
        {
            if(m_ob.is_in_import())
                return;
            auto interface_name
                = std::string(m_ob.get_entity_type() == entity_type::LIBRARY ? "i_" : "") + m_ob.get_name();

            std::string base_class_declaration;
            auto bc = m_ob.get_base_classes();
            if(!bc.empty())
            {

                base_class_declaration = " : ";
                int i = 0;
                for(auto base_class : bc)
                {
                    if(i)
                        base_class_declaration += ", ";
                    base_class_declaration += base_class->get_name();
                    i++;
                }
            }
            header("class {}_stub;", interface_name);
            header("class {}{} : public rpc::casting_interface", interface_name, base_class_declaration);
            header("{{");
            header("public:");
            header("static rpc::interface_ordinal get_id(uint64_t rpc_version)");
            header("{{");
            header("#ifdef RPC_V2");
            header("if(rpc_version == rpc::VERSION_2)");
            header("{{");
            header("return {{{}ull}};", fingerprint::generate(m_ob, {}, &header));
            header("}}");
            header("#endif");
            header("#ifdef RPC_V1");
            header("if(rpc_version == rpc::VERSION_1)");
            header("{{");
            header("return {{{}ull}};", id);
            header("}}");
            header("#endif");
            header("return {{0}};");
            header("}}");
            header("");
            header("static std::vector<rpc::function_info> get_function_info();");
            header("");
            header("virtual ~{}() = default;", interface_name);

            // generate the get_function_info function for the interface
            {
                proxy("std::vector<rpc::function_info> {0}::get_function_info()", interface_name);
                proxy("{{");
                proxy("std::vector<rpc::function_info> functions;");

                const auto& library = get_root(m_ob);
                int function_count = 1;
                for(auto& function : m_ob.get_functions())
                {
                    if(function->get_entity_type() != entity_type::FUNCTION_METHOD)
                        continue;

                    std::string tag = function->get_attribute_value("tag");
                    if(tag.empty())
                        tag = "0";

                    bool marshalls_interfaces = false;

                    for(auto parameter : function->get_parameters())
                    {
                        std::string type_name = parameter.get_type();
                        std::string reference_modifiers;
                        strip_reference_modifiers(type_name, reference_modifiers);

                        std::string encapsulated_type = get_encapsulated_shared_ptr_type(type_name);

                        std::shared_ptr<class_entity> obj;
                        if(library.find_class(encapsulated_type, obj))
                        {
                            if(obj->get_entity_type() == entity_type::INTERFACE)
                            {
                                marshalls_interfaces = true;
                                break;
                            }
                        }
                    }

                    proxy("functions.emplace_back(rpc::function_info{{\"{}\", {{{}}}, (uint64_t){}, {}}});",
                          function->get_name(), function_count, tag, marshalls_interfaces);
                    function_count++;
                }
                proxy("return functions;");
                proxy("}}");
            }

            proxy("class {0}_proxy : public rpc::proxy_impl<{0}>", interface_name);
            proxy("{{");
            proxy("{}_proxy(rpc::shared_ptr<rpc::object_proxy> object_proxy) : ", interface_name);
            proxy("  rpc::proxy_impl<{}>(object_proxy)", interface_name);
            proxy("{{");
            proxy("auto __rpc_op = get_object_proxy();");
            proxy("auto __rpc_sp = __rpc_op->get_service_proxy();");
            proxy("   if(auto* telemetry_service = "
                  "__rpc_sp->get_telemetry_service();telemetry_service)");
            proxy("{{");
            proxy("telemetry_service->on_interface_proxy_creation(\"{0}_proxy\", "
                  "__rpc_sp->get_zone_id(), "
                  "__rpc_sp->get_destination_zone_id(), __rpc_op->get_object_id(), "
                  "{{{0}_proxy::get_id(rpc::get_version())}});",
                  interface_name);
            proxy("}}");
            proxy("}}");
            proxy("mutable rpc::weak_ptr<{}_proxy> weak_this_;", interface_name);
            proxy("public:");
            proxy("");
            proxy("virtual ~{}_proxy()", interface_name);
            proxy("{{");
            proxy("auto __rpc_op = get_object_proxy();");
            proxy("auto __rpc_sp = __rpc_op->get_service_proxy();");
            proxy("if(auto* telemetry_service = "
                  "__rpc_sp->get_telemetry_service();telemetry_service)");
            proxy("{{");
            proxy("telemetry_service->on_interface_proxy_deletion(\"{0}_proxy\", "
                  "__rpc_sp->get_zone_id(), "
                  "__rpc_sp->get_destination_zone_id(), __rpc_op->get_object_id(), "
                  "{{{0}_proxy::get_id(rpc::get_version())}});",
                  interface_name);
            proxy("}}");
            proxy("}}");
            proxy("[[nodiscard]] static rpc::shared_ptr<{}> create(const rpc::shared_ptr<rpc::object_proxy>& "
                  "object_proxy)",
                  interface_name);
            proxy("{{");
            proxy("auto __rpc_ret = rpc::shared_ptr<{0}_proxy>(new {0}_proxy(object_proxy));", interface_name);
            proxy("__rpc_ret->weak_this_ = __rpc_ret;", interface_name);
            proxy("return rpc::static_pointer_cast<{}>(__rpc_ret);", interface_name);
            proxy("}}");
            proxy("rpc::shared_ptr<{0}_proxy> shared_from_this(){{return "
                  "rpc::shared_ptr<{0}_proxy>(weak_this_);}}",
                  interface_name);
            proxy("");

            stub("int {0}_stub::call(uint64_t protocol_version, rpc::encoding enc, rpc::caller_channel_zone "
                 "caller_channel_zone_id, rpc::caller_zone caller_zone_id, rpc::method method_id, size_t in_size_, "
                 "const char* in_buf_, std::vector<char>& "
                 "__rpc_out_buf)",
                 interface_name);
            stub("{{");

            bool has_methods = false;
            for(auto& function : m_ob.get_functions())
            {
                if(function->get_entity_type() != entity_type::FUNCTION_METHOD)
                    continue;
                has_methods = true;
            }

            if(has_methods)
            {
                stub("switch(method_id.get_val())");
                stub("{{");

                int function_count = 1;
                for(auto& function : m_ob.get_functions())
                {
                    if(function->get_entity_type() == entity_type::CPPQUOTE)
                    {
                        if(function->is_in_import())
                            continue;
                        auto text = function->get_name();
                        header.write_buffer(text);
                        continue;
                    }
                    if(function->get_entity_type() == entity_type::FUNCTION_PUBLIC)
                    {
                        header("public:");
                        continue;
                    }
                    if(function->get_entity_type() == entity_type::FUNCTION_PRIVATE)
                    {
                        header("private:");
                        continue;
                    }
                    if(function->get_entity_type() == entity_type::CONSTEXPR)
                    {
                        write_constexpr(header, *function);
                        continue;
                    }
                    else if(function->get_entity_type() == entity_type::CPPQUOTE)
                    {
                        if(function->is_in_import())
                            continue;
                        auto text = function->get_name();
                        header.write_buffer(text);
                        continue;
                    }
                    if(function->get_entity_type() == entity_type::FUNCTION_METHOD)
                        write_method(from_host, m_ob, header, proxy, stub, interface_name, function, function_count);
                }

                stub("default:");
                stub("return rpc::error::INVALID_METHOD_ID();");
                stub("}};");
            }

            header("friend {}_stub;", interface_name);
            header("}};");
            header("");
            proxy("}};");
            proxy("");

            stub("return rpc::error::INVALID_METHOD_ID();");
            stub("}}");
            stub("");
        };

=======
>>>>>>> a9c4ac51
        void write_stub_factory(const class_entity& lib, const class_entity& m_ob, writer& stub,
                                std::set<std::string>& done)
        {
            auto interface_name
                = std::string(m_ob.get_entity_type() == entity_type::LIBRARY ? "i_" : "") + m_ob.get_name();
            auto owner = m_ob.get_owner();
            std::string ns = interface_name;
            while(!owner->get_name().empty())
            {
                ns = owner->get_name() + "::" + ns;
                owner = owner->get_owner();
            }
            if(done.find(ns) != done.end())
                return;
            done.insert(ns);

            stub("srv->add_interface_stub_factory(::{0}::get_id, "
                 "std::make_shared<std::function<rpc::shared_ptr<rpc::i_interface_stub>(const "
                 "rpc::shared_ptr<rpc::i_interface_stub>&)>>([](const rpc::shared_ptr<rpc::i_interface_stub>& "
                 "original) -> rpc::shared_ptr<rpc::i_interface_stub>",
                 ns);
<<<<<<< HEAD
            stub("{{");
            stub("auto ci = original->get_castable_interface();");
            stub("#ifdef RPC_V2");
            stub("{{");
=======
            stub("{{");
            stub("auto ci = original->get_castable_interface();");
            stub("#ifdef RPC_V2");
            stub("{{");
>>>>>>> a9c4ac51
            stub("auto* tmp = const_cast<::{0}*>(static_cast<const "
                 "::{0}*>(ci->query_interface(::{0}::get_id(rpc::VERSION_2))));",
                 ns);
            stub("if(tmp != nullptr)");
            stub("{{");
            stub("rpc::shared_ptr<::{0}> tmp_ptr(ci, tmp);", ns);
            stub("return rpc::static_pointer_cast<rpc::i_interface_stub>(::{}_stub::create(tmp_ptr, "
<<<<<<< HEAD
                 "original->get_object_stub()));",
                 ns);
            stub("}}");
            stub("}}");
            stub("#endif");
            stub("#ifdef RPC_V1");
            stub("{{");
            stub("auto* tmp = const_cast<::{0}*>(static_cast<const "
                 "::{0}*>(ci->query_interface({{::{0}::get_id(rpc::VERSION_1)}})));",
                 ns);
            stub("if(tmp != nullptr)");
            stub("{{");
            stub("rpc::shared_ptr<::{0}> tmp_ptr(ci, tmp);", ns);
            stub("return rpc::static_pointer_cast<rpc::i_interface_stub>(::{}_stub::create(tmp_ptr, "
=======
>>>>>>> a9c4ac51
                 "original->get_object_stub()));",
                 ns);
            stub("}}");
            stub("}}");
            stub("#endif");
<<<<<<< HEAD
=======
            stub("#ifdef RPC_V1");
            stub("{{");
            stub("auto* tmp = const_cast<::{0}*>(static_cast<const "
                 "::{0}*>(ci->query_interface({{::{0}::get_id(rpc::VERSION_1)}})));",
                 ns);
            stub("if(tmp != nullptr)");
            stub("{{");
            stub("rpc::shared_ptr<::{0}> tmp_ptr(ci, tmp);", ns);
            stub("return rpc::static_pointer_cast<rpc::i_interface_stub>(::{}_stub::create(tmp_ptr, "
                 "original->get_object_stub()));",
                 ns);
            stub("}}");
            stub("}}");
            stub("#endif");
>>>>>>> a9c4ac51
            stub("return nullptr;");
            stub("}}));");
        }

        void write_stub_cast_factory(const class_entity& lib, const class_entity& m_ob, writer& stub)
        {
            auto interface_name
                = std::string(m_ob.get_entity_type() == entity_type::LIBRARY ? "i_" : "") + m_ob.get_name();
            stub("int {}_stub::cast(rpc::interface_ordinal interface_id, rpc::shared_ptr<rpc::i_interface_stub>& "
                 "new_stub)",
                 interface_name);
            stub("{{");
            stub("auto& service = get_object_stub().lock()->get_zone();");
            stub("int __rpc_ret = service.create_interface_stub(interface_id, {}::get_id, shared_from_this(), "
                 "new_stub);",
                 interface_name);
            stub("return __rpc_ret;");
            stub("}}");
        }

        void write_interface_forward_declaration(const class_entity& m_ob, writer& header, writer& proxy, writer& stub)
        {
            header("class {};", m_ob.get_name());
            proxy("class {}_proxy;", m_ob.get_name());

            auto interface_name
                = std::string(m_ob.get_entity_type() == entity_type::LIBRARY ? "i_" : "") + m_ob.get_name();

            stub("class {0}_stub : public rpc::i_interface_stub", interface_name);
            stub("{{");
            stub("rpc::shared_ptr<{}> __rpc_target_;", interface_name);
            stub("rpc::weak_ptr<rpc::object_stub> target_stub_;", interface_name);
            stub("");
            stub("{0}_stub(const rpc::shared_ptr<{0}>& __rpc_target, rpc::weak_ptr<rpc::object_stub> "
                 "__rpc_target_stub) : ",
                 interface_name);
            stub("  __rpc_target_(__rpc_target),", interface_name);
            stub("  target_stub_(__rpc_target_stub)");
            stub("  {{}}");
            stub("mutable rpc::weak_ptr<{}_stub> weak_this_;", interface_name);
            stub("");
            stub("public:");
            stub("virtual ~{0}_stub() = default;", interface_name);
            stub("static rpc::shared_ptr<{0}_stub> create(const rpc::shared_ptr<{0}>& __rpc_target, "
                 "rpc::weak_ptr<rpc::object_stub> __rpc_target_stub)",
                 interface_name);
            stub("{{");
            stub("auto __rpc_ret = rpc::shared_ptr<{0}_stub>(new {0}_stub(__rpc_target, __rpc_target_stub));",
                 interface_name);
            stub("__rpc_ret->weak_this_ = __rpc_ret;", interface_name);
            stub("return __rpc_ret;", interface_name);
            stub("}}");
            stub("rpc::shared_ptr<{0}_stub> shared_from_this(){{return rpc::shared_ptr<{0}_stub>(weak_this_);}}",
                 interface_name);
            stub("");
            stub("rpc::interface_ordinal get_interface_id(uint64_t rpc_version) const override");
            stub("{{");
            stub("return {{{}::get_id(rpc_version)}};", interface_name);
            stub("}}");
            stub("virtual rpc::shared_ptr<rpc::casting_interface> get_castable_interface() const override {{ return "
                 "rpc::static_pointer_cast<rpc::casting_interface>(__rpc_target_); }}",
                 interface_name);

            stub("rpc::weak_ptr<rpc::object_stub> get_object_stub() const override {{ return target_stub_;}}");
            stub("void* get_pointer() const override {{ return __rpc_target_.get();}}");
            stub("int call(uint64_t protocol_version, rpc::encoding enc, rpc::caller_channel_zone "
                 "caller_channel_zone_id, rpc::caller_zone caller_zone_id, rpc::method method_id, size_t in_size_, "
                 "const char* in_buf_, std::vector<char>& "
                 "__rpc_out_buf) override;");
            stub("int cast(rpc::interface_ordinal interface_id, rpc::shared_ptr<rpc::i_interface_stub>& new_stub) "
                 "override;");
            stub("}};");
            stub("");
        }

        void write_enum_forward_declaration(const entity& ent, writer& header)
        {
            if(!ent.is_in_import())
            {
                auto& enum_entity = static_cast<const class_entity&>(ent);
                if(enum_entity.get_base_classes().empty())
                    header("enum class {}", enum_entity.get_name());
                else
                    header("enum class {} : {}", enum_entity.get_name(), enum_entity.get_base_classes().front()->get_name());
                header("{{");
                auto enum_vals = enum_entity.get_functions();
                for(auto& enum_val : enum_vals)
                {
                    if(enum_val->get_return_type().empty())
                        header("{},", enum_val->get_name());
                    else
                        header("{} = {},", enum_val->get_name(), enum_val->get_return_type());
                }
                header("}};");
            }
        }

        void write_typedef_forward_declaration(const entity& ent, writer& header)
        {
            if(!ent.is_in_import())
            {
                auto& cls = static_cast<const class_entity&>(ent);
                header("using {} = {};", cls.get_name(), cls.get_alias_name());
            }
        }

        void write_struct(const class_entity& m_ob, writer& header)
        {
            if(m_ob.is_in_import())
                return;
            std::string base_class_declaration;
            auto bc = m_ob.get_base_classes();
            if(!bc.empty())
            {

                base_class_declaration = " : ";
                int i = 0;
                for(auto base_class : bc)
                {
                    if(i)
                        base_class_declaration += ", ";
                    base_class_declaration += base_class->get_name();
                    i++;
                }
            }
            if(m_ob.get_is_template())
            {
                header.print_tabs();
                header.raw("template<");
                bool first_pass = true;
                for(const auto& param : m_ob.get_template_params())
                {
                    if(!first_pass)
                        header.raw(", ");
                    first_pass = false;
                    header.raw("{} {}", param.type, param.name);
                }
                header.raw(">\n");
            }
            header("struct {}{}", m_ob.get_name(), base_class_declaration);
            header("{{");

            header("static uint64_t get_id(uint64_t rpc_version)");
            header("{{");
            header("//if(rpc_version == rpc::VERSION_1) not implemented");
            header("#ifdef RPC_V2");
            header("if(rpc_version == rpc::VERSION_2)");
            header("{{");
            header("return {}ull;", fingerprint::generate(m_ob, {}, &header));
            header("}}");
            header("#endif");
            header("return 0;");
            header("}}");

            for(auto& field : m_ob.get_elements(entity_type::STRUCTURE_MEMBERS))
            {
                if(field->get_entity_type() == entity_type::FUNCTION_VARIABLE)
<<<<<<< HEAD
                {
                    auto* function_variable = static_cast<const function_entity*>(field.get());
                    header.print_tabs();
                    header.raw("{} {}", function_variable->get_return_type(), function_variable->get_name());
                    if(function_variable->get_array_string().size())
                        header.raw("[{}]", function_variable->get_array_string());
                    if(!function_variable->get_default_value().empty())
                    {
                        header.raw(" = {}::{};\n", function_variable->get_return_type(), function_variable->get_default_value());
                    }
                    else
                    {
                        header.raw("{{}};\n");
                    }
                }
                else if(field->get_entity_type() == entity_type::CONSTEXPR)
                {
                    write_constexpr(header, *field);
                }
=======
                {
                    auto* function_variable = static_cast<const function_entity*>(field.get());
                    header.print_tabs();
                    header.raw("{} {}", function_variable->get_return_type(), function_variable->get_name());
                    if(function_variable->get_array_string().size())
                        header.raw("[{}]", function_variable->get_array_string());
                    if(!function_variable->get_default_value().empty())
                    {
                        header.raw(" = {}::{};\n", function_variable->get_return_type(), function_variable->get_default_value());
                    }
                    else
                    {
                        header.raw("{{}};\n");
                    }
                }
                else if(field->get_entity_type() == entity_type::CONSTEXPR)
                {
                    write_constexpr(header, *field);
                }
>>>>>>> a9c4ac51
                else if(field->get_entity_type() == entity_type::CPPQUOTE)
                {
                    if(field->is_in_import())
                        continue;
                    auto text = field->get_name();
                    header.write_buffer(text);
                    continue;
                }
            }

            header("");
            header("// one member-function for save/load");
            header("template<typename Ar>");
            header("void serialize(Ar &ar)");
            header("{{");
            header("ar & YAS_OBJECT_NVP(\"{}\"", m_ob.get_name());

            for(auto& field : m_ob.get_functions())
            {
                header("  ,(\"{0}\", {0})", field->get_name());
            }
            header(");");

            header("}}");

            header("}};");

            std::stringstream sstr;
            std::string obj_type(m_ob.get_name());
            {
                writer tmpl(sstr);
                tmpl.set_count(header.get_count());
                if(m_ob.get_is_template())
                {
                    tmpl.print_tabs();
                    tmpl.raw("template<");
                    if(!m_ob.get_template_params().empty())
                        obj_type += "<";
                    bool first_pass = true;
                    for(const auto& param : m_ob.get_template_params())
                    {
                        if(!first_pass)
                        {
                            tmpl.raw(", ");
                            obj_type += ", ";
                        }
                        first_pass = false;
                        tmpl.raw("{} {}", param.type, param.name);
                        obj_type += param.name;
                    }
                    if(!m_ob.get_template_params().empty())
                        obj_type += ">";
                    tmpl.raw(">\n");
                }
            }
            header.raw(sstr.str());
            header("inline bool operator != (const {0}& lhs, const {0}& rhs)", obj_type);
            header("{{");
            header.print_tabs();
            header.raw("return ");
            bool first_pass = true;
            for(auto& field : m_ob.get_functions())
            {
                header.raw("\n");
                header.print_tabs();
                header.raw("{1}lhs.{0} != rhs.{0}", field->get_name(), first_pass ? "" : "|| ");
                first_pass = false;
            }
            header.raw(";\n");
            header("}}");

            header.raw(sstr.str());
            header("inline bool operator == (const {0}& lhs, const {0}& rhs)", obj_type);
            header("{{");
            header("return !(lhs != rhs);");
            header("}}");
        };

        void build_scoped_name(const class_entity* entity, std::string& name)
        {
            auto* owner = entity->get_owner();
            if(owner && !owner->get_name().empty())
            {
                build_scoped_name(owner, name);
            }
            name += entity->get_name() + "::";
        }

        void write_encapsulate_outbound_interfaces(const class_entity& lib, const class_entity& obj, writer& header,
                                                   writer& proxy, writer& stub,
                                                   const std::vector<std::string>& namespaces)
        {
            auto interface_name
                = std::string(obj.get_entity_type() == entity_type::LIBRARY ? "i_" : "") + obj.get_name();
            std::string ns;

            for(auto& name : namespaces)
            {
                ns += name + "::";
            }

            auto owner = obj.get_owner();
            if(owner && !owner->get_name().empty())
            {
                build_scoped_name(owner, ns);
            }

            header("template<> rpc::interface_descriptor "
                   "rpc::service::proxy_bind_in_param(uint64_t protocol_version, const rpc::shared_ptr<::{}{}>& "
                   "iface, rpc::shared_ptr<rpc::object_stub>& stub);",
                   ns, interface_name);
            header("template<> rpc::interface_descriptor "
                   "rpc::service::stub_bind_out_param(uint64_t protocol_version, caller_channel_zone "
                   "caller_channel_zone_id, caller_zone caller_zone_id, const rpc::shared_ptr<::{}{}>& "
                   "iface);",
                   ns, interface_name);
        }

        void write_library_proxy_factory(writer& proxy, writer& stub, const class_entity& obj,
                                         const std::vector<std::string>& namespaces)
        {
            auto interface_name
                = std::string(obj.get_entity_type() == entity_type::LIBRARY ? "i_" : "") + obj.get_name();
            std::string ns;

            for(auto& name : namespaces)
            {
                ns += name + "::";
            }
            auto owner = obj.get_owner();
            if(owner && !owner->get_name().empty())
            {
                build_scoped_name(owner, ns);
            }

            proxy("template<> void object_proxy::create_interface_proxy(shared_ptr<::{}{}>& "
                  "inface)",
                  ns, interface_name);
            proxy("{{");
            proxy("inface = ::{1}{0}_proxy::create(shared_from_this());", interface_name, ns);
            proxy("}}");
            proxy("");

            stub("template<> std::function<shared_ptr<i_interface_stub>(const shared_ptr<object_stub>& stub)> "
                 "service::create_interface_stub(const shared_ptr<::{}{}>& iface)",
                 ns, interface_name);
            stub("{{");
            stub("return [&](const shared_ptr<object_stub>& stub) -> "
                 "shared_ptr<i_interface_stub>{{");
            stub("return static_pointer_cast<i_interface_stub>(::{}{}_stub::create(iface, stub));", ns, interface_name);
            stub("}};");
            stub("}}");

            stub("template<> interface_descriptor service::proxy_bind_in_param(uint64_t protocol_version, const "
                 "shared_ptr<::{}{}>& iface, shared_ptr<object_stub>& stub)",
                 ns, interface_name);
            stub("{{");
            stub("if(!iface)");
            stub("{{");
            stub("return {{{{0}},{{0}}}};");
            stub("}}");

            stub("auto factory = create_interface_stub(iface);");
            stub(
                "return get_proxy_stub_descriptor(protocol_version, {{0}}, {{0}}, iface.get(), factory, false, stub);");
            stub("}}");

            stub("template<> interface_descriptor service::stub_bind_out_param(uint64_t protocol_version, "
                 "caller_channel_zone caller_channel_zone_id, caller_zone caller_zone_id, const shared_ptr<::{}{}>& "
                 "iface)",
                 ns, interface_name);
            stub("{{");
            stub("if(!iface)");
            stub("{{");
            stub("return {{{{0}},{{0}}}};");
            stub("}}");

            stub("shared_ptr<object_stub> stub;");

            stub("auto factory = create_interface_stub(iface);");
            stub("return get_proxy_stub_descriptor(protocol_version, caller_channel_zone_id, caller_zone_id, "
                 "iface.get(), factory, true, stub);");
            stub("}}");
        }

        void write_marshalling_logic(const class_entity& lib, std::string prefix, writer& header, writer& proxy,
                                     writer& stub)
        {
            {
                for(auto& cls : lib.get_classes())
                {
                    if(!cls->get_import_lib().empty())
                        continue;
                    if(cls->get_entity_type() == entity_type::INTERFACE)
                        write_stub_cast_factory(lib, *cls, stub);
                }

                for(auto& cls : lib.get_classes())
                {
                    if(!cls->get_import_lib().empty())
                        continue;
                    if(cls->get_entity_type() == entity_type::LIBRARY)
                        write_stub_cast_factory(lib, *cls, stub);
                }
            }
        }

        // entry point
        void write_namespace_predeclaration(const class_entity& lib, writer& header, writer& proxy, writer& stub)
        {
            for(auto cls : lib.get_classes())
            {
                if(!cls->get_import_lib().empty())
                    continue;
                if(cls->get_entity_type() == entity_type::INTERFACE || cls->get_entity_type() == entity_type::LIBRARY)
                    write_interface_forward_declaration(*cls, header, proxy, stub);
            }

            for(auto cls : lib.get_classes())
            {
                if(!cls->get_import_lib().empty())
                    continue;
                if(cls->get_entity_type() == entity_type::NAMESPACE)
                {
                    bool is_inline = cls->get_attribute("inline") == "inline";
                    if(is_inline)
                    {
                        header("inline namespace {}", cls->get_name());
                        proxy("inline namespace {}", cls->get_name());
                        stub("inline namespace {}", cls->get_name());
                    }
                    else
                    {
                        header("namespace {}", cls->get_name());
                        proxy("namespace {}", cls->get_name());
                        stub("namespace {}", cls->get_name());
                    }

                    header("{{");
                    proxy("{{");
                    stub("{{");

                    write_namespace_predeclaration(*cls, header, proxy, stub);

                    header("}}");
                    proxy("}}");
                    stub("}}");
                }
            }
        }

        // entry point
        void write_namespace(bool from_host, const class_entity& lib, std::string prefix, writer& header, writer& proxy,
                             writer& stub)
        {
            for(auto& elem : lib.get_elements(entity_type::NAMESPACE_MEMBERS))
            {
                // this is deprecated and only to be used with rpc v1, delete when no longer needed
                std::size_t hash = std::hash<std::string> {}(prefix + "::" + elem->get_name());

                if(elem->is_in_import())
                    continue;
                else if(elem->get_entity_type() == entity_type::ENUM)
                    write_enum_forward_declaration(*elem, header);
                else if(elem->get_entity_type() == entity_type::TYPEDEF)
                    write_typedef_forward_declaration(*elem, header);
                else if(elem->get_entity_type() == entity_type::NAMESPACE)
                {
                    bool is_inline = elem->get_attribute("inline") == "inline";

                    if(is_inline)
                    {
                        header("inline namespace {}", elem->get_name());
                        proxy("inline namespace {}", elem->get_name());
                        stub("inline namespace {}", elem->get_name());
                    }
                    else
                    {
                        header("namespace {}", elem->get_name());
                        proxy("namespace {}", elem->get_name());
                        stub("namespace {}", elem->get_name());
                    }
                    header("{{");
                    proxy("{{");
                    stub("{{");
                    auto& ent = static_cast<const class_entity&>(*elem);
                    write_namespace(from_host, ent, prefix + elem->get_name() + "::", header, proxy, stub);
                    header("}}");
                    proxy("}}");
                    stub("}}");
                }
                else if(elem->get_entity_type() == entity_type::STRUCT)
<<<<<<< HEAD
                {
                    auto& ent = static_cast<const class_entity&>(*elem);
                    write_struct(ent, header);
                }

                else if(elem->get_entity_type() == entity_type::INTERFACE
                         || elem->get_entity_type() == entity_type::LIBRARY)
                {
                    auto& ent = static_cast<const class_entity&>(*elem);
                    write_interface(from_host, ent, header, proxy, stub, hash);
                }
                else if(elem->get_entity_type() == entity_type::CONSTEXPR)
                {
                    write_constexpr(header, *elem);
                }
                else if(elem->get_entity_type() == entity_type::CPPQUOTE)
                {
=======
                {
                    auto& ent = static_cast<const class_entity&>(*elem);
                    write_struct(ent, header);
                }

                else if(elem->get_entity_type() == entity_type::INTERFACE
                         || elem->get_entity_type() == entity_type::LIBRARY)
                {
                    auto& ent = static_cast<const class_entity&>(*elem);
                    write_interface(from_host, ent, header, proxy, stub, hash);
                }
                else if(elem->get_entity_type() == entity_type::CONSTEXPR)
                {
                    write_constexpr(header, *elem);
                }
                else if(elem->get_entity_type() == entity_type::CPPQUOTE)
                {
>>>>>>> a9c4ac51
                    if(!elem->is_in_import())
                    {
                        auto text = elem->get_name();
                        header.write_buffer(text);
                    }
                }
            }
            write_marshalling_logic(lib, prefix, header, proxy, stub);
        }

        void write_epilog(bool from_host, const class_entity& lib, writer& header, writer& proxy, writer& stub,
                          const std::vector<std::string>& namespaces)
        {
            for(auto cls : lib.get_classes())
            {
                if(!cls->get_import_lib().empty())
                    continue;
                if(cls->get_entity_type() == entity_type::NAMESPACE)
                {

                    write_epilog(from_host, *cls, header, proxy, stub, namespaces);
                }
                else
                {
                    if(cls->get_entity_type() == entity_type::LIBRARY
                        || cls->get_entity_type() == entity_type::INTERFACE)
                        write_encapsulate_outbound_interfaces(lib, *cls, header, proxy, stub, namespaces);

                    if(cls->get_entity_type() == entity_type::LIBRARY
                        || cls->get_entity_type() == entity_type::INTERFACE)
                        write_library_proxy_factory(proxy, stub, *cls, namespaces);
                }
            }
        }

        void write_stub_factory_lookup_items(const class_entity& lib, std::string prefix, writer& stub,
                                             std::set<std::string>& done)
        {
            for(auto cls : lib.get_classes())
            {
                if(!cls->get_import_lib().empty())
                    continue;
                if(cls->get_entity_type() == entity_type::NAMESPACE)
                {
                    write_stub_factory_lookup_items(*cls, prefix + cls->get_name() + "::", stub, done);
                }
                else
                {
                    for(auto& cls : lib.get_classes())
                    {
                        if(!cls->get_import_lib().empty())
                            continue;
                        if(cls->get_entity_type() == entity_type::INTERFACE)
                            write_stub_factory(lib, *cls, stub, done);
                    }

                    for(auto& cls : lib.get_classes())
                    {
                        if(!cls->get_import_lib().empty())
                            continue;
                        if(cls->get_entity_type() == entity_type::LIBRARY)
                            write_stub_factory(lib, *cls, stub, done);
                    }
                }
            }
        }

        void write_stub_factory_lookup(const std::string module_name, const class_entity& lib, std::string prefix,
                                       writer& stub_header, writer& proxy, writer& stub)
        {
            stub_header("void {}_register_stubs(const rpc::shared_ptr<rpc::service>& srv);", module_name);
            stub("void {}_register_stubs(const rpc::shared_ptr<rpc::service>& srv)", module_name);
            stub("{{");

            std::set<std::string> done;

            write_stub_factory_lookup_items(lib, prefix, stub, done);

            stub("}}");
        }

        // entry point
        void write_files(std::string module_name, bool from_host, const class_entity& lib, std::ostream& hos,
                         std::ostream& pos, std::ostream& sos, std::ostream& shos,
                         const std::vector<std::string>& namespaces, const std::string& header_filename,
                         const std::string& stub_header_filename, const std::list<std::string>& imports,
                         std::vector<std::string> additional_headers)
        {
            writer header(hos);
            writer proxy(pos);
            writer stub(sos);
            writer stub_header(shos);

            header("#pragma once");
            header("");

            std::for_each(additional_headers.begin(), additional_headers.end(),
                          [&](const std::string& additional_header) { header("#include <{}>", additional_header); });

            header("#include <memory>");
            header("#include <vector>");
            header("#include <list>");
            header("#include <map>");
            header("#include <set>");
            header("#include <string>");
            header("#include <array>");

            header("#include <rpc/version.h>");
            header("#include <rpc/marshaller.h>");
            header("#include <rpc/service.h>");
            header("#include <rpc/error_codes.h>");
            header("#include <rpc/types.h>");
            header("#include <rpc/casting_interface.h>");

            for(const auto& import : imports)
            {
                std::filesystem::path p(import);
                auto import_header = p.root_name() / p.parent_path() / p.stem();
                auto path = import_header.string();
                std::replace(path.begin(), path.end(), '\\', '/');
                header("#include \"{}.h\"", path);
            }

            header("");

            proxy("#include <yas/mem_streams.hpp>");
            proxy("#include <yas/binary_iarchive.hpp>");
            proxy("#include <yas/binary_oarchive.hpp>");
            proxy("#include <yas/json_iarchive.hpp>");
            proxy("#include <yas/json_oarchive.hpp>");
            proxy("#include <yas/text_iarchive.hpp>");
            proxy("#include <yas/text_oarchive.hpp>");
            proxy("#include <yas/std_types.hpp>");
            proxy("#include <yas/count_streams.hpp>");
            proxy("#include <rpc/proxy.h>");
            proxy("#include <rpc/stub.h>");
            proxy("#include <rpc/service.h>");
            proxy("#include \"{}\"", header_filename);
            proxy("");

            stub_header("#pragma once");
            stub_header("#include <rpc/service.h>");
            stub_header("");

            stub("#include <yas/mem_streams.hpp>");
            stub("#include <yas/binary_iarchive.hpp>");
            stub("#include <yas/binary_oarchive.hpp>");
            stub("#include <yas/count_streams.hpp>");
            stub("#include <yas/std_types.hpp>");
            stub("#include <rpc/stub.h>");
            stub("#include <rpc/proxy.h>");
            stub("#include \"{}\"", header_filename);
            stub("#include \"{}\"", stub_header_filename);
            stub("");

            std::string prefix;
            for(auto& ns : namespaces)
            {
                header("namespace {}", ns);
                header("{{");
                proxy("namespace {}", ns);
                proxy("{{");
                stub("namespace {}", ns);
                stub("{{");
                stub_header("namespace {}", ns);
                stub_header("{{");

                prefix += ns + "::";
            }

            write_namespace_predeclaration(lib, header, proxy, stub);

            write_namespace(from_host, lib, prefix, header, proxy, stub);

            for(auto& ns : namespaces)
            {
                (void)ns;
                header("}}");
                proxy("}}");
                stub("}}");
                stub_header("}}");
            }

            stub("namespace rpc");
            stub("{{");
            proxy("namespace rpc");
            proxy("{{");
            write_epilog(from_host, lib, header, proxy, stub, namespaces);
            proxy("}}");
            stub("}}");

            write_stub_factory_lookup(module_name, lib, prefix, stub_header, proxy, stub);
        }
    }
}<|MERGE_RESOLUTION|>--- conflicted
+++ resolved
@@ -255,12 +255,8 @@
                 return fmt::format("rpc::shared_ptr<rpc::object_stub> {}_stub_;", name);
             case PROXY_PREPARE_IN_INTERFACE_ID:
                 return fmt::format(
-<<<<<<< HEAD
-                    "auto {0}_stub_id_ = proxy_bind_in_param(__rpc_sp->get_remote_rpc_version(), {0}, {0}_stub_);",
-=======
                     "RPC_ASSERT(rpc::are_in_same_zone(this, {0}.get()));\n"
                     "\t\t\tauto {0}_stub_id_ = proxy_bind_in_param(__rpc_sp->get_remote_rpc_version(), {0}, {0}_stub_);",
->>>>>>> a9c4ac51
                     name);
             case PROXY_MARSHALL_IN:
             {
@@ -318,12 +314,8 @@
                 return fmt::format("rpc::shared_ptr<rpc::object_stub> {}_stub_;", name);
             case PROXY_PREPARE_IN_INTERFACE_ID:
                 return fmt::format(
-<<<<<<< HEAD
-                    "auto {0}_stub_id_ = proxy_bind_in_param(__rpc_sp->get_remote_rpc_version(), {0}, {0}_stub_);",
-=======
                     "RPC_ASSERT(rpc::are_in_same_zone(this, {0}.get()));\n"
                     "\t\t\tauto {0}_stub_id_ = proxy_bind_in_param(__rpc_sp->get_remote_rpc_version(), {0}, {0}_stub_);",
->>>>>>> a9c4ac51
                     name);
             case PROXY_MARSHALL_IN:
             {
@@ -350,11 +342,7 @@
                 return fmt::format("rpc::interface_descriptor {0}_;", name);
             case STUB_ADD_REF_OUT:
                 return fmt::format(
-<<<<<<< HEAD
-                    "{0}_ = zone_.stub_bind_out_param(protocol_version, caller_channel_zone_id, caller_zone_id, {0});",
-=======
                     "{0}_ = stub_bind_out_param(zone_, protocol_version, caller_channel_zone_id, caller_zone_id, {0});",
->>>>>>> a9c4ac51
                     name);
             case STUB_MARSHALL_OUT:
                 return fmt::format("  ,(\"{0}\", {0}_)", name);
@@ -626,7 +614,6 @@
                     {
                         header.raw(", ");
                         proxy.raw(", ");
-<<<<<<< HEAD
                     }
                     has_parameter = true;
                     std::string modifier;
@@ -635,16 +622,6 @@
                         if(item == "const")
                             modifier = "const " + modifier;
                     }
-=======
-                    }
-                    has_parameter = true;
-                    std::string modifier;
-                    for(auto& item : parameter.get_attributes())
-                    {
-                        if(item == "const")
-                            modifier = "const " + modifier;
-                    }
->>>>>>> a9c4ac51
                     header.raw("{}{} {}", modifier, parameter.get_type(), parameter.get_name());
                     proxy.raw("{}{} {}", modifier, parameter.get_type(), parameter.get_name());
                 }
@@ -670,16 +647,6 @@
 
                 proxy("auto __rpc_op = get_object_proxy();");
                 proxy("auto __rpc_sp = __rpc_op->get_service_proxy();");
-<<<<<<< HEAD
-                proxy("if(auto* telemetry_service = "
-                      "__rpc_sp->get_telemetry_service();telemetry_service)");
-                proxy("{{");
-                proxy("telemetry_service->on_interface_proxy_send(\"{0}_proxy\", "
-                      "__rpc_sp->get_zone_id(), "
-                      "__rpc_sp->get_destination_zone_id(), "
-                      "__rpc_op->get_object_id(), {{{0}_proxy::get_id(rpc::get_version())}}, {{{1}}});",
-                      interface_name, function_count);
-=======
                 proxy("if (auto telemetry_service = rpc::telemetry_service_manager::get(); telemetry_service)");
                 proxy("{{");
                 proxy("telemetry_service->on_interface_proxy_send(\"{0}::{1}\", "
@@ -687,7 +654,6 @@
                       "__rpc_sp->get_destination_zone_id(), "
                       "__rpc_op->get_object_id(), {{{0}_proxy::get_id(rpc::get_version())}}, {{{2}}});",
                       interface_name, function->get_name(), function_count);
->>>>>>> a9c4ac51
                 proxy("}}");
 
                 {
@@ -732,10 +698,6 @@
                         if(!is_in_call(PROXY_PREPARE_IN_INTERFACE_ID, from_host, m_ob, parameter.get_name(),
                                         parameter.get_type(), parameter.get_attributes(), count, output))
                             continue;
-<<<<<<< HEAD
-
-                        proxy(output);
-=======
 
                         proxy(output);
                     }
@@ -773,49 +735,13 @@
                             proxy(output);
                         }
                         count++;
->>>>>>> a9c4ac51
-                    }
-                    count++;
-                }
-                proxy("#ifdef RPC_V2");
-                proxy("bool has_sent = false;");
-                proxy("if(__rpc_sp->get_remote_rpc_version() == rpc::VERSION_2)");
-                proxy("{{");
-                stub("#ifdef RPC_V2");
-                stub("if(protocol_version == rpc::VERSION_2)");
-                stub("{{");
-                if(has_inparams)
-                {
-                    stub("//PROXY_PREPARE_IN");
-                    proxy("auto __rpc_in_yas_mapping = YAS_OBJECT_NVP(");
-                    proxy("  \"in\"");
-
-<<<<<<< HEAD
-                    stub("//STUB_MARSHALL_IN");
-                    stub("yas::intrusive_buffer in(in_buf_, in_size_);");
-                    stub("try");
-                    stub("{{");
-                    stub("auto __rpc_in_yas_mapping = YAS_OBJECT_NVP(");
-                    stub("  \"in\"");
-
-=======
->>>>>>> a9c4ac51
+                    }
+
                     count = 1;
                     for(auto& parameter : function->get_parameters())
                     {
                         std::string output;
                         {
-<<<<<<< HEAD
-                            if(!is_in_call(PROXY_MARSHALL_IN, from_host, m_ob, parameter.get_name(),
-                                            parameter.get_type(), parameter.get_attributes(), count, output))
-                                continue;
-
-                            proxy(output);
-                        }
-                        count++;
-                    }
-
-=======
                             if(!is_in_call(STUB_MARSHALL_IN, from_host, m_ob, parameter.get_name(),
                                             parameter.get_type(), parameter.get_attributes(), count, output))
                                 continue;
@@ -950,7 +876,6 @@
                         count++;
                     }
 
->>>>>>> a9c4ac51
                     count = 1;
                     for(auto& parameter : function->get_parameters())
                     {
@@ -966,7 +891,6 @@
                     }
                     proxy("  );");
                     proxy("yas::count_ostream __rpc_counter;");
-<<<<<<< HEAD
 
                     proxy("{{");
                     proxy("yas::binary_oarchive<yas::count_ostream, yas::mem|yas::binary|yas::no_header> "
@@ -974,15 +898,6 @@
                     proxy("__rpc_oa(__rpc_in_yas_mapping);");
                     proxy("}}");
 
-=======
-
-                    proxy("{{");
-                    proxy("yas::binary_oarchive<yas::count_ostream, yas::mem|yas::binary|yas::no_header> "
-                          "__rpc_oa(__rpc_counter);");
-                    proxy("__rpc_oa(__rpc_in_yas_mapping);");
-                    proxy("}}");
-
->>>>>>> a9c4ac51
                     proxy("__rpc_in_buf.resize(__rpc_counter.total_size);");
                     proxy("yas::mem_ostream __rpc_writer(__rpc_in_buf.data(), __rpc_counter.total_size);");
                     proxy("{{");
@@ -990,105 +905,6 @@
                     proxy("}}");
                     stub("  );");
                     stub("{{");
-<<<<<<< HEAD
-
-                    stub("switch(enc)");
-                    stub("{{");
-                    stub("case rpc::encoding::yas_compressed_binary:");
-                    stub("yas::load<yas::mem|yas::binary|yas::compacted|yas::no_header>(in, __rpc_in_yas_mapping);");
-                    stub("break;");
-                    stub("case rpc::encoding::yas_text:");
-                    stub("yas::load<yas::mem|yas::text|yas::no_header>(in, __rpc_in_yas_mapping);");
-                    stub("break;");
-                    stub("case rpc::encoding::yas_json:");
-                    stub("yas::load<yas::mem|yas::json|yas::no_header>(in, __rpc_in_yas_mapping);");
-                    stub("break;");
-                    stub("case rpc::encoding::enc_default:");
-                    stub("case rpc::encoding::yas_binary:");
-                    stub("yas::load<yas::mem|yas::binary|yas::no_header>(in, __rpc_in_yas_mapping);");
-                    stub("break;");
-                    stub("default:");
-                    stub("#ifdef RPC_USE_LOGGING");
-                    stub("{{");
-                    stub("auto error_message = std::string(\"An invalid rpc encoding has been specified when trying to "
-                         "call {} in an implementation of {} \");",
-                         function->get_name(), interface_name);
-                    stub("LOG_STR(error_message.data(), error_message.length());");
-                    stub("}}");
-                    stub("#endif");
-                    stub("return rpc::error::STUB_DESERIALISATION_ERROR();");
-                    stub("}}");
-                    stub("}}");
-                    stub("}}");
-                    stub("#ifdef RPC_USE_LOGGING");
-                    stub("catch(std::exception ex)");
-                    stub("{{");
-                    stub("auto error_message = std::string(\"A stub deserialisation error has occurred in an {} "
-                         "implementation in function {} \") + ex.what();",
-                         interface_name, function->get_name());
-                    stub("LOG_STR(error_message.data(), error_message.length());");
-                    stub("return rpc::error::STUB_DESERIALISATION_ERROR();");
-                    stub("}}");
-                    stub("#endif");
-                    stub("catch(...)");
-                    stub("{{");
-                    stub("#ifdef RPC_USE_LOGGING");
-                    stub("auto error_message = std::string(\"exception has occurred in an {} implementation in "
-                         "function {}\");",
-                         interface_name, function->get_name());
-                    stub("LOG_STR(error_message.data(), error_message.length());");
-                    stub("#endif");
-                    stub("return rpc::error::STUB_DESERIALISATION_ERROR();");
-                    stub("}}");
-                }
-
-                std::string tag = function->get_attribute_value("tag");
-                if(tag.empty())
-                    tag = "0";
-
-                proxy("__rpc_ret = __rpc_op->send((uint64_t){}, {}::get_id, {{{}}}, __rpc_in_buf.size(), "
-                      "__rpc_in_buf.data(), __rpc_out_buf);",
-                      tag, interface_name, function_count);
-                proxy("has_sent = true;");
-                proxy("}}");
-                proxy("#ifdef RPC_V1");
-                proxy("if(!has_sent || __rpc_ret == rpc::error::INVALID_VERSION()) // carry over if");
-                proxy("#endif");
-                proxy("#endif");
-                stub("}}");
-
-                stub("#ifdef RPC_V1");
-                stub("else // carry over if");
-                stub("#endif");
-                stub("#endif");
-
-                proxy("#ifdef RPC_V1");
-                proxy("//optionally try again with an older version of the protocol");
-                proxy("if(__rpc_sp->get_remote_rpc_version() == rpc::VERSION_1)");
-                proxy("{{");
-                stub("#ifdef RPC_V1");
-                stub("//optionally try again with an older version of the protocol");
-                stub("if(protocol_version == rpc::VERSION_1)");
-                stub("{{");
-                if(has_inparams)
-                {
-                    proxy("auto __rpc_in_yas_mapping = YAS_OBJECT_NVP(");
-                    proxy("  \"in\"");
-                    proxy("  ,(\"__rpc_version\", rpc::VERSION_1) //this is superfluous in later versions of the "
-                          "protocol");
-
-                    stub("//STUB_MARSHALL_IN");
-                    stub("uint64_t __rpc_version = 0;");
-                    stub("yas::intrusive_buffer in(in_buf_, in_size_);");
-                    stub("try");
-                    stub("{{");
-                    stub("auto __rpc_in_yas_mapping = YAS_OBJECT_NVP(");
-                    stub("  \"in\"");
-                    stub("  ,(\"__rpc_version\", __rpc_version) //this is superfluous in later versions of the "
-                         "protocol");
-
-                    count = 1;
-=======
                     stub("yas::load<yas::mem|yas::binary|yas::no_header>(in, __rpc_in_yas_mapping);");
                     stub("}}");
                     stub("}}");
@@ -1132,96 +948,18 @@
                 proxy("//clean up any input stubs, this code has to assume that the destination is behaving correctly");
                 {
                     uint64_t count = 1;
->>>>>>> a9c4ac51
                     for(auto& parameter : function->get_parameters())
                     {
                         std::string output;
                         {
-<<<<<<< HEAD
-                            if(!is_in_call(PROXY_MARSHALL_IN, from_host, m_ob, parameter.get_name(),
-                                            parameter.get_type(), parameter.get_attributes(), count, output))
-=======
                             if(!is_in_call(PROXY_CLEAN_IN, from_host, m_ob, parameter.get_name(), parameter.get_type(),
                                             parameter.get_attributes(), count, output))
->>>>>>> a9c4ac51
                                 continue;
 
                             proxy(output);
                         }
                         count++;
                     }
-<<<<<<< HEAD
-
-                    count = 1;
-                    for(auto& parameter : function->get_parameters())
-                    {
-                        std::string output;
-                        {
-                            if(!is_in_call(STUB_MARSHALL_IN, from_host, m_ob, parameter.get_name(),
-                                            parameter.get_type(), parameter.get_attributes(), count, output))
-                                continue;
-
-                            stub(output);
-                        }
-                        count++;
-                    }
-                    proxy("  );");
-                    proxy("yas::count_ostream __rpc_counter;");
-
-                    proxy("{{");
-                    proxy("yas::binary_oarchive<yas::count_ostream, yas::mem|yas::binary|yas::no_header> "
-                          "__rpc_oa(__rpc_counter);");
-                    proxy("__rpc_oa(__rpc_in_yas_mapping);");
-                    proxy("}}");
-
-                    proxy("__rpc_in_buf.resize(__rpc_counter.total_size);");
-                    proxy("yas::mem_ostream __rpc_writer(__rpc_in_buf.data(), __rpc_counter.total_size);");
-                    proxy("{{");
-                    proxy("yas::save<yas::mem|yas::binary|yas::no_header>(__rpc_writer, __rpc_in_yas_mapping);");
-                    proxy("}}");
-                    stub("  );");
-                    stub("{{");
-                    stub("yas::load<yas::mem|yas::binary|yas::no_header>(in, __rpc_in_yas_mapping);");
-                    stub("}}");
-                    stub("}}");
-                    stub("#ifdef RPC_USE_LOGGING");
-                    stub("catch(std::exception ex)");
-                    stub("{{");
-                    stub("auto error_message = std::string(\"A stub deserialisation error has occurred in an {} "
-                         "implementation in function {} \") + ex.what();",
-                         interface_name, function->get_name());
-                    stub("LOG_STR(error_message.data(), error_message.length());");
-                    stub("return rpc::error::STUB_DESERIALISATION_ERROR();");
-                    stub("}}");
-                    stub("#endif");
-                    stub("catch(...)");
-                    stub("{{");
-                    stub("#ifdef RPC_USE_LOGGING");
-                    stub("auto error_message = std::string(\"exception has occurred in an {} implementation in "
-                         "function {}\");",
-                         interface_name, function->get_name());
-                    stub("LOG_STR(error_message.data(), error_message.length());");
-                    stub("#endif");
-                    stub("return rpc::error::STUB_DESERIALISATION_ERROR();");
-                    stub("}}");
-
-                    stub("if(__rpc_version != rpc::VERSION_1)");
-                    stub("  return rpc::error::INVALID_VERSION();");
-                }
-
-                proxy("__rpc_ret = __rpc_op->send((uint64_t){}, {}::get_id, {{{}}}, __rpc_in_buf.size(), "
-                      "__rpc_in_buf.data(), __rpc_out_buf);",
-                      tag, interface_name, function_count);
-                proxy("}}");
-                proxy("#endif");
-                stub("}}");
-                stub("#endif");
-
-                proxy("if(__rpc_ret >= rpc::error::MIN() && __rpc_ret <= rpc::error::MAX())");
-                proxy("{{");
-                proxy("return __rpc_ret;");
-                proxy("}}");
-=======
                 }
                 proxy("return __rpc_ret;");
                 proxy("}}");
@@ -1864,657 +1602,12 @@
             header("");
             proxy("}};");
             proxy("");
->>>>>>> a9c4ac51
-
-                stub("//STUB_PARAM_WRAP");
-
-<<<<<<< HEAD
-                {
-                    uint64_t count = 1;
-                    for(auto& parameter : function->get_parameters())
-                    {
-                        std::string output;
-                        if(!is_in_call(STUB_PARAM_WRAP, from_host, m_ob, parameter.get_name(), parameter.get_type(),
-                                        parameter.get_attributes(), count, output))
-                            is_out_call(STUB_PARAM_WRAP, from_host, m_ob, parameter.get_name(), parameter.get_type(),
-                                        parameter.get_attributes(), count, output);
-                        stub.raw("{}", output);
-                    }
-                }
-
-                stub("//STUB_PARAM_CAST");
-                stub("if(__rpc_ret == rpc::error::OK())");
-                stub("{{");
-                stub("try");
-                stub("{{");
-
-                stub.print_tabs();
-                stub.raw("__rpc_ret = __rpc_target_->{}(", function->get_name());
-
-                {
-                    bool has_param = false;
-                    uint64_t count = 1;
-                    for(auto& parameter : function->get_parameters())
-                    {
-                        std::string output;
-                        if(!is_in_call(STUB_PARAM_CAST, from_host, m_ob, parameter.get_name(), parameter.get_type(),
-                                        parameter.get_attributes(), count, output))
-                            is_out_call(STUB_PARAM_CAST, from_host, m_ob, parameter.get_name(), parameter.get_type(),
-                                        parameter.get_attributes(), count, output);
-                        if(has_param)
-                        {
-                            stub.raw(",");
-                        }
-                        has_param = true;
-                        stub.raw("{}", output);
-                    }
-                }
-                stub.raw(");\n");
-                stub("}}");
-                stub("#ifdef RPC_USE_LOGGING");
-                stub("catch(std::exception ex)");
-                stub("{{");
-                stub("auto error_message = std::string(\"exception has occurred in an {} implementation in function {} "
-                     "\") + ex.what();",
-                     interface_name, function->get_name());
-                stub("LOG_STR(error_message.data(), error_message.length());");
-                stub("__rpc_ret = rpc::error::EXCEPTION();");
-                stub("}}");
-                stub("#endif");
-                stub("catch(...)");
-                stub("{{");
-                stub("#ifdef RPC_USE_LOGGING");
-                stub("auto error_message = std::string(\"exception has occurred in an {} implementation in function "
-                     "{}\");",
-                     interface_name, function->get_name());
-                stub("LOG_STR(error_message.data(), error_message.length());");
-                stub("#endif");
-                stub("__rpc_ret = rpc::error::EXCEPTION();");
-                stub("}}");
-                stub("}}");
-
-                {
-                    uint64_t count = 1;
-                    proxy("//PROXY_OUT_DECLARATION");
-                    for(auto& parameter : function->get_parameters())
-                    {
-                        count++;
-                        std::string output;
-                        if(is_in_call(PROXY_OUT_DECLARATION, from_host, m_ob, parameter.get_name(),
-                                       parameter.get_type(), parameter.get_attributes(), count, output))
-                            continue;
-                        if(!is_out_call(PROXY_OUT_DECLARATION, from_host, m_ob, parameter.get_name(),
-                                         parameter.get_type(), parameter.get_attributes(), count, output))
-                            continue;
-
-                        proxy(output);
-                    }
-                }
-                {
-                    stub("//STUB_ADD_REF_OUT_PREDECLARE");
-                    uint64_t count = 1;
-                    for(auto& parameter : function->get_parameters())
-                    {
-                        count++;
-                        std::string output;
-
-                        if(!is_out_call(STUB_ADD_REF_OUT_PREDECLARE, from_host, m_ob, parameter.get_name(),
-                                         parameter.get_type(), parameter.get_attributes(), count, output))
-                            continue;
-
-                        stub(output);
-                    }
-
-                    stub("//STUB_ADD_REF_OUT");
-                    stub("if(__rpc_ret == rpc::error::OK())");
-                    stub("{{");
-
-                    count = 1;
-                    bool has_preamble = false;
-                    for(auto& parameter : function->get_parameters())
-                    {
-                        count++;
-                        std::string output;
-
-                        if(!is_out_call(STUB_ADD_REF_OUT, from_host, m_ob, parameter.get_name(), parameter.get_type(),
-                                         parameter.get_attributes(), count, output))
-                            continue;
-
-                        if(!has_preamble && !output.empty())
-                        {
-                            stub("auto& zone_ = target_stub_.lock()->get_zone();"); // add a nice option
-                            has_preamble = false;
-                        }
-                        stub(output);
-                    }
-                    stub("}}");
-                }
-                bool has_out_parameter = false;
-                for(auto& parameter : function->get_parameters())
-                {
-                    std::string output;
-                    if(is_out_call(PROXY_MARSHALL_OUT, from_host, m_ob, parameter.get_name(), parameter.get_type(),
-                                    parameter.get_attributes(), count, output))
-                    {
-                        has_out_parameter = true;
-                        break;
-                    }
-                }
-                if(has_out_parameter)
-                {
-                    proxy("#ifdef RPC_V2");
-                    proxy("if(__rpc_sp->get_remote_rpc_version() == rpc::VERSION_2)");
-                    proxy("{{");
-                    uint64_t count = 1;
-                    proxy("//PROXY_MARSHALL_OUT");
-                    proxy("try");
-                    proxy("{{");
-                    proxy("auto __rpc_out_yas_mapping = YAS_OBJECT_NVP(");
-                    proxy("  \"out\"");
-
-                    stub("#ifdef RPC_V2");
-                    stub("if(protocol_version == rpc::VERSION_2)");
-                    stub("{{");
-                    stub("//STUB_MARSHALL_OUT");
-                    stub("auto __rpc_out_yas_mapping = YAS_OBJECT_NVP(");
-                    stub("  \"out\"");
-
-                    for(auto& parameter : function->get_parameters())
-                    {
-                        count++;
-                        std::string output;
-                        if(!is_out_call(PROXY_MARSHALL_OUT, from_host, m_ob, parameter.get_name(),
-                                         parameter.get_type(), parameter.get_attributes(), count, output))
-                            continue;
-                        proxy(output);
-
-                        if(!is_out_call(STUB_MARSHALL_OUT, from_host, m_ob, parameter.get_name(), parameter.get_type(),
-                                         parameter.get_attributes(), count, output))
-                            continue;
-
-                        stub(output);
-                    }
-                    proxy("  );");
-                    proxy("{{");
-                    proxy("yas::load<yas::mem|yas::binary|yas::no_header>(yas::intrusive_buffer{{__rpc_out_buf.data(), "
-                          "__rpc_out_buf.size()}}, __rpc_out_yas_mapping);");
-                    proxy("}}");
-                    proxy("}}");
-                    proxy("#ifdef RPC_USE_LOGGING");
-                    proxy("catch(std::exception ex)");
-                    proxy("{{");
-                    proxy("auto error_message = std::string(\"A proxy deserialisation error has occurred while calling "
-                          "{} in aimplementation of {} \") + ex.what();",
-                          function->get_name(), interface_name);
-                    proxy("LOG_STR(error_message.data(), error_message.length());");
-                    proxy("return rpc::error::PROXY_DESERIALISATION_ERROR();");
-                    proxy("}}");
-                    proxy("#endif");
-                    proxy("catch(...)");
-                    proxy("{{");
-                    proxy("#ifdef RPC_USE_LOGGING");
-                    proxy("auto error_message = std::string(\"A proxy deserialisation error has occurred while calling "
-                          "{} in aimplementation of {} \");",
-                          function->get_name(), interface_name);
-                    proxy("LOG_STR(error_message.data(), error_message.length());");
-                    proxy("#endif");
-                    proxy("return rpc::error::PROXY_DESERIALISATION_ERROR();");
-                    proxy("}}");
-
-                    stub("  );");
-
-                    stub("yas::count_ostream __rpc_counter;");
-
-                    stub("switch(enc)");
-                    stub("{{");
-                    stub("case rpc::encoding::yas_compressed_binary:");
-                    stub("{{");
-                    stub("yas::binary_oarchive<yas::count_ostream, yas::mem|yas::binary|yas::compacted|yas::no_header> "
-                         "__rpc_oa(__rpc_counter);");
-                    stub("__rpc_oa(__rpc_out_yas_mapping);");
-                    stub("break;");
-                    stub("}}");
-                    stub("case rpc::encoding::yas_text:");
-                    stub("{{");
-                    stub("yas::binary_oarchive<yas::count_ostream, yas::mem|yas::text|yas::no_header> "
-                         "__rpc_oa(__rpc_counter);");
-                    stub("__rpc_oa(__rpc_out_yas_mapping);");
-                    stub("break;");
-                    stub("}}");
-                    stub("case rpc::encoding::yas_json:");
-                    stub("{{");
-                    stub("yas::binary_oarchive<yas::count_ostream, yas::mem|yas::json|yas::no_header> "
-                         "__rpc_oa(__rpc_counter);");
-                    stub("__rpc_oa(__rpc_out_yas_mapping);");
-                    stub("break;");
-                    stub("}}");
-                    stub("case rpc::encoding::enc_default:");
-                    stub("case rpc::encoding::yas_binary:");
-                    stub("{{");
-                    stub("yas::binary_oarchive<yas::count_ostream, yas::mem|yas::binary|yas::no_header> "
-                         "__rpc_oa(__rpc_counter);");
-                    stub("__rpc_oa(__rpc_out_yas_mapping);");
-                    stub("break;");
-                    stub("}}");
-                    stub("default:");
-                    stub("#ifdef RPC_USE_LOGGING");
-                    stub("{{");
-                    stub("auto error_message = std::string(\"An invalid rpc encoding has been specified when trying to "
-                         "call {} in an implementation of {} \");",
-                         function->get_name(), interface_name);
-                    stub("LOG_STR(error_message.data(), error_message.length());");
-                    stub("}}");
-                    stub("#endif");
-                    stub("return rpc::error::STUB_DESERIALISATION_ERROR();");
-                    stub("}}");
-                    stub("__rpc_out_buf.resize(__rpc_counter.total_size);");
-                    stub("yas::mem_ostream __rpc_writer(__rpc_out_buf.data(), __rpc_counter.total_size);");
-                    stub("switch(enc)");
-                    stub("{{");
-                    stub("case rpc::encoding::yas_compressed_binary:");
-                    stub("yas::save<yas::mem|yas::binary|yas::compacted|yas::no_header>(__rpc_writer, "
-                         "__rpc_out_yas_mapping);");
-                    stub("break;");
-                    stub("case rpc::encoding::yas_text:");
-                    stub("yas::save<yas::mem|yas::text|yas::no_header>(__rpc_writer, __rpc_out_yas_mapping);");
-                    stub("break;");
-                    stub("case rpc::encoding::yas_json:");
-                    stub("yas::save<yas::mem|yas::json|yas::no_header>(__rpc_writer, __rpc_out_yas_mapping);");
-                    stub("break;");
-                    stub("case rpc::encoding::enc_default:");
-                    stub("case rpc::encoding::yas_binary:");
-                    stub("yas::save<yas::mem|yas::binary|yas::no_header>(__rpc_writer, __rpc_out_yas_mapping);");
-                    stub("break;");
-                    stub("default:");
-                    stub("#ifdef RPC_USE_LOGGING");
-                    stub("{{");
-                    stub("auto error_message = std::string(\"An invalid rpc encoding has been specified when trying to "
-                         "call {} in an implementation of {} \");",
-                         function->get_name(), interface_name);
-                    stub("LOG_STR(error_message.data(), error_message.length());");
-                    stub("}}");
-                    stub("#endif");
-                    stub("return rpc::error::STUB_DESERIALISATION_ERROR();");
-                    stub("}}");
-                    stub("return __rpc_ret;");
-
-                    proxy("}}");
-                    proxy("#ifdef RPC_V1");
-                    proxy("else");
-                    proxy("#endif");
-                    proxy("#endif");
-                    stub("}}");
-                    stub("#endif");
-                }
-                else
-                {
-                    stub("#ifdef RPC_V2");
-                    stub("if(protocol_version == rpc::VERSION_2)");
-                    stub("{{");
-
-                    stub("if(enc == rpc::encoding::yas_json)");
-                    stub("{{");
-                    stub("__rpc_out_buf.resize(2);");
-                    stub("__rpc_out_buf[0] = '{{';");
-                    stub("__rpc_out_buf[1] = '}}';");
-                    stub("}}");
-                    stub("return __rpc_ret;");
-                    stub("}}");
-                    stub("#endif");
-                }
-                {
-                    proxy("#ifdef RPC_V1");
-                    proxy("if(__rpc_sp->get_remote_rpc_version() == rpc::VERSION_1)");
-                    proxy("{{");
-
-                    stub("#ifdef RPC_V1");
-                    stub("if(protocol_version == rpc::VERSION_1)");
-                    stub("{{");
-                    proxy("//PROXY_MARSHALL_OUT");
-                    proxy("try");
-                    proxy("{{");
-                    proxy("auto __rpc_out_yas_mapping = YAS_OBJECT_NVP(");
-                    proxy("  \"out\"");
-                    proxy("  ,(\"__return_value\", __rpc_ret)");
-
-                    stub("//STUB_MARSHALL_OUT");
-                    stub("auto __rpc_out_yas_mapping = YAS_OBJECT_NVP(");
-                    stub("  \"out\"");
-                    stub("  ,(\"__return_value\", __rpc_ret)");
-
-                    uint64_t count = 1;
-                    for(auto& parameter : function->get_parameters())
-                    {
-                        count++;
-                        std::string output;
-                        if(!is_out_call(PROXY_MARSHALL_OUT, from_host, m_ob, parameter.get_name(),
-                                         parameter.get_type(), parameter.get_attributes(), count, output))
-                            continue;
-                        proxy(output);
-
-                        if(!is_out_call(STUB_MARSHALL_OUT, from_host, m_ob, parameter.get_name(), parameter.get_type(),
-                                         parameter.get_attributes(), count, output))
-                            continue;
-
-                        stub(output);
-                    }
-                    proxy("  );");
-                    proxy("{{");
-                    proxy("yas::load<yas::mem|yas::binary|yas::no_header>(yas::intrusive_buffer{{__rpc_out_buf.data(), "
-                          "__rpc_out_buf.size()}}, __rpc_out_yas_mapping);");
-                    proxy("}}");
-                    proxy("}}");
-                    proxy("#ifdef RPC_USE_LOGGING");
-                    proxy("catch(std::exception ex)");
-                    proxy("{{");
-                    proxy("auto error_message = std::string(\"A proxy deserialisation error has occurred while calling "
-                          "{} in aimplementation of {} \") + ex.what();",
-                          function->get_name(), interface_name);
-                    proxy("LOG_STR(error_message.data(), error_message.length());");
-                    proxy("return rpc::error::PROXY_DESERIALISATION_ERROR();");
-                    proxy("}}");
-                    proxy("#endif");
-                    proxy("catch(...)");
-                    proxy("{{");
-                    proxy("#ifdef RPC_USE_LOGGING");
-                    proxy("auto error_message = std::string(\"A proxy deserialisation error has occurred while calling "
-                          "{} in aimplementation of {} \");",
-                          function->get_name(), interface_name);
-                    proxy("LOG_STR(error_message.data(), error_message.length());");
-                    proxy("#endif");
-                    proxy("return rpc::error::PROXY_DESERIALISATION_ERROR();");
-                    proxy("}}");
-
-                    stub("  );");
-
-                    stub("yas::count_ostream __rpc_counter;");
-                    stub("{{");
-                    stub("yas::binary_oarchive<yas::count_ostream, yas::mem|yas::binary|yas::no_header> "
-                         "__rpc_oa(__rpc_counter);");
-                    stub("__rpc_oa(__rpc_out_yas_mapping);");
-                    stub("}}");
-                    stub("__rpc_out_buf.resize(__rpc_counter.total_size);");
-                    stub("yas::mem_ostream __rpc_writer(__rpc_out_buf.data(), __rpc_counter.total_size);");
-                    stub("{{");
-                    stub("yas::save<yas::mem|yas::binary|yas::no_header>(__rpc_writer, __rpc_out_yas_mapping);");
-                    stub("}}");
-                    stub("return __rpc_ret;");
-
-                    proxy("}}");
-                    proxy("#endif");
-                    stub("}}");
-                    stub("#endif");
-                }
-
-                proxy("//PROXY_VALUE_RETURN");
-                {
-                    uint64_t count = 1;
-                    for(auto& parameter : function->get_parameters())
-                    {
-                        count++;
-                        std::string output;
-                        if(is_in_call(PROXY_VALUE_RETURN, from_host, m_ob, parameter.get_name(), parameter.get_type(),
-                                       parameter.get_attributes(), count, output))
-                            continue;
-                        if(!is_out_call(PROXY_VALUE_RETURN, from_host, m_ob, parameter.get_name(),
-                                         parameter.get_type(), parameter.get_attributes(), count, output))
-                            continue;
-
-                        proxy(output);
-                    }
-                }
-                proxy("//PROXY_CLEAN_IN");
-                {
-                    uint64_t count = 1;
-                    for(auto& parameter : function->get_parameters())
-                    {
-                        std::string output;
-                        {
-                            if(!is_in_call(PROXY_CLEAN_IN, from_host, m_ob, parameter.get_name(), parameter.get_type(),
-                                            parameter.get_attributes(), count, output))
-                                continue;
-
-                            proxy(output);
-                        }
-                        count++;
-                    }
-                }
-
-                proxy("return __rpc_ret;");
-                proxy("}}");
-                proxy("");
-
-                function_count++;
-                stub("}}");
-                stub("break;");
-            }
-            else if(function->get_entity_type() == entity_type::FUNCTION_PRIVATE)
-            {
-                header("private:");
-            }
-            else if(function->get_entity_type() == entity_type::FUNCTION_PUBLIC)
-            {
-                header("public:");
-            }
-
-        }
-        void write_interface(bool from_host, const class_entity& m_ob, writer& header, writer& proxy, writer& stub,
-                             size_t id)
-        {
-            if(m_ob.is_in_import())
-                return;
-            auto interface_name
-                = std::string(m_ob.get_entity_type() == entity_type::LIBRARY ? "i_" : "") + m_ob.get_name();
-
-            std::string base_class_declaration;
-            auto bc = m_ob.get_base_classes();
-            if(!bc.empty())
-            {
-
-                base_class_declaration = " : ";
-                int i = 0;
-                for(auto base_class : bc)
-                {
-                    if(i)
-                        base_class_declaration += ", ";
-                    base_class_declaration += base_class->get_name();
-                    i++;
-                }
-            }
-            header("class {}_stub;", interface_name);
-            header("class {}{} : public rpc::casting_interface", interface_name, base_class_declaration);
-            header("{{");
-            header("public:");
-            header("static rpc::interface_ordinal get_id(uint64_t rpc_version)");
-            header("{{");
-            header("#ifdef RPC_V2");
-            header("if(rpc_version == rpc::VERSION_2)");
-            header("{{");
-            header("return {{{}ull}};", fingerprint::generate(m_ob, {}, &header));
-            header("}}");
-            header("#endif");
-            header("#ifdef RPC_V1");
-            header("if(rpc_version == rpc::VERSION_1)");
-            header("{{");
-            header("return {{{}ull}};", id);
-            header("}}");
-            header("#endif");
-            header("return {{0}};");
-            header("}}");
-            header("");
-            header("static std::vector<rpc::function_info> get_function_info();");
-            header("");
-            header("virtual ~{}() = default;", interface_name);
-
-            // generate the get_function_info function for the interface
-            {
-                proxy("std::vector<rpc::function_info> {0}::get_function_info()", interface_name);
-                proxy("{{");
-                proxy("std::vector<rpc::function_info> functions;");
-
-                const auto& library = get_root(m_ob);
-                int function_count = 1;
-                for(auto& function : m_ob.get_functions())
-                {
-                    if(function->get_entity_type() != entity_type::FUNCTION_METHOD)
-                        continue;
-
-                    std::string tag = function->get_attribute_value("tag");
-                    if(tag.empty())
-                        tag = "0";
-
-                    bool marshalls_interfaces = false;
-
-                    for(auto parameter : function->get_parameters())
-                    {
-                        std::string type_name = parameter.get_type();
-                        std::string reference_modifiers;
-                        strip_reference_modifiers(type_name, reference_modifiers);
-
-                        std::string encapsulated_type = get_encapsulated_shared_ptr_type(type_name);
-
-                        std::shared_ptr<class_entity> obj;
-                        if(library.find_class(encapsulated_type, obj))
-                        {
-                            if(obj->get_entity_type() == entity_type::INTERFACE)
-                            {
-                                marshalls_interfaces = true;
-                                break;
-                            }
-                        }
-                    }
-
-                    proxy("functions.emplace_back(rpc::function_info{{\"{}\", {{{}}}, (uint64_t){}, {}}});",
-                          function->get_name(), function_count, tag, marshalls_interfaces);
-                    function_count++;
-                }
-                proxy("return functions;");
-                proxy("}}");
-            }
-
-            proxy("class {0}_proxy : public rpc::proxy_impl<{0}>", interface_name);
-            proxy("{{");
-            proxy("{}_proxy(rpc::shared_ptr<rpc::object_proxy> object_proxy) : ", interface_name);
-            proxy("  rpc::proxy_impl<{}>(object_proxy)", interface_name);
-            proxy("{{");
-            proxy("auto __rpc_op = get_object_proxy();");
-            proxy("auto __rpc_sp = __rpc_op->get_service_proxy();");
-            proxy("   if(auto* telemetry_service = "
-                  "__rpc_sp->get_telemetry_service();telemetry_service)");
-            proxy("{{");
-            proxy("telemetry_service->on_interface_proxy_creation(\"{0}_proxy\", "
-                  "__rpc_sp->get_zone_id(), "
-                  "__rpc_sp->get_destination_zone_id(), __rpc_op->get_object_id(), "
-                  "{{{0}_proxy::get_id(rpc::get_version())}});",
-                  interface_name);
-            proxy("}}");
-            proxy("}}");
-            proxy("mutable rpc::weak_ptr<{}_proxy> weak_this_;", interface_name);
-            proxy("public:");
-            proxy("");
-            proxy("virtual ~{}_proxy()", interface_name);
-            proxy("{{");
-            proxy("auto __rpc_op = get_object_proxy();");
-            proxy("auto __rpc_sp = __rpc_op->get_service_proxy();");
-            proxy("if(auto* telemetry_service = "
-                  "__rpc_sp->get_telemetry_service();telemetry_service)");
-            proxy("{{");
-            proxy("telemetry_service->on_interface_proxy_deletion(\"{0}_proxy\", "
-                  "__rpc_sp->get_zone_id(), "
-                  "__rpc_sp->get_destination_zone_id(), __rpc_op->get_object_id(), "
-                  "{{{0}_proxy::get_id(rpc::get_version())}});",
-                  interface_name);
-            proxy("}}");
-            proxy("}}");
-            proxy("[[nodiscard]] static rpc::shared_ptr<{}> create(const rpc::shared_ptr<rpc::object_proxy>& "
-                  "object_proxy)",
-                  interface_name);
-            proxy("{{");
-            proxy("auto __rpc_ret = rpc::shared_ptr<{0}_proxy>(new {0}_proxy(object_proxy));", interface_name);
-            proxy("__rpc_ret->weak_this_ = __rpc_ret;", interface_name);
-            proxy("return rpc::static_pointer_cast<{}>(__rpc_ret);", interface_name);
-            proxy("}}");
-            proxy("rpc::shared_ptr<{0}_proxy> shared_from_this(){{return "
-                  "rpc::shared_ptr<{0}_proxy>(weak_this_);}}",
-                  interface_name);
-            proxy("");
-
-            stub("int {0}_stub::call(uint64_t protocol_version, rpc::encoding enc, rpc::caller_channel_zone "
-                 "caller_channel_zone_id, rpc::caller_zone caller_zone_id, rpc::method method_id, size_t in_size_, "
-                 "const char* in_buf_, std::vector<char>& "
-                 "__rpc_out_buf)",
-                 interface_name);
-            stub("{{");
-
-            bool has_methods = false;
-            for(auto& function : m_ob.get_functions())
-            {
-                if(function->get_entity_type() != entity_type::FUNCTION_METHOD)
-                    continue;
-                has_methods = true;
-            }
-
-            if(has_methods)
-            {
-                stub("switch(method_id.get_val())");
-                stub("{{");
-
-                int function_count = 1;
-                for(auto& function : m_ob.get_functions())
-                {
-                    if(function->get_entity_type() == entity_type::CPPQUOTE)
-                    {
-                        if(function->is_in_import())
-                            continue;
-                        auto text = function->get_name();
-                        header.write_buffer(text);
-                        continue;
-                    }
-                    if(function->get_entity_type() == entity_type::FUNCTION_PUBLIC)
-                    {
-                        header("public:");
-                        continue;
-                    }
-                    if(function->get_entity_type() == entity_type::FUNCTION_PRIVATE)
-                    {
-                        header("private:");
-                        continue;
-                    }
-                    if(function->get_entity_type() == entity_type::CONSTEXPR)
-                    {
-                        write_constexpr(header, *function);
-                        continue;
-                    }
-                    else if(function->get_entity_type() == entity_type::CPPQUOTE)
-                    {
-                        if(function->is_in_import())
-                            continue;
-                        auto text = function->get_name();
-                        header.write_buffer(text);
-                        continue;
-                    }
-                    if(function->get_entity_type() == entity_type::FUNCTION_METHOD)
-                        write_method(from_host, m_ob, header, proxy, stub, interface_name, function, function_count);
-                }
-
-                stub("default:");
-                stub("return rpc::error::INVALID_METHOD_ID();");
-                stub("}};");
-            }
-
-            header("friend {}_stub;", interface_name);
-            header("}};");
-            header("");
-            proxy("}};");
-            proxy("");
 
             stub("return rpc::error::INVALID_METHOD_ID();");
             stub("}}");
             stub("");
         };
 
-=======
->>>>>>> a9c4ac51
         void write_stub_factory(const class_entity& lib, const class_entity& m_ob, writer& stub,
                                 std::set<std::string>& done)
         {
@@ -2536,17 +1629,10 @@
                  "rpc::shared_ptr<rpc::i_interface_stub>&)>>([](const rpc::shared_ptr<rpc::i_interface_stub>& "
                  "original) -> rpc::shared_ptr<rpc::i_interface_stub>",
                  ns);
-<<<<<<< HEAD
             stub("{{");
             stub("auto ci = original->get_castable_interface();");
             stub("#ifdef RPC_V2");
             stub("{{");
-=======
-            stub("{{");
-            stub("auto ci = original->get_castable_interface();");
-            stub("#ifdef RPC_V2");
-            stub("{{");
->>>>>>> a9c4ac51
             stub("auto* tmp = const_cast<::{0}*>(static_cast<const "
                  "::{0}*>(ci->query_interface(::{0}::get_id(rpc::VERSION_2))));",
                  ns);
@@ -2554,7 +1640,6 @@
             stub("{{");
             stub("rpc::shared_ptr<::{0}> tmp_ptr(ci, tmp);", ns);
             stub("return rpc::static_pointer_cast<rpc::i_interface_stub>(::{}_stub::create(tmp_ptr, "
-<<<<<<< HEAD
                  "original->get_object_stub()));",
                  ns);
             stub("}}");
@@ -2569,30 +1654,11 @@
             stub("{{");
             stub("rpc::shared_ptr<::{0}> tmp_ptr(ci, tmp);", ns);
             stub("return rpc::static_pointer_cast<rpc::i_interface_stub>(::{}_stub::create(tmp_ptr, "
-=======
->>>>>>> a9c4ac51
                  "original->get_object_stub()));",
                  ns);
             stub("}}");
             stub("}}");
             stub("#endif");
-<<<<<<< HEAD
-=======
-            stub("#ifdef RPC_V1");
-            stub("{{");
-            stub("auto* tmp = const_cast<::{0}*>(static_cast<const "
-                 "::{0}*>(ci->query_interface({{::{0}::get_id(rpc::VERSION_1)}})));",
-                 ns);
-            stub("if(tmp != nullptr)");
-            stub("{{");
-            stub("rpc::shared_ptr<::{0}> tmp_ptr(ci, tmp);", ns);
-            stub("return rpc::static_pointer_cast<rpc::i_interface_stub>(::{}_stub::create(tmp_ptr, "
-                 "original->get_object_stub()));",
-                 ns);
-            stub("}}");
-            stub("}}");
-            stub("#endif");
->>>>>>> a9c4ac51
             stub("return nullptr;");
             stub("}}));");
         }
@@ -2750,7 +1816,6 @@
             for(auto& field : m_ob.get_elements(entity_type::STRUCTURE_MEMBERS))
             {
                 if(field->get_entity_type() == entity_type::FUNCTION_VARIABLE)
-<<<<<<< HEAD
                 {
                     auto* function_variable = static_cast<const function_entity*>(field.get());
                     header.print_tabs();
@@ -2770,27 +1835,6 @@
                 {
                     write_constexpr(header, *field);
                 }
-=======
-                {
-                    auto* function_variable = static_cast<const function_entity*>(field.get());
-                    header.print_tabs();
-                    header.raw("{} {}", function_variable->get_return_type(), function_variable->get_name());
-                    if(function_variable->get_array_string().size())
-                        header.raw("[{}]", function_variable->get_array_string());
-                    if(!function_variable->get_default_value().empty())
-                    {
-                        header.raw(" = {}::{};\n", function_variable->get_return_type(), function_variable->get_default_value());
-                    }
-                    else
-                    {
-                        header.raw("{{}};\n");
-                    }
-                }
-                else if(field->get_entity_type() == entity_type::CONSTEXPR)
-                {
-                    write_constexpr(header, *field);
-                }
->>>>>>> a9c4ac51
                 else if(field->get_entity_type() == entity_type::CPPQUOTE)
                 {
                     if(field->is_in_import())
@@ -3083,7 +2127,6 @@
                     stub("}}");
                 }
                 else if(elem->get_entity_type() == entity_type::STRUCT)
-<<<<<<< HEAD
                 {
                     auto& ent = static_cast<const class_entity&>(*elem);
                     write_struct(ent, header);
@@ -3101,25 +2144,6 @@
                 }
                 else if(elem->get_entity_type() == entity_type::CPPQUOTE)
                 {
-=======
-                {
-                    auto& ent = static_cast<const class_entity&>(*elem);
-                    write_struct(ent, header);
-                }
-
-                else if(elem->get_entity_type() == entity_type::INTERFACE
-                         || elem->get_entity_type() == entity_type::LIBRARY)
-                {
-                    auto& ent = static_cast<const class_entity&>(*elem);
-                    write_interface(from_host, ent, header, proxy, stub, hash);
-                }
-                else if(elem->get_entity_type() == entity_type::CONSTEXPR)
-                {
-                    write_constexpr(header, *elem);
-                }
-                else if(elem->get_entity_type() == entity_type::CPPQUOTE)
-                {
->>>>>>> a9c4ac51
                     if(!elem->is_in_import())
                     {
                         auto text = elem->get_name();
