--- conflicted
+++ resolved
@@ -1,11 +1,8 @@
-<<<<<<< HEAD
 #[[
    Copyright (c) 2024 Edward Boggis-Rolfe
    All rights reserved.
 ]]
 
-=======
->>>>>>> a9c4ac51
 cmake_minimum_required(VERSION 3.24)
 
 if(WIN32)
@@ -14,8 +11,6 @@
   set(REMOTE_PTR_CPP)
 endif()
 
-<<<<<<< HEAD
-=======
 if(USE_RPC_TELEMETRY)
   set(ENCLAVE_TELEMETRY_SERVICE rpc::rpc_telemetry_enclave)
   set(HOST_TELEMETRY_SERVICE rpc::rpc_telemetry_host)
@@ -24,7 +19,6 @@
   set(HOST_TELEMETRY_SERVICE)
 endif()
 
->>>>>>> a9c4ac51
 add_library(
   rpc_enclave
   include/rpc/marshaller.h
@@ -36,10 +30,7 @@
   include/rpc/stub.h
   src/proxy.cpp
   ${REMOTE_PTR_CPP}
-<<<<<<< HEAD
-=======
   src/casting_interface.cpp
->>>>>>> a9c4ac51
   src/service.cpp
   src/stub.cpp
   src/error_codes.cpp
@@ -51,16 +42,12 @@
   rpc_enclave
   PUBLIC "$<BUILD_INTERFACE:${CMAKE_CURRENT_SOURCE_DIR}/include>" "$<INSTALL_INTERFACE:include/rpc>"
   PRIVATE ${ENCLAVE_LIBCXX_INCLUDES})
-<<<<<<< HEAD
-target_link_libraries(rpc_enclave PRIVATE yas_common)
-=======
 target_link_libraries(rpc_enclave 
 PUBLIC
   rpc::rpc_telemetry_interface
   ${ENCLAVE_TELEMETRY_SERVICE}
 PRIVATE 
   yas_common)
->>>>>>> a9c4ac51
 target_link_options(rpc_enclave PRIVATE ${ENCLAVE_LINK_OPTIONS})
 
 set_property(TARGET rpc_enclave PROPERTY COMPILE_PDB_NAME rpc_enclave)
@@ -82,10 +69,7 @@
   include/rpc/stub.h
   src/proxy.cpp
   ${REMOTE_PTR_CPP}
-<<<<<<< HEAD
-=======
   src/casting_interface.cpp
->>>>>>> a9c4ac51
   src/service.cpp
   src/stub.cpp
   src/error_codes.cpp
@@ -100,16 +84,12 @@
   rpc_enclave_v1
   PUBLIC "$<BUILD_INTERFACE:${CMAKE_CURRENT_SOURCE_DIR}/include>" "$<INSTALL_INTERFACE:include/rpc>"
   PRIVATE ${ENCLAVE_LIBCXX_INCLUDES})
-<<<<<<< HEAD
-target_link_libraries(rpc_enclave_v1 PRIVATE yas_common)
-=======
 target_link_libraries(rpc_enclave_v1 
 PUBLIC 
   rpc::rpc_telemetry_interface
   ${ENCLAVE_TELEMETRY_SERVICE}
 PRIVATE 
   yas_common)
->>>>>>> a9c4ac51
 target_link_options(rpc_enclave_v1 PRIVATE ${ENCLAVE_LINK_OPTIONS})
 
 set_property(TARGET rpc_enclave_v1 PROPERTY COMPILE_PDB_NAME rpc_enclave_v1)
@@ -130,10 +110,7 @@
   include/rpc/stub.h
   src/proxy.cpp
   ${REMOTE_PTR_CPP}
-<<<<<<< HEAD
-=======
   src/casting_interface.cpp
->>>>>>> a9c4ac51
   src/service.cpp
   src/stub.cpp
   src/error_codes.cpp
@@ -146,9 +123,6 @@
   PUBLIC "$<BUILD_INTERFACE:${CMAKE_CURRENT_SOURCE_DIR}/include>" "$<INSTALL_INTERFACE:include/rpc>"
   PRIVATE ${HOST_INCLUDES})
 
-<<<<<<< HEAD
-target_link_libraries(rpc_host PRIVATE yas_common ${HOST_LIBRARIES})
-=======
 target_link_libraries(rpc_host 
 PUBLIC
   rpc::rpc_telemetry_interface
@@ -156,17 +130,12 @@
 PRIVATE 
   yas_common 
   ${HOST_LIBRARIES})
->>>>>>> a9c4ac51
 
 target_compile_options(rpc_host PRIVATE ${HOST_COMPILE_OPTIONS})
 target_link_options(rpc_host PRIVATE ${HOST_LINK_EXE_OPTIONS})
 target_link_directories(rpc_host PUBLIC ${SGX_LIBRARY_PATH})
-<<<<<<< HEAD
-set_property(TARGET rpc_host PROPERTY COMPILE_PDB_NAME rpc_host)
-=======
 set_property(TARGET rpc_host PROPERTY COMPILE_PDB_NAME 
   rpc_host)
->>>>>>> a9c4ac51
 
 if(ENABLE_CLANG_TIDY)
   set_target_properties(rpc_host PROPERTIES CXX_CLANG_TIDY "${CLANG_TIDY_COMMAND}")
