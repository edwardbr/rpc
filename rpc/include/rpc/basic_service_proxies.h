/*
 *   Copyright (c) 2025 Edward Boggis-Rolfe
 *   All rights reserved.
 */
#pragma once

#include <rpc/types.h>
#include <rpc/proxy.h>
#include <rpc/error_codes.h>
#include <rpc/member_ptr.h>
#ifdef USE_RPC_TELEMETRY
#include <rpc/telemetry/i_telemetry_service.h>
#endif
#include <rpc/service.h>

namespace rpc
{
    struct make_shared_local_service_proxy_enabler;
    // this is an equivelent to an enclave looking at its host
    class local_service_proxy : public service_proxy
    {
        rpc::weak_ptr<service> parent_service_;

        friend make_shared_local_service_proxy_enabler;

        local_service_proxy(
            const char* name, const rpc::shared_ptr<child_service>& child_svc, const rpc::shared_ptr<service>& parent_svc)
            : service_proxy(name, parent_svc->get_zone_id().as_destination(), child_svc)
            , parent_service_(parent_svc)
        {
        }
        local_service_proxy(const local_service_proxy& other) = default;

        rpc::shared_ptr<service_proxy> clone() override
        {
            return rpc::shared_ptr<local_service_proxy>(new local_service_proxy(*this));
        }

        // if there is no use of a local_service_proxy in the zone requires_parent_release must be set to true so that
        // the zones service can clean things ups

        static rpc::shared_ptr<local_service_proxy> create(const char* name,
            destination_zone parent_zone_id,
            const rpc::shared_ptr<child_service>& child_svc,
            const rpc::shared_ptr<service>& parent_svc)
        {
            std::ignore = parent_zone_id;
            return rpc::shared_ptr<local_service_proxy>(new local_service_proxy(name, child_svc, parent_svc));
        }

        CORO_TASK(int)
        send(uint64_t protocol_version,
            encoding encoding,
            uint64_t tag,
            caller_channel_zone caller_channel_zone_id,
            caller_zone caller_zone_id,
            destination_zone destination_zone_id,
            object object_id,
            interface_ordinal interface_id,
            method method_id,
            size_t in_size_,
            const char* in_buf_,
            std::vector<char>& out_buf_) override
        {
            CO_RETURN CO_AWAIT parent_service_.lock()->send(protocol_version,
                encoding,
                tag,
                caller_channel_zone_id,
                caller_zone_id,
                destination_zone_id,
                object_id,
                interface_id,
                method_id,
                in_size_,
                in_buf_,
                out_buf_);
        }

        CORO_TASK(int)
        try_cast(uint64_t protocol_version,
            destination_zone destination_zone_id,
            object object_id,
            interface_ordinal interface_id) override
        {
            CO_RETURN CO_AWAIT parent_service_.lock()->try_cast(
                protocol_version, destination_zone_id, object_id, interface_id);
        }
<<<<<<< HEAD

        CORO_TASK(uint64_t)
        add_ref(uint64_t protocol_version,
=======
        int add_ref(uint64_t protocol_version,
>>>>>>> 6d415789
            destination_channel_zone destination_channel_zone_id,
            destination_zone destination_zone_id,
            object object_id,
            caller_channel_zone caller_channel_zone_id,
            caller_zone caller_zone_id,
            known_direction_zone known_direction_zone_id,
            add_ref_options build_out_param_channel,
            uint64_t& reference_count) override
        {
            RPC_ASSERT(((std::uint8_t)build_out_param_channel & (std::uint8_t)rpc::add_ref_options::build_caller_route)
                       || destination_channel_zone_id == 0u
                       || destination_channel_zone_id == get_destination_channel_zone_id());
            auto dest = parent_service_.lock();
            auto ret = CO_AWAIT dest->add_ref(protocol_version,
                destination_channel_zone_id,
                destination_zone_id,
                object_id,
                caller_channel_zone_id,
                caller_zone_id,
                known_direction_zone_id,
                build_out_param_channel,
                reference_count);

<<<<<<< HEAD
            // auto svc = rpc::static_pointer_cast<child_service>(get_operating_zone_service());
            CO_RETURN ret;
        }

        CORO_TASK(uint64_t)
        release(
            uint64_t protocol_version, destination_zone destination_zone_id, object object_id, caller_zone caller_zone_id) override
        {
            auto ret = CO_AWAIT parent_service_.lock()->release(
                protocol_version, destination_zone_id, object_id, caller_zone_id);
            CO_RETURN ret;
=======
            return ret;
        }
        int release(
            uint64_t protocol_version, destination_zone destination_zone_id, object object_id, caller_zone caller_zone_id,
            uint64_t& reference_count) override
        {
            auto ret = parent_service_.lock()->release(protocol_version, destination_zone_id, object_id, caller_zone_id, reference_count);
            return ret;
>>>>>>> 6d415789
        }

        friend rpc::child_service;

    public:
        virtual ~local_service_proxy() = default;
    };

    // this is an equivelent to an host looking at its enclave
    template<class CHILD_PTR_TYPE, class PARENT_PTR_TYPE> class local_child_service_proxy : public service_proxy
    {
        rpc::member_ptr<child_service> child_service_;

        typedef std::function<CORO_TASK(int)(
            const rpc::shared_ptr<PARENT_PTR_TYPE>&, rpc::shared_ptr<CHILD_PTR_TYPE>&, const rpc::shared_ptr<child_service>&)>
            connect_fn;
        connect_fn fn_;

        friend rpc::service;

        local_child_service_proxy(
            const char* name, destination_zone destination_zone_id, const rpc::shared_ptr<service>& parent_svc, connect_fn fn)
            : service_proxy(name, destination_zone_id, parent_svc)
            , fn_(fn)
        {
            // This proxy is for a child service, so hold a strong reference to the parent service
            // to prevent premature parent destruction until after child cleanup
            set_parent_service_reference(parent_svc);
        }
        local_child_service_proxy(const local_child_service_proxy& other) = default;

        rpc::shared_ptr<service_proxy> clone() override
        {
            return rpc::shared_ptr<service_proxy>(new local_child_service_proxy(*this));
        }

        static rpc::shared_ptr<local_child_service_proxy> create(
            const char* name, destination_zone destination_zone_id, const rpc::shared_ptr<service>& svc, connect_fn fn)
        {
            return rpc::shared_ptr<local_child_service_proxy>(
                new local_child_service_proxy(name, destination_zone_id, svc, fn));
        }

        CORO_TASK(int) connect(rpc::interface_descriptor input_descr, rpc::interface_descriptor& output_descr) override
        {
            // local_child_service_proxy nests a local_service_proxy back to the parent service
<<<<<<< HEAD
            CO_RETURN CO_AWAIT rpc::child_service::create_child_zone<rpc::local_service_proxy>(get_name().c_str(),
=======
            rpc::shared_ptr<rpc::child_service> new_child_service;
            auto result = rpc::child_service::create_child_zone<rpc::local_service_proxy>(get_name().c_str(),
>>>>>>> 6d415789
                get_destination_zone_id().as_zone(),
                get_zone_id().as_destination(),
                input_descr,
                output_descr,
                fn_,
<<<<<<< HEAD
#ifdef BUILD_COROUTINE
                get_operating_zone_service()->get_scheduler(),
#endif
                child_service_,
=======
                new_child_service,
>>>>>>> 6d415789
                get_operating_zone_service());

            if (result == rpc::error::OK())
            {
                child_service_ = rpc::member_ptr<rpc::child_service>(new_child_service);
            }

            return result;
        }

        CORO_TASK(int)
        send(uint64_t protocol_version,
            encoding encoding,
            uint64_t tag,
            caller_channel_zone caller_channel_zone_id,
            caller_zone caller_zone_id,
            destination_zone destination_zone_id,
            object object_id,
            interface_ordinal interface_id,
            method method_id,
            size_t in_size_,
            const char* in_buf_,
            std::vector<char>& out_buf_) override
        {
<<<<<<< HEAD
            CO_RETURN CO_AWAIT child_service_->send(protocol_version,
=======
            auto child_service = child_service_.get_nullable();
            RPC_ASSERT(child_service);
            if (!child_service)
                return rpc::error::ZONE_NOT_INITIALISED();
            return child_service->send(protocol_version,
>>>>>>> 6d415789
                encoding,
                tag,
                caller_channel_zone_id,
                caller_zone_id,
                destination_zone_id,
                object_id,
                interface_id,
                method_id,
                in_size_,
                in_buf_,
                out_buf_);
        }

        CORO_TASK(int)
        try_cast(uint64_t protocol_version

            ,
            destination_zone destination_zone_id,
            object object_id,
            interface_ordinal interface_id) override
        {
<<<<<<< HEAD
            CO_RETURN CO_AWAIT child_service_->try_cast(protocol_version, destination_zone_id, object_id, interface_id);
        }
        CORO_TASK(uint64_t)
        add_ref(uint64_t protocol_version,
=======
            auto child_service = child_service_.get_nullable();
            RPC_ASSERT(child_service);
            if (!child_service)
                return rpc::error::ZONE_NOT_INITIALISED();
            return child_service->try_cast(protocol_version, destination_zone_id, object_id, interface_id);
        }
        int add_ref(uint64_t protocol_version,
>>>>>>> 6d415789
            destination_channel_zone destination_channel_zone_id,
            destination_zone destination_zone_id,
            object object_id,
            caller_channel_zone caller_channel_zone_id,
            caller_zone caller_zone_id,
            known_direction_zone known_direction_zone_id,
            add_ref_options build_out_param_channel,
            uint64_t& reference_count) override
        {
<<<<<<< HEAD
            CO_RETURN CO_AWAIT child_service_->add_ref(protocol_version,
=======
            auto child_service = child_service_.get_nullable();
            RPC_ASSERT(child_service);
            if (!child_service) {
                reference_count = 0;
                return rpc::error::ZONE_NOT_INITIALISED();
            }
            auto ret = child_service->add_ref(protocol_version,
>>>>>>> 6d415789
                destination_channel_zone_id,
                destination_zone_id,
                object_id,
                caller_channel_zone_id,
                caller_zone_id,
<<<<<<< HEAD
                build_out_param_channel);
        }

        CORO_TASK(uint64_t)
        release(
            uint64_t protocol_version, destination_zone destination_zone_id, object object_id, caller_zone caller_zone_id) override
        {
            CO_RETURN CO_AWAIT child_service_->release(protocol_version, destination_zone_id, object_id, caller_zone_id);
=======
                known_direction_zone_id,
                build_out_param_channel,
                reference_count);
            return ret;
        }
        int release(
            uint64_t protocol_version, destination_zone destination_zone_id, object object_id, caller_zone caller_zone_id,
            uint64_t& reference_count) override
        {
            auto child_service = child_service_.get_nullable();
            RPC_ASSERT(child_service);
            if (!child_service) {
                reference_count = 0;
                return rpc::error::ZONE_NOT_INITIALISED();
            }
            auto ret = child_service->release(protocol_version, destination_zone_id, object_id, caller_zone_id, reference_count);
            return ret;
>>>>>>> 6d415789
        }

    public:
        virtual ~local_child_service_proxy() = default;
    };
}<|MERGE_RESOLUTION|>--- conflicted
+++ resolved
@@ -85,13 +85,9 @@
             CO_RETURN CO_AWAIT parent_service_.lock()->try_cast(
                 protocol_version, destination_zone_id, object_id, interface_id);
         }
-<<<<<<< HEAD
-
-        CORO_TASK(uint64_t)
+
+        CORO_TASK(int)
         add_ref(uint64_t protocol_version,
-=======
-        int add_ref(uint64_t protocol_version,
->>>>>>> 6d415789
             destination_channel_zone destination_channel_zone_id,
             destination_zone destination_zone_id,
             object object_id,
@@ -115,28 +111,18 @@
                 build_out_param_channel,
                 reference_count);
 
-<<<<<<< HEAD
             // auto svc = rpc::static_pointer_cast<child_service>(get_operating_zone_service());
             CO_RETURN ret;
         }
 
-        CORO_TASK(uint64_t)
+        CORO_TASK(int)
         release(
-            uint64_t protocol_version, destination_zone destination_zone_id, object object_id, caller_zone caller_zone_id) override
+            uint64_t protocol_version, destination_zone destination_zone_id, object object_id, caller_zone caller_zone_id,
+            uint64_t& reference_count) override
         {
             auto ret = CO_AWAIT parent_service_.lock()->release(
-                protocol_version, destination_zone_id, object_id, caller_zone_id);
-            CO_RETURN ret;
-=======
-            return ret;
-        }
-        int release(
-            uint64_t protocol_version, destination_zone destination_zone_id, object object_id, caller_zone caller_zone_id,
-            uint64_t& reference_count) override
-        {
-            auto ret = parent_service_.lock()->release(protocol_version, destination_zone_id, object_id, caller_zone_id, reference_count);
-            return ret;
->>>>>>> 6d415789
+                protocol_version, destination_zone_id, object_id, caller_zone_id, reference_count);
+            CO_RETURN ret;
         }
 
         friend rpc::child_service;
@@ -183,25 +169,17 @@
         CORO_TASK(int) connect(rpc::interface_descriptor input_descr, rpc::interface_descriptor& output_descr) override
         {
             // local_child_service_proxy nests a local_service_proxy back to the parent service
-<<<<<<< HEAD
-            CO_RETURN CO_AWAIT rpc::child_service::create_child_zone<rpc::local_service_proxy>(get_name().c_str(),
-=======
             rpc::shared_ptr<rpc::child_service> new_child_service;
-            auto result = rpc::child_service::create_child_zone<rpc::local_service_proxy>(get_name().c_str(),
->>>>>>> 6d415789
+            auto result = CO_AWAIT rpc::child_service::create_child_zone<rpc::local_service_proxy>(get_name().c_str(),
                 get_destination_zone_id().as_zone(),
                 get_zone_id().as_destination(),
                 input_descr,
                 output_descr,
                 fn_,
-<<<<<<< HEAD
 #ifdef BUILD_COROUTINE
                 get_operating_zone_service()->get_scheduler(),
 #endif
-                child_service_,
-=======
                 new_child_service,
->>>>>>> 6d415789
                 get_operating_zone_service());
 
             if (result == rpc::error::OK())
@@ -209,7 +187,7 @@
                 child_service_ = rpc::member_ptr<rpc::child_service>(new_child_service);
             }
 
-            return result;
+            CO_RETURN result;
         }
 
         CORO_TASK(int)
@@ -226,15 +204,11 @@
             const char* in_buf_,
             std::vector<char>& out_buf_) override
         {
-<<<<<<< HEAD
-            CO_RETURN CO_AWAIT child_service_->send(protocol_version,
-=======
             auto child_service = child_service_.get_nullable();
             RPC_ASSERT(child_service);
             if (!child_service)
-                return rpc::error::ZONE_NOT_INITIALISED();
-            return child_service->send(protocol_version,
->>>>>>> 6d415789
+                CO_RETURN rpc::error::ZONE_NOT_INITIALISED();
+            CO_RETURN CO_AWAIT child_service->send(protocol_version,
                 encoding,
                 tag,
                 caller_channel_zone_id,
@@ -256,20 +230,13 @@
             object object_id,
             interface_ordinal interface_id) override
         {
-<<<<<<< HEAD
-            CO_RETURN CO_AWAIT child_service_->try_cast(protocol_version, destination_zone_id, object_id, interface_id);
-        }
-        CORO_TASK(uint64_t)
-        add_ref(uint64_t protocol_version,
-=======
             auto child_service = child_service_.get_nullable();
             RPC_ASSERT(child_service);
             if (!child_service)
-                return rpc::error::ZONE_NOT_INITIALISED();
-            return child_service->try_cast(protocol_version, destination_zone_id, object_id, interface_id);
+                CO_RETURN rpc::error::ZONE_NOT_INITIALISED();
+            CO_RETURN CO_AWAIT child_service->try_cast(protocol_version, destination_zone_id, object_id, interface_id);
         }
         int add_ref(uint64_t protocol_version,
->>>>>>> 6d415789
             destination_channel_zone destination_channel_zone_id,
             destination_zone destination_zone_id,
             object object_id,
@@ -279,50 +246,29 @@
             add_ref_options build_out_param_channel,
             uint64_t& reference_count) override
         {
-<<<<<<< HEAD
-            CO_RETURN CO_AWAIT child_service_->add_ref(protocol_version,
-=======
             auto child_service = child_service_.get_nullable();
             RPC_ASSERT(child_service);
             if (!child_service) {
                 reference_count = 0;
                 return rpc::error::ZONE_NOT_INITIALISED();
             }
-            auto ret = child_service->add_ref(protocol_version,
->>>>>>> 6d415789
+            auto ret = CO_AWAIT child_service->add_ref(protocol_version,
                 destination_channel_zone_id,
                 destination_zone_id,
                 object_id,
                 caller_channel_zone_id,
                 caller_zone_id,
-<<<<<<< HEAD
-                build_out_param_channel);
-        }
-
-        CORO_TASK(uint64_t)
-        release(
-            uint64_t protocol_version, destination_zone destination_zone_id, object object_id, caller_zone caller_zone_id) override
-        {
-            CO_RETURN CO_AWAIT child_service_->release(protocol_version, destination_zone_id, object_id, caller_zone_id);
-=======
                 known_direction_zone_id,
                 build_out_param_channel,
                 reference_count);
-            return ret;
-        }
-        int release(
+            CO_RETURN ret;
+        }
+        CORO_TASK(int) release(
             uint64_t protocol_version, destination_zone destination_zone_id, object object_id, caller_zone caller_zone_id,
             uint64_t& reference_count) override
         {
-            auto child_service = child_service_.get_nullable();
-            RPC_ASSERT(child_service);
-            if (!child_service) {
-                reference_count = 0;
-                return rpc::error::ZONE_NOT_INITIALISED();
-            }
-            auto ret = child_service->release(protocol_version, destination_zone_id, object_id, caller_zone_id, reference_count);
-            return ret;
->>>>>>> 6d415789
+            auto ret = CO_AWAIT child_service_->release(protocol_version, destination_zone_id, object_id, caller_zone_id);
+            CO_RETURN ret;
         }
 
     public:
