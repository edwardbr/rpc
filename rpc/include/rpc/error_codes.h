/*
 *   Copyright (c) 2024 Edward Boggis-Rolfe
 *   All rights reserved.
 */
#pragma once 

namespace rpc
{
    namespace error
    {
        int OK();
        int MIN();
        int OUT_OF_MEMORY();                //service has no more memory
        int NEED_MORE_MEMORY();             //a call needs more memory for its out parameters
        int SECURITY_ERROR();               //a security specific issue 
        int INVALID_DATA();
        int TRANSPORT_ERROR();              //an error with the custom transport has occured
        int INVALID_METHOD_ID();            //a method call is invalid based on the wrong ordinal
        int INVALID_INTERFACE_ID();         //an interface is not implemented by an object
        int INVALID_CAST();                 //unable to cast an interface to another one
        int ZONE_NOT_SUPPORTED();           //zone is not consistent with the proxy 
        int ZONE_NOT_INITIALISED();         //zone is not ready
        int ZONE_NOT_FOUND();               //zone not found
        int OBJECT_NOT_FOUND();             //object id is invalid
        int INVALID_VERSION();              //a service proxy does not supports a version of rpc
        int EXCEPTION();                    //an uncaught exception has occured
        int PROXY_DESERIALISATION_ERROR();  //a proxy is unable to deserialise data from a service
        int STUB_DESERIALISATION_ERROR();   //a stub is unable to deserialise data from a caller
        int INCOMPATIBLE_SERVICE();         //a service proxy is incompatible with the client
        int INCOMPATIBLE_SERIALISATION();   //service proxy does not support this serialisation format try JSON
        int REFERENCE_COUNT_ERROR();        //reference count error
<<<<<<< HEAD
=======
        int UNABLE_TO_CREATE_SERVICE_PROXY(); //unable to create service proxy
>>>>>>> a9c4ac51
        int MAX();//the biggest value

        void set_OK_val(int val);
        void set_offset_val(int val);
        void set_offset_val_is_negative(bool val);
        const char* to_string(int);
    };
}<|MERGE_RESOLUTION|>--- conflicted
+++ resolved
@@ -29,10 +29,7 @@
         int INCOMPATIBLE_SERVICE();         //a service proxy is incompatible with the client
         int INCOMPATIBLE_SERIALISATION();   //service proxy does not support this serialisation format try JSON
         int REFERENCE_COUNT_ERROR();        //reference count error
-<<<<<<< HEAD
-=======
         int UNABLE_TO_CREATE_SERVICE_PROXY(); //unable to create service proxy
->>>>>>> a9c4ac51
         int MAX();//the biggest value
 
         void set_OK_val(int val);
