--- conflicted
+++ resolved
@@ -55,22 +55,7 @@
     {
     public:
         virtual ~i_marshaller() = default;
-<<<<<<< HEAD
-        virtual CORO_TASK(int) send(
-            uint64_t protocol_version 
-			, encoding encoding 
-			, uint64_t tag 
-            , caller_channel_zone caller_channel_zone_id 
-            , caller_zone caller_zone_id 
-            , destination_zone destination_zone_id 
-            , object object_id 
-            , interface_ordinal interface_id 
-            , method method_id 
-            , size_t in_size_
-            , const char* in_buf_ 
-            , std::vector<char>& out_buf_)
-=======
-        virtual int send(uint64_t protocol_version,
+        virtual CORO_TASK(int) send(uint64_t protocol_version,
             encoding encoding,
             uint64_t tag,
             caller_channel_zone caller_channel_zone_id,
@@ -83,10 +68,10 @@
             const char* in_buf_,
             std::vector<char>& out_buf_)
             = 0;
-        virtual int try_cast(
+        virtual CORO_TASK(int) try_cast(
             uint64_t protocol_version, destination_zone destination_zone_id, object object_id, interface_ordinal interface_id)
             = 0;
-        virtual int add_ref(uint64_t protocol_version,
+        virtual CORO_TASK(int) add_ref(uint64_t protocol_version,
             destination_channel_zone destination_channel_zone_id,
             destination_zone destination_zone_id,
             object object_id,
@@ -96,29 +81,10 @@
             add_ref_options build_out_param_channel,
             uint64_t& reference_count)
             = 0;
-        virtual int release(
+        virtual CORO_TASK(int) release(
             uint64_t protocol_version, destination_zone destination_zone_id, object object_id, caller_zone caller_zone_id,
             uint64_t& reference_count)
->>>>>>> 6d415789
             = 0;
-        virtual CORO_TASK(int) try_cast(            
-            uint64_t protocol_version 
-            , destination_zone destination_zone_id 
-            , object object_id 
-            , interface_ordinal interface_id) = 0;
-        virtual CORO_TASK(uint64_t) add_ref(
-            uint64_t protocol_version 
-            , destination_channel_zone destination_channel_zone_id 
-            , destination_zone destination_zone_id 
-            , object object_id 
-            , caller_channel_zone caller_channel_zone_id 
-            , caller_zone caller_zone_id 
-            , add_ref_options build_out_param_channel ) = 0;
-        virtual CORO_TASK(uint64_t) release(
-            uint64_t protocol_version 
-            , destination_zone destination_zone_id 
-            , object object_id 
-            , caller_zone caller_zone_id) = 0;
     };
 
     struct interface_descriptor
