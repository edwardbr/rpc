/*
 *   Copyright (c) 2024 Edward Boggis-Rolfe
 *   All rights reserved.
 */
#pragma once

#include <string>
#include <memory>
#include <unordered_map>
#include <mutex>

<<<<<<< HEAD
=======
#include <rpc/logger.h>
>>>>>>> a01e90dc
#include <rpc/version.h>
#include <rpc/types.h>
#include <rpc/marshaller.h>
#include <rpc/service.h>
#include <rpc/remote_pointer.h>
#ifdef USE_RPC_TELEMETRY
#include <rpc/telemetry/i_telemetry_service.h>
#endif
#include "rpc/stub.h"

namespace rpc
{
    class service;
    class child_service;
    class service_proxy;
    class object_proxy;
    template<class T> class proxy_impl;

    // non virtual class to allow for type erasure
    class proxy_base
    {
        rpc::shared_ptr<object_proxy> object_proxy_;

    protected:
        proxy_base(rpc::shared_ptr<object_proxy> object_proxy)
            : object_proxy_(object_proxy)
        {
        }
        virtual ~proxy_base()
        {}

        template<class T> rpc::interface_descriptor proxy_bind_in_param(uint64_t protocol_version, const rpc::shared_ptr<T>& iface, rpc::shared_ptr<rpc::object_stub>& stub);
        template<class T> rpc::interface_descriptor stub_bind_out_param(uint64_t protocol_version, caller_channel_zone caller_channel_zone_id, caller_zone caller_zone_id, const rpc::shared_ptr<T>& iface);

        template<class T1, class T2>
        friend rpc::shared_ptr<T1> dynamic_pointer_cast(const shared_ptr<T2>& from) noexcept;
        friend service;
    public:
        rpc::shared_ptr<object_proxy> get_object_proxy() const { return object_proxy_; }
    };

    template<class T> class proxy_impl : public proxy_base, public T
    {
    public:
        proxy_impl(rpc::shared_ptr<object_proxy> object_proxy)
            : proxy_base(object_proxy)
        {
        }
        
        virtual void* get_address() const override
        {
            RPC_ASSERT(false);
            return (T*)get_object_proxy().get();
        }   
        rpc::proxy_base* query_proxy_base() const override 
        { 
            return static_cast<proxy_base*>(const_cast<proxy_impl*>(this)); 
        }   
        const rpc::casting_interface* query_interface(rpc::interface_ordinal interface_id) const override 
        { 
            #ifdef RPC_V2
            if(T::get_id(rpc::VERSION_2) == interface_id)
                return static_cast<const T*>(this);  
            #endif
<<<<<<< HEAD
            #ifdef RPC_V1
            if(T::get_id(rpc::VERSION_1) == interface_id)
                return static_cast<const T*>(this);  
            #endif
=======
>>>>>>> a01e90dc
            return nullptr;
        }
        virtual ~proxy_impl() = default;
    };

    class object_proxy : public rpc::enable_shared_from_this<object_proxy>
    {
        object object_id_;
        rpc::shared_ptr<service_proxy> service_proxy_;
        std::unordered_map<interface_ordinal, rpc::weak_ptr<proxy_base>> proxy_map;
        std::mutex insert_control_;

        object_proxy(object object_id, rpc::shared_ptr<service_proxy> service_proxy);

        // note the interface pointer may change if there is already an interface inserted successfully
        void register_interface(interface_ordinal interface_id, rpc::weak_ptr<proxy_base>& value);

        int try_cast(std::function<interface_ordinal (uint64_t)> id_getter);
<<<<<<< HEAD
=======
        
        friend service_proxy;
>>>>>>> a01e90dc

    public:
        virtual ~object_proxy();

        rpc::shared_ptr<service_proxy> get_service_proxy() const { return service_proxy_; }
        object get_object_id() const {return {object_id_};}
        destination_zone get_destination_zone_id() const;
<<<<<<< HEAD

        int send(uint64_t tag, std::function<interface_ordinal (uint64_t)> id_getter, method method_id, size_t in_size_, const char* in_buf_,
=======
        
        [[nodiscard]] int send(
            uint64_t protocol_version 
            , rpc::encoding encoding 
            , uint64_t tag 
            , rpc::interface_ordinal interface_id 
            , rpc::method method_id 
            , size_t in_size_
            , const char* in_buf_ 
            , std::vector<char>& out_buf_);

        [[nodiscard]] int send(uint64_t tag, std::function<interface_ordinal (uint64_t)> id_getter, method method_id, size_t in_size_, const char* in_buf_,
>>>>>>> a01e90dc
                        std::vector<char>& out_buf_);

        size_t get_proxy_count()
        {
            std::lock_guard guard(insert_control_);
            return proxy_map.size();
        }

        template<class T> void create_interface_proxy(rpc::shared_ptr<T>& inface);

        template<class T> int query_interface(rpc::shared_ptr<T>& iface, bool do_remote_check = true)
        {
            auto create = [&](std::unordered_map<interface_ordinal, rpc::weak_ptr<proxy_base>>::iterator item) -> int {
                rpc::shared_ptr<proxy_base> proxy = item->second.lock();
                if (!proxy)
                {
                    // weak pointer needs refreshing
                    create_interface_proxy<T>(iface);
                    item->second = rpc::reinterpret_pointer_cast<proxy_base>(iface);
                    return rpc::error::OK();
                }
                iface = rpc::reinterpret_pointer_cast<T>(proxy);
                return rpc::error::OK();
            };

            { // scope for the lock
                std::lock_guard guard(insert_control_);
#ifdef RPC_V2
                if(T::get_id(rpc::VERSION_2) == 0)
<<<<<<< HEAD
                {
                    return rpc::error::OK();
                }
                {
                    auto item = proxy_map.find(T::get_id(rpc::VERSION_2));
                    if (item != proxy_map.end())
                    {
                        return create(item);
                    }
                }
#endif
#ifdef RPC_V1
                if(T::get_id(rpc::VERSION_1) == 0)
=======
>>>>>>> a01e90dc
                {
                    return rpc::error::OK();
                }
                {
<<<<<<< HEAD
                    auto item = proxy_map.find(T::get_id(rpc::VERSION_1));
=======
                    auto item = proxy_map.find(T::get_id(rpc::VERSION_2));
>>>>>>> a01e90dc
                    if (item != proxy_map.end())
                    {
                        return create(item);
                    }
                }
#endif
                if (!do_remote_check)
                {
                    create_interface_proxy<T>(iface);
<<<<<<< HEAD
#ifdef RPC_V1
                    proxy_map[T::get_id(rpc::VERSION_1)] = rpc::reinterpret_pointer_cast<proxy_base>(iface);
#endif
=======
>>>>>>> a01e90dc
#ifdef RPC_V2
                    proxy_map[T::get_id(rpc::VERSION_2)] = rpc::reinterpret_pointer_cast<proxy_base>(iface);
#endif                    
                    return rpc::error::OK();
                }
            }

            // release the lock and then check for casting
            if (do_remote_check)
            {
                // see if object_id can implement interface
                int ret = try_cast(T::get_id);
                if (ret != rpc::error::OK())
                {
                    return ret;
                }
            }
            { // another scope for the lock
                std::lock_guard guard(insert_control_);

                // check again...
#ifdef RPC_V2
<<<<<<< HEAD
                {
                    auto item = proxy_map.find(T::get_id(rpc::VERSION_2));
                    if (item != proxy_map.end())
                    {
                        return create(item);
                    }
                }
#endif
#ifdef RPC_V1
                {
                    auto item = proxy_map.find(T::get_id(rpc::VERSION_1));
=======
                {
                    auto item = proxy_map.find(T::get_id(rpc::VERSION_2));
>>>>>>> a01e90dc
                    if (item != proxy_map.end())
                    {
                        return create(item);
                    }
                }
#endif
<<<<<<< HEAD

                create_interface_proxy<T>(iface);
#ifdef RPC_V1
                proxy_map[T::get_id(rpc::VERSION_1)] = rpc::reinterpret_pointer_cast<proxy_base>(iface);
#endif
=======
                create_interface_proxy<T>(iface);
>>>>>>> a01e90dc
#ifdef RPC_V2
                proxy_map[T::get_id(rpc::VERSION_2)] = rpc::reinterpret_pointer_cast<proxy_base>(iface);
#endif
                return rpc::error::OK();
            }
        }
    };

    // the class that encapsulates an environment or zone
    // only host code can use this class directly other enclaves *may* have access to the i_service_proxy derived interface

    class service_proxy : 
        public i_marshaller,
        public rpc::enable_shared_from_this<service_proxy>
    {
        std::unordered_map<object, rpc::weak_ptr<object_proxy>> proxies_;
        std::mutex insert_control_;

        const zone zone_id_;
        destination_zone destination_zone_id_ = {0};
        destination_channel_zone destination_channel_zone_ = {0};
        caller_zone caller_zone_id_ = {0};
        rpc::weak_ptr<service> service_;
<<<<<<< HEAD
        rpc::shared_ptr<service_proxy> dependent_services_lock_;
        std::atomic<int> dependent_services_count_ = 0;
        const rpc::i_telemetry_service* const telemetry_service_ = nullptr;
        std::atomic<uint64_t> version_ = rpc::get_version();
        encoding enc_ = encoding::enc_default;
=======
        rpc::shared_ptr<service_proxy> lifetime_lock_;
        std::atomic<int> lifetime_lock_count_ = 0;
        std::atomic<uint64_t> version_ = rpc::get_version();
        encoding enc_ = encoding::enc_default;
        //if a service proxy is pointing to the zones parent zone then it needs to stay alive even if there are no active references going through it
        bool is_parent_channel_ = false;
        std::string name_;
>>>>>>> a01e90dc

    protected:

        service_proxy(  const char* name,
                        destination_zone destination_zone_id,
                        const rpc::shared_ptr<service>& svc) : 
            zone_id_(svc->get_zone_id()),
            destination_zone_id_(destination_zone_id),
<<<<<<< HEAD
            caller_zone_id_(caller_zone_id),
            service_(svc),
            telemetry_service_(telemetry_service)
        {
#ifdef RPC_USE_LOGGING
            auto message = std::string("service_proxy::service_proxy zone ") + std::to_string(zone_id_.get_val())
            + std::string(" destination zone ") + std::to_string(destination_zone_id_.get_val()) 
            + std::string(" caller zone ") + std::to_string(caller_zone_id.get_val());
            LOG_STR(message.c_str(), message.size());
#endif
            assert(svc != nullptr);
=======
            caller_zone_id_(svc->get_zone_id().as_caller()),
            service_(svc),
            name_(name)
        {
#ifdef USE_RPC_TELEMETRY
            if (auto telemetry_service = rpc::telemetry_service_manager::get(); telemetry_service)
            {
                telemetry_service->on_service_proxy_creation(name, get_zone_id(), get_destination_zone_id(), svc->get_zone_id().as_caller());
            }
#endif            
            RPC_ASSERT(svc != nullptr);
>>>>>>> a01e90dc
        }

        service_proxy(const service_proxy& other) : 
                rpc::enable_shared_from_this<rpc::service_proxy>(other),
                zone_id_(other.zone_id_),
                destination_zone_id_(other.destination_zone_id_),
                destination_channel_zone_(other.destination_channel_zone_),
                caller_zone_id_(other.caller_zone_id_),
                service_(other.service_),
<<<<<<< HEAD
                dependent_services_count_(0),
                telemetry_service_(other.telemetry_service_),
                enc_(other.enc_)
        {
#ifdef RPC_USE_LOGGING
            auto message = std::string("service_proxy::service_proxy cloned zone ") + std::to_string(zone_id_.get_val())
            + std::string(" destination zone ") + std::to_string(destination_zone_id_.get_val()) 
            + std::string(" destination channel zone ") + std::to_string(destination_channel_zone_.get_val())
            + std::string(" caller zone ") + std::to_string(caller_zone_id_.get_val());
            LOG_STR(message.data(),message.size());
#endif
            assert(service_.lock() != nullptr);
        }

        void set_remote_rpc_version(uint64_t version) {version_ = version;}

        mutable rpc::weak_ptr<service_proxy> weak_this_;
=======
                lifetime_lock_count_(0),
                enc_(other.enc_),
                name_(other.name_)
        {       
            RPC_ASSERT(service_.lock() != nullptr);
        }

        //not thread safe
        void set_remote_rpc_version(uint64_t version) {version_ = version;}
        bool is_parent_channel() const {return is_parent_channel_;}
        void set_parent_channel(bool val) 
        {
            is_parent_channel_ = val;

            if(lifetime_lock_count_ == 0 && is_parent_channel_ == false)
            {
                RPC_ASSERT(lifetime_lock_);
                lifetime_lock_ = nullptr;
            }                 
        }
>>>>>>> a01e90dc

    public:
        virtual ~service_proxy()
        {
            RPC_ASSERT(proxies_.empty());
            auto svc = service_.lock();
            if(svc)
            {
                svc->remove_zone_proxy(destination_zone_id_, caller_zone_id_);
            }
<<<<<<< HEAD
            
#ifdef RPC_USE_LOGGING
            auto message = std::string("service_proxy::~service_proxy zone ") + std::to_string(zone_id_.get_val())
            + std::string(" destination zone ") + std::to_string(destination_zone_id_.get_val()) 
            + std::string(" destination channel zone ") + std::to_string(destination_channel_zone_.get_val())
            + std::string(" caller zone ") + std::to_string(caller_zone_id_.get_val());
            LOG_STR(message.data(),message.size());
#endif
=======
#ifdef USE_RPC_TELEMETRY
            if (auto telemetry_service = rpc::telemetry_service_manager::get(); telemetry_service)
            {
                telemetry_service->on_service_proxy_deletion(get_zone_id(), get_destination_zone_id(), get_caller_zone_id());
            }            
#endif
        }
        
        std::string get_name() const { return name_; }

        uint64_t get_remote_rpc_version() const {return version_.load();}
        bool is_unused() const {return lifetime_lock_count_ == 0;}

        encoding get_encoding() const
        {
            return enc_;
        }       

        uint64_t set_encoding(encoding enc)
        {
            enc_ = enc;
            return error::OK();
        }       
        
        virtual int connect(rpc::interface_descriptor input_descr, rpc::interface_descriptor& output_descr)
        {            
            std::ignore = input_descr;
            std::ignore = output_descr;
            return rpc::error::ZONE_NOT_SUPPORTED();
>>>>>>> a01e90dc
        }

        uint64_t get_remote_rpc_version() const {return version_.load();}
        
        uint64_t set_encoding(encoding enc)
        {
            if(version_ == rpc::VERSION_1)
                return error::INCOMPATIBLE_SERVICE();
            enc_ = enc;
            return error::OK();
        }       
        
        void add_external_ref()
        {
            std::lock_guard g(insert_control_);
            auto count = ++lifetime_lock_count_;
#ifdef USE_RPC_TELEMETRY
            if (auto telemetry_service = rpc::telemetry_service_manager::get(); telemetry_service)
            {
                telemetry_service->on_service_proxy_add_external_ref(zone_id_, destination_channel_zone_, destination_zone_id_, caller_zone_id_, count);
            } 
#endif
            RPC_ASSERT(count >= 1);
            if(count == 1)
            {
                RPC_ASSERT(!lifetime_lock_);
                lifetime_lock_ = shared_from_this();
                RPC_ASSERT(lifetime_lock_);
            }            
        }

        int release_external_ref()
        {
            std::lock_guard g(insert_control_);
            return inner_release_external_ref();
        }

        int inner_release_external_ref()
        {
            auto count = --lifetime_lock_count_;
#ifdef USE_RPC_TELEMETRY
            if (auto telemetry_service = rpc::telemetry_service_manager::get(); telemetry_service)
            {
                telemetry_service->on_service_proxy_release_external_ref(zone_id_, destination_channel_zone_, destination_zone_id_, caller_zone_id_, count);
            }            
#endif            
            RPC_ASSERT(count >= 0);
            if(count == 0 && is_parent_channel_ == false)
            {
                RPC_ASSERT(lifetime_lock_);
                lifetime_lock_ = nullptr;
            }   
            return count;         
        }
        
        
        [[nodiscard]] int send_from_this_zone(
            uint64_t protocol_version 
            , rpc::encoding encoding 
            , uint64_t tag 
            , rpc::object object_id 
            , rpc::interface_ordinal interface_id 
            , rpc::method method_id 
            , size_t in_size_
            , const char* in_buf_ 
            , std::vector<char>& out_buf_)
        {
            return send(
                protocol_version 
                , encoding 
                , tag 
                , caller_channel_zone{} 
                , caller_zone_id_ 
                , destination_zone_id_ 
                , object_id 
                , interface_id 
                , method_id 
                , in_size_
                , in_buf_ 
                , out_buf_);
        }            

        [[nodiscard]] int send_from_this_zone(
                encoding enc
                , uint64_t tag
                , object object_id
                , std::function<interface_ordinal (uint64_t)> id_getter
                , method method_id
                , size_t in_size_
                , const char* in_buf_
                , std::vector<char>& out_buf_)
        {
            //force a lowest common denominator
            if(enc != encoding::enc_default && enc != encoding::yas_binary && enc != encoding::yas_compressed_binary && enc != encoding::yas_json)
            {
                return error::INCOMPATIBLE_SERIALISATION();
            }

            auto version = version_.load();
            auto ret = send_from_this_zone(
                version,
                enc_,
                tag,
                object_id, 
                id_getter(version), 
                method_id, 
                in_size_, 
                in_buf_, 
                out_buf_);
            if(ret == rpc::error::INVALID_VERSION())
            {
                version_.compare_exchange_strong( version, version - 1);
            }
            return ret;
        }

        [[nodiscard]] int sp_try_cast(            
            destination_zone destination_zone_id 
            , object object_id 
            , std::function<interface_ordinal (uint64_t)> id_getter)
        {
            auto original_version = version_.load();
            auto version = original_version;
            while(version)
            {
                auto if_id = id_getter(version);
#ifdef USE_RPC_TELEMETRY                
                if (auto telemetry_service = rpc::telemetry_service_manager::get(); telemetry_service)
                {
                    telemetry_service->on_service_proxy_try_cast(get_zone_id(),
                                                                    destination_zone_id, get_caller_zone_id(), object_id, if_id);
                }
#endif                
                auto ret = try_cast(
                    version
                    , destination_zone_id
                    , object_id
                    , if_id);
                if(ret != rpc::error::INVALID_VERSION())
                {
                    if(original_version != version)
                    {
                        version_.compare_exchange_strong( original_version, version);
                    }
                    return ret;
                }
                version--;
            }
            return rpc::error::INCOMPATIBLE_SERVICE();
        }
        
        [[nodiscard]] uint64_t sp_add_ref(
            object object_id 
            , caller_channel_zone caller_channel_zone_id 
            , add_ref_options build_out_param_channel)
        {
#ifdef USE_RPC_TELEMETRY
            if (auto telemetry_service = rpc::telemetry_service_manager::get(); telemetry_service)
            {
                telemetry_service->on_service_proxy_add_ref(get_zone_id(),
                                                                destination_zone_id_, destination_channel_zone_,  get_caller_zone_id(), object_id, build_out_param_channel);

            }
#endif            

            auto original_version = version_.load();
            auto version = original_version;
            while(version)
            {
                auto ret = add_ref(
                    version
                    , destination_channel_zone_
                    , destination_zone_id_ 
                    , object_id 
                    , caller_channel_zone_id 
                    , caller_zone_id_ 
                    , build_out_param_channel );
                if(ret != std::numeric_limits<uint64_t>::max())
                {
                    if(original_version != version)
                    {
                        version_.compare_exchange_strong( original_version, version);
                    }
                    return ret;
                }
                version--;
            }
            return rpc::error::INCOMPATIBLE_SERVICE();        
        }
        
        uint64_t sp_release(object object_id) 
        {
#ifdef USE_RPC_TELEMETRY            
            if (auto telemetry_service = rpc::telemetry_service_manager::get(); telemetry_service)
            {
                telemetry_service->on_service_proxy_release(get_zone_id(),
                                                                destination_zone_id_, destination_channel_zone_,  get_caller_zone_id(), object_id);
            }
#endif            
            
            auto original_version = version_.load();
            auto version = original_version;
            while(version)
            {
                auto ret = release(
                    version
                    , destination_zone_id_ 
                    , object_id 
                    , caller_zone_id_);
                if(ret != std::numeric_limits<uint64_t>::max())
                {                   
                    if(original_version != version)
                    {
                        version_.compare_exchange_strong( original_version, version);
                    }
                    return ret;
                }
                version--;
            }
            return rpc::error::INCOMPATIBLE_SERVICE();   
        }
        
        void on_object_proxy_released(object object_id)
        {
            auto caller_zone_id = get_zone_id().as_caller();
            RPC_ASSERT(caller_zone_id == get_caller_zone_id());

            {
                std::lock_guard l(insert_control_);
                auto item = proxies_.find(object_id);
                RPC_ASSERT(item  != proxies_.end());
                if(item->second.lock() == nullptr)
                {
                    //the reason for this if statement is between an object weak pointer dying and this attempted entry being removed another object pointer object may have sneaked in and set to a non null value
                    proxies_.erase(item);  
                }
            }

#ifdef USE_RPC_TELEMETRY
            if (auto telemetry_service = rpc::telemetry_service_manager::get(); telemetry_service)
            {
                telemetry_service->on_service_proxy_release(get_zone_id(),
                                                                destination_zone_id_, destination_channel_zone_,  caller_zone_id, object_id);
            }
#endif            
            
            auto original_version = version_.load();
            auto version = original_version;
            while(version)
            {
                auto ret = release(
                    version
                    , destination_zone_id_ 
                    , object_id 
                    , caller_zone_id);
                if(ret != std::numeric_limits<uint64_t>::max())
                {
                    inner_release_external_ref();
                    if(original_version != version)
                    {
                        version_.compare_exchange_strong( original_version, version);
                    }
                    return;
                }
                version--;
            }
            {
                std::string message("unable to release on service");
                LOG_STR(message.c_str(), message.size());
                RPC_ASSERT(false);
            }
            return;   
        }            

        [[nodiscard]] int sp_call(
                encoding enc
                , uint64_t tag
                , object object_id
                , std::function<interface_ordinal (uint64_t)> id_getter
                , method method_id
                , size_t in_size_
                , const char* in_buf_
                , std::vector<char>& out_buf_)
        {
            //force a lowest common denominator
            if(enc != encoding::yas_json && enc_ != encoding::enc_default && enc != enc_)
            {
                return error::INCOMPATIBLE_SERIALISATION();
            }

            auto version = version_.load();
            auto ret = send(
                version,
                enc_,
                tag,
                caller_channel_zone{}, 
                get_zone_id().as_caller(), 
                get_destination_zone_id(), 
                object_id, 
                id_getter(version), 
                method_id, 
                in_size_, 
                in_buf_, 
                out_buf_);
            if(ret == rpc::error::INVALID_VERSION())
            {
                version_.compare_exchange_strong( version, version - 1);
            }
            return ret;
        }

        [[nodiscard]] int sp_try_cast(            
            destination_zone destination_zone_id 
            , object object_id 
            , std::function<interface_ordinal (uint64_t)> id_getter)
        {
            auto original_version = version_.load();
            auto version = original_version;
            while(version)
            {
                auto ret = try_cast(
                    version
                    , destination_zone_id
                    , object_id
                    , id_getter(version));
                if(ret != rpc::error::INVALID_VERSION())
                {
                    if(original_version != version)
                    {
                        version_.compare_exchange_strong( original_version, version);
                    }
                    return ret;
                }
                version--;
            }
            return rpc::error::INCOMPATIBLE_SERVICE();
        }
        
        [[nodiscard]] uint64_t sp_add_ref(
            destination_channel_zone destination_channel_zone_id 
            , destination_zone destination_zone_id 
            , object object_id 
            , caller_channel_zone caller_channel_zone_id 
            , caller_zone caller_zone_id 
            , add_ref_options build_out_param_channel 
            , bool proxy_add_ref)
        {
            auto original_version = version_.load();
            auto version = original_version;
            while(version)
            {
                auto ret = add_ref(
                    version
                    , destination_channel_zone_id 
                    , destination_zone_id 
                    , object_id 
                    , caller_channel_zone_id 
                    , caller_zone_id 
                    , build_out_param_channel 
                    , proxy_add_ref);
                if(ret != std::numeric_limits<uint64_t>::max())
                {
                    if(original_version != version)
                    {
                        version_.compare_exchange_strong( original_version, version);
                    }
                    return ret;
                }
                version--;
            }
            return rpc::error::INCOMPATIBLE_SERVICE();        
        }

        uint64_t sp_release(
              destination_zone destination_zone_id 
            , object object_id 
            , caller_zone caller_zone_id) 
        {
            auto original_version = version_.load();
            auto version = original_version;
            while(version)
            {
                auto ret = release(
                    version
                    , destination_zone_id 
                    , object_id 
                    , caller_zone_id);
                if(ret != std::numeric_limits<uint64_t>::max())
                {
                    if(original_version != version)
                    {
                        version_.compare_exchange_strong( original_version, version);
                    }
                    return ret;
                }
                version--;
            }
            return rpc::error::INCOMPATIBLE_SERVICE();   
        }            

        std::unordered_map<object, rpc::weak_ptr<object_proxy>> get_proxies(){return proxies_;}

<<<<<<< HEAD
        virtual rpc::shared_ptr<service_proxy> deep_copy_for_clone() = 0;
        rpc::shared_ptr<service_proxy> clone_for_zone(destination_zone destination_zone_id, caller_zone caller_zone_id)
=======
        virtual rpc::shared_ptr<service_proxy> clone() = 0;
        virtual void clone_completed()
>>>>>>> a01e90dc
        {
#ifdef USE_RPC_TELEMETRY            
            if (auto telemetry_service = rpc::telemetry_service_manager::get(); telemetry_service)
            {
                telemetry_service->on_service_proxy_creation(name_.c_str(), get_zone_id(), get_destination_zone_id(), get_caller_zone_id());
            }
#endif            
        }
        rpc::shared_ptr<service_proxy> clone_for_zone(destination_zone destination_zone_id, caller_zone caller_zone_id)
        {
            RPC_ASSERT(!(caller_zone_id_ == caller_zone_id && destination_zone_id_ == destination_zone_id));
            auto ret = clone();
            ret->is_parent_channel_ = false;
            ret->caller_zone_id_ = caller_zone_id;
            if(destination_zone_id_ != destination_zone_id)
            {
                ret->destination_zone_id_ = destination_zone_id;
                if(!ret->destination_channel_zone_.is_set())
                    ret->destination_channel_zone_ = destination_zone_id_.as_destination_channel();
            }

            ret->clone_completed();
            return ret;
        }

        //the zone where this proxy is created
        zone get_zone_id() const {return zone_id_;}
        //the ultimate zone where this proxy is calling
        destination_zone get_destination_zone_id() const {return destination_zone_id_;}
        //the intermediate zone where this proxy is calling
        destination_channel_zone get_destination_channel_zone_id() const {return destination_channel_zone_;}
        caller_zone get_caller_zone_id() const {return caller_zone_id_;}

        //the service that this proxy lives in
        rpc::shared_ptr<service> get_operating_zone_service() const {return service_.lock();}

        rpc::shared_ptr<object_proxy> get_object_proxy(object object_id, bool& is_new)
        {
            RPC_ASSERT(get_caller_zone_id() == get_zone_id().as_caller());
            std::lock_guard l(insert_control_);
            auto item = proxies_.find(object_id);
            rpc::shared_ptr<object_proxy> op;
            if(item != proxies_.end())
                op = item->second.lock();
            if(op == nullptr)
            {
                op = rpc::shared_ptr<object_proxy>(new object_proxy(object_id, shared_from_this()));
#ifdef USE_RPC_TELEMETRY
                if (auto telemetry_service = rpc::telemetry_service_manager::get(); telemetry_service)
                {
                    telemetry_service->on_object_proxy_creation(get_zone_id(), get_destination_zone_id(), object_id, true);
                }        
#endif                
                proxies_[object_id] = op;    
                is_new = true;            
                return op;
            }
            is_new = false;
            return op;            
        }
        
        friend service;
        friend child_service;
    };

    //declared here as object_proxy and service_proxy is not fully defined in the body of proxy_base
    template<class T>
    interface_descriptor proxy_base::proxy_bind_in_param(uint64_t protocol_version, const rpc::shared_ptr<T>& iface, rpc::shared_ptr<rpc::object_stub>& stub)
    {
        if(!iface)
            return interface_descriptor();
            
        auto operating_service = object_proxy_->get_service_proxy()->get_operating_zone_service();

        //this is to check that an interface is belonging to another zone and not the operating zone
        auto proxy = iface->query_proxy_base();
        if(proxy && proxy->get_object_proxy()->get_destination_zone_id() != operating_service->get_zone_id().as_destination())
        {
            return {proxy->get_object_proxy()->get_object_id(), proxy->get_object_proxy()->get_destination_zone_id()};
        }

        //else encapsulate away
        return operating_service->proxy_bind_in_param(protocol_version, iface, stub);
    }

    //do not use directly it is for the interface generator use rpc::create_interface_proxy if you want to get a proxied pointer to a remote implementation
    template<class T> 
    int stub_bind_in_param(uint64_t protocol_version, rpc::service& serv, caller_channel_zone caller_channel_zone_id, caller_zone caller_zone_id, const rpc::interface_descriptor& encap, rpc::shared_ptr<T>& iface)
    {
        //if we have a null object id then return a null ptr
        if(encap == rpc::interface_descriptor())
        {
            return rpc::error::OK();
        }
        //if it is local to this service then just get the relevant stub
        else if(serv.get_zone_id().as_destination() == encap.destination_zone_id)
        {
            iface = serv.get_local_interface<T>(protocol_version, encap.object_id);
            if(!iface)
                return rpc::error::OBJECT_NOT_FOUND();
            return rpc::error::OK();
        }
        else
        {
            auto zone_id = serv.get_zone_id();
            //get the right  service proxy
            //if the zone is different lookup or clone the right proxy
            bool new_proxy_added = false;
            auto service_proxy = serv.get_zone_proxy(caller_channel_zone_id, caller_zone_id, encap.destination_zone_id, zone_id.as_caller(), new_proxy_added);
            if(!service_proxy)
                return rpc::error::OBJECT_NOT_FOUND();

            bool is_new = false;
            rpc::shared_ptr<object_proxy> op = service_proxy->get_object_proxy(encap.object_id, is_new);
            if(is_new)
            {
<<<<<<< HEAD
                op = object_proxy::create(encap.object_id, service_proxy);
                auto ret = service_proxy->sp_add_ref(
                                service_proxy->get_destination_channel_zone_id()
                                , encap.destination_zone_id
                                , encap.object_id
                                , {0}
                                , zone_id.as_caller()// this zone will now be the caller to this object
                                , rpc::add_ref_options::normal
                                , !new_proxy_added);
                if(ret == std::numeric_limits<uint64_t>::max())
                    return -1;
=======
                auto ret = service_proxy->sp_add_ref(
                                encap.object_id
                                , {0}
                                , rpc::add_ref_options::normal);
                if(ret == std::numeric_limits<uint64_t>::max())
                    return -1;
                if(!new_proxy_added)
                {
                    service_proxy->add_external_ref();
                }

>>>>>>> a01e90dc
            }
            auto ret = op->query_interface(iface, false);        
            return ret;
        }
    }

    //declared here as object_proxy and service_proxy is not fully defined in the body of proxy_base
    template<class T>
    interface_descriptor proxy_base::stub_bind_out_param(uint64_t protocol_version, caller_channel_zone caller_channel_zone_id, caller_zone caller_zone_id, const rpc::shared_ptr<T>& iface)
    {
        if(!iface)
            return {{0},{0}};
            
        auto operating_service = object_proxy_->get_service_proxy()->get_operating_zone_service();

        //this is to check that an interface is belonging to another zone and not the operating zone
        auto proxy = iface->query_proxy_base();
        if(proxy && proxy->get_object_proxy()->get_zone_id() != operating_service->get_zone_id())
        {
            return {proxy->get_object_proxy()->get_object_id(), proxy->get_object_proxy()->get_zone_id()};
        }

        //else encapsulate away
        return operating_service->stub_bind_out_param(protocol_version, caller_channel_zone_id, caller_zone_id, iface);
    }

    //do not use directly it is for the interface generator use rpc::create_interface_proxy if you want to get a proxied pointer to a remote implementation
    template<class T> 
    int proxy_bind_out_param(const rpc::shared_ptr<rpc::service_proxy>& sp, const rpc::interface_descriptor& encap, caller_zone caller_zone_id, rpc::shared_ptr<T>& val)
    {
        //if we have a null object id then return a null ptr
        if(!encap.object_id.is_set() || !encap.destination_zone_id.is_set())
            return rpc::error::OK();

        auto serv = sp->get_operating_zone_service();

        //if it is local to this service then just get the relevant stub
        if(encap.destination_zone_id == serv->get_zone_id().as_destination())
        {
            auto ob = serv->get_object(encap.object_id).lock();
            if(!ob)
                return rpc::error::OBJECT_NOT_FOUND();

            auto count = serv->release_local_stub(ob);
<<<<<<< HEAD
            assert(count);
=======
            RPC_ASSERT(count);
>>>>>>> a01e90dc
            if(!count || count == std::numeric_limits<uint64_t>::max())
            {
                return rpc::error::REFERENCE_COUNT_ERROR();
            }

#ifdef RPC_V2
            auto interface_stub = ob->get_interface(T::get_id(rpc::VERSION_2));
            if(!interface_stub)
            {
<<<<<<< HEAD
#ifdef RPC_V1
                interface_stub = ob->get_interface(T::get_id(rpc::VERSION_1));
#endif                
=======
>>>>>>> a01e90dc
                if(!interface_stub)
                {
                    return rpc::error::INVALID_INTERFACE_ID();
                }
            }
<<<<<<< HEAD
#elif defined(RPC_V1)
            auto interface_stub = ob->get_interface(T::get_id(rpc::VERSION_1));
            if(!interface_stub)
            {
                return rpc::error::INVALID_INTERFACE_ID();
            }
=======
>>>>>>> a01e90dc
#endif

            val = rpc::static_pointer_cast<T>(interface_stub->get_castable_interface());
            return rpc::error::OK();
        }

        //get the right  service proxy
        bool new_proxy_added = false;
        auto service_proxy = sp;
        
        if(sp->get_destination_zone_id() != encap.destination_zone_id)
        {
            //if the zone is different lookup or clone the right proxy
            //the service proxy is where the object came from so it should be used as the new caller channel for this returned object
            auto caller_channel_zone_id = sp->get_destination_zone_id().as_caller_channel(); 
            service_proxy = serv->get_zone_proxy(caller_channel_zone_id, caller_zone_id, {encap.destination_zone_id}, sp->get_zone_id().as_caller(), new_proxy_added);
        }

        bool is_new = false;
        rpc::shared_ptr<object_proxy> op = service_proxy->get_object_proxy(encap.object_id, is_new);
        if(!is_new)
        {
            //as this is an out parameter the callee will be doing an add ref if the object proxy is already found we can do a release
<<<<<<< HEAD
            assert(!new_proxy_added);
            service_proxy->sp_release(encap.destination_zone_id, encap.object_id, caller_zone_id);
        }
        else
        {
            //else we create an object_proxy and add ref to the service proxy as it has a new object to monitor
            op = object_proxy::create(encap.object_id, service_proxy);
            /*if(!new_proxy_added && sp->get_destination_zone_id() == encap.destination_zone_id)
                service_proxy->add_external_ref();*/
=======
            RPC_ASSERT(!new_proxy_added);
            auto ret = service_proxy->sp_release(encap.object_id);
            if(ret != std::numeric_limits<uint64_t>::max())
            {
                service_proxy->release_external_ref();            
            }
>>>>>>> a01e90dc
        }
        return op->query_interface(val, false);
    }

    template<class T> 
    int demarshall_interface_proxy(uint64_t protocol_version, const rpc::shared_ptr<rpc::service_proxy>& sp, const rpc::interface_descriptor& encap, caller_zone caller_zone_id, rpc::shared_ptr<T>& val)
    {
        if(protocol_version > rpc::get_version())
            return rpc::error::INCOMPATIBLE_SERVICE();
            
        //if we have a null object id then return a null ptr
        if(encap.object_id == 0 || encap.destination_zone_id == 0)
            return rpc::error::OK();

        if(encap.destination_zone_id != sp->get_destination_zone_id())
        {
            return rpc::proxy_bind_out_param(sp, encap, caller_zone_id, val);
        }

        auto service_proxy = sp;
        auto serv = service_proxy->get_operating_zone_service();

        //if it is local to this service then just get the relevant stub
        if(serv->get_zone_id().as_destination() == encap.destination_zone_id)
        {
<<<<<<< HEAD
            val = serv->get_local_interface<T>(protocol_version, encap.object_id);
            if(!val)
                return rpc::error::OBJECT_NOT_FOUND();
            return rpc::error::OK();
=======
            //if we get here then we need to invent a test for this
            RPC_ASSERT(false);
            return rpc::error::INVALID_DATA();            
            // val = serv->get_local_interface<T>(protocol_version, encap.object_id);
            // if(!val)
            //     return rpc::error::OBJECT_NOT_FOUND();
            // return rpc::error::OK();
>>>>>>> a01e90dc
        }

        //get the right  service proxy
        //bool new_proxy_added = false;
        if(service_proxy->get_destination_zone_id() != encap.destination_zone_id)
        {
            //if we get here then we need to invent a test for this
            RPC_ASSERT(false);
            return rpc::error::INVALID_DATA();            

            // //if the zone is different lookup or clone the right proxy
            // service_proxy = serv->get_zone_proxy(
            //     {0}, 
            //     caller_zone_id, 
            //     encap.destination_zone_id, 
            //     caller_zone_id,
            //     new_proxy_added);
        }

<<<<<<< HEAD
        auto ret = service_proxy->sp_add_ref(
            service_proxy->get_destination_channel_zone_id(), 
            service_proxy->get_destination_zone_id(), 
            {dummy_object_id}, 
            {0}, 
            serv->get_zone_id().as_caller(), 
            rpc::add_ref_options::build_destination_route, 
            false);
        if(ret == std::numeric_limits<uint64_t>::max())
            return -1;
=======
        if(serv->get_parent_zone_id() == service_proxy->get_destination_zone_id())
            service_proxy->add_external_ref();
>>>>>>> a01e90dc

        bool is_new = false;
        rpc::shared_ptr<object_proxy> op = service_proxy->get_object_proxy(encap.object_id, is_new);
        return op->query_interface(val, false);
    }
}<|MERGE_RESOLUTION|>--- conflicted
+++ resolved
@@ -2,17 +2,14 @@
  *   Copyright (c) 2024 Edward Boggis-Rolfe
  *   All rights reserved.
  */
-#pragma once
+ #pragma once
 
 #include <string>
 #include <memory>
 #include <unordered_map>
 #include <mutex>
 
-<<<<<<< HEAD
-=======
 #include <rpc/logger.h>
->>>>>>> a01e90dc
 #include <rpc/version.h>
 #include <rpc/types.h>
 #include <rpc/marshaller.h>
@@ -77,13 +74,6 @@
             if(T::get_id(rpc::VERSION_2) == interface_id)
                 return static_cast<const T*>(this);  
             #endif
-<<<<<<< HEAD
-            #ifdef RPC_V1
-            if(T::get_id(rpc::VERSION_1) == interface_id)
-                return static_cast<const T*>(this);  
-            #endif
-=======
->>>>>>> a01e90dc
             return nullptr;
         }
         virtual ~proxy_impl() = default;
@@ -102,11 +92,8 @@
         void register_interface(interface_ordinal interface_id, rpc::weak_ptr<proxy_base>& value);
 
         int try_cast(std::function<interface_ordinal (uint64_t)> id_getter);
-<<<<<<< HEAD
-=======
         
         friend service_proxy;
->>>>>>> a01e90dc
 
     public:
         virtual ~object_proxy();
@@ -114,10 +101,6 @@
         rpc::shared_ptr<service_proxy> get_service_proxy() const { return service_proxy_; }
         object get_object_id() const {return {object_id_};}
         destination_zone get_destination_zone_id() const;
-<<<<<<< HEAD
-
-        int send(uint64_t tag, std::function<interface_ordinal (uint64_t)> id_getter, method method_id, size_t in_size_, const char* in_buf_,
-=======
         
         [[nodiscard]] int send(
             uint64_t protocol_version 
@@ -130,7 +113,6 @@
             , std::vector<char>& out_buf_);
 
         [[nodiscard]] int send(uint64_t tag, std::function<interface_ordinal (uint64_t)> id_getter, method method_id, size_t in_size_, const char* in_buf_,
->>>>>>> a01e90dc
                         std::vector<char>& out_buf_);
 
         size_t get_proxy_count()
@@ -160,7 +142,6 @@
                 std::lock_guard guard(insert_control_);
 #ifdef RPC_V2
                 if(T::get_id(rpc::VERSION_2) == 0)
-<<<<<<< HEAD
                 {
                     return rpc::error::OK();
                 }
@@ -172,34 +153,9 @@
                     }
                 }
 #endif
-#ifdef RPC_V1
-                if(T::get_id(rpc::VERSION_1) == 0)
-=======
->>>>>>> a01e90dc
-                {
-                    return rpc::error::OK();
-                }
-                {
-<<<<<<< HEAD
-                    auto item = proxy_map.find(T::get_id(rpc::VERSION_1));
-=======
-                    auto item = proxy_map.find(T::get_id(rpc::VERSION_2));
->>>>>>> a01e90dc
-                    if (item != proxy_map.end())
-                    {
-                        return create(item);
-                    }
-                }
-#endif
                 if (!do_remote_check)
                 {
                     create_interface_proxy<T>(iface);
-<<<<<<< HEAD
-#ifdef RPC_V1
-                    proxy_map[T::get_id(rpc::VERSION_1)] = rpc::reinterpret_pointer_cast<proxy_base>(iface);
-#endif
-=======
->>>>>>> a01e90dc
 #ifdef RPC_V2
                     proxy_map[T::get_id(rpc::VERSION_2)] = rpc::reinterpret_pointer_cast<proxy_base>(iface);
 #endif                    
@@ -222,7 +178,6 @@
 
                 // check again...
 #ifdef RPC_V2
-<<<<<<< HEAD
                 {
                     auto item = proxy_map.find(T::get_id(rpc::VERSION_2));
                     if (item != proxy_map.end())
@@ -231,28 +186,7 @@
                     }
                 }
 #endif
-#ifdef RPC_V1
-                {
-                    auto item = proxy_map.find(T::get_id(rpc::VERSION_1));
-=======
-                {
-                    auto item = proxy_map.find(T::get_id(rpc::VERSION_2));
->>>>>>> a01e90dc
-                    if (item != proxy_map.end())
-                    {
-                        return create(item);
-                    }
-                }
-#endif
-<<<<<<< HEAD
-
                 create_interface_proxy<T>(iface);
-#ifdef RPC_V1
-                proxy_map[T::get_id(rpc::VERSION_1)] = rpc::reinterpret_pointer_cast<proxy_base>(iface);
-#endif
-=======
-                create_interface_proxy<T>(iface);
->>>>>>> a01e90dc
 #ifdef RPC_V2
                 proxy_map[T::get_id(rpc::VERSION_2)] = rpc::reinterpret_pointer_cast<proxy_base>(iface);
 #endif
@@ -276,13 +210,6 @@
         destination_channel_zone destination_channel_zone_ = {0};
         caller_zone caller_zone_id_ = {0};
         rpc::weak_ptr<service> service_;
-<<<<<<< HEAD
-        rpc::shared_ptr<service_proxy> dependent_services_lock_;
-        std::atomic<int> dependent_services_count_ = 0;
-        const rpc::i_telemetry_service* const telemetry_service_ = nullptr;
-        std::atomic<uint64_t> version_ = rpc::get_version();
-        encoding enc_ = encoding::enc_default;
-=======
         rpc::shared_ptr<service_proxy> lifetime_lock_;
         std::atomic<int> lifetime_lock_count_ = 0;
         std::atomic<uint64_t> version_ = rpc::get_version();
@@ -290,7 +217,6 @@
         //if a service proxy is pointing to the zones parent zone then it needs to stay alive even if there are no active references going through it
         bool is_parent_channel_ = false;
         std::string name_;
->>>>>>> a01e90dc
 
     protected:
 
@@ -299,19 +225,6 @@
                         const rpc::shared_ptr<service>& svc) : 
             zone_id_(svc->get_zone_id()),
             destination_zone_id_(destination_zone_id),
-<<<<<<< HEAD
-            caller_zone_id_(caller_zone_id),
-            service_(svc),
-            telemetry_service_(telemetry_service)
-        {
-#ifdef RPC_USE_LOGGING
-            auto message = std::string("service_proxy::service_proxy zone ") + std::to_string(zone_id_.get_val())
-            + std::string(" destination zone ") + std::to_string(destination_zone_id_.get_val()) 
-            + std::string(" caller zone ") + std::to_string(caller_zone_id.get_val());
-            LOG_STR(message.c_str(), message.size());
-#endif
-            assert(svc != nullptr);
-=======
             caller_zone_id_(svc->get_zone_id().as_caller()),
             service_(svc),
             name_(name)
@@ -323,7 +236,6 @@
             }
 #endif            
             RPC_ASSERT(svc != nullptr);
->>>>>>> a01e90dc
         }
 
         service_proxy(const service_proxy& other) : 
@@ -333,25 +245,6 @@
                 destination_channel_zone_(other.destination_channel_zone_),
                 caller_zone_id_(other.caller_zone_id_),
                 service_(other.service_),
-<<<<<<< HEAD
-                dependent_services_count_(0),
-                telemetry_service_(other.telemetry_service_),
-                enc_(other.enc_)
-        {
-#ifdef RPC_USE_LOGGING
-            auto message = std::string("service_proxy::service_proxy cloned zone ") + std::to_string(zone_id_.get_val())
-            + std::string(" destination zone ") + std::to_string(destination_zone_id_.get_val()) 
-            + std::string(" destination channel zone ") + std::to_string(destination_channel_zone_.get_val())
-            + std::string(" caller zone ") + std::to_string(caller_zone_id_.get_val());
-            LOG_STR(message.data(),message.size());
-#endif
-            assert(service_.lock() != nullptr);
-        }
-
-        void set_remote_rpc_version(uint64_t version) {version_ = version;}
-
-        mutable rpc::weak_ptr<service_proxy> weak_this_;
-=======
                 lifetime_lock_count_(0),
                 enc_(other.enc_),
                 name_(other.name_)
@@ -372,7 +265,6 @@
                 lifetime_lock_ = nullptr;
             }                 
         }
->>>>>>> a01e90dc
 
     public:
         virtual ~service_proxy()
@@ -383,16 +275,6 @@
             {
                 svc->remove_zone_proxy(destination_zone_id_, caller_zone_id_);
             }
-<<<<<<< HEAD
-            
-#ifdef RPC_USE_LOGGING
-            auto message = std::string("service_proxy::~service_proxy zone ") + std::to_string(zone_id_.get_val())
-            + std::string(" destination zone ") + std::to_string(destination_zone_id_.get_val()) 
-            + std::string(" destination channel zone ") + std::to_string(destination_channel_zone_.get_val())
-            + std::string(" caller zone ") + std::to_string(caller_zone_id_.get_val());
-            LOG_STR(message.data(),message.size());
-#endif
-=======
 #ifdef USE_RPC_TELEMETRY
             if (auto telemetry_service = rpc::telemetry_service_manager::get(); telemetry_service)
             {
@@ -422,18 +304,7 @@
             std::ignore = input_descr;
             std::ignore = output_descr;
             return rpc::error::ZONE_NOT_SUPPORTED();
->>>>>>> a01e90dc
-        }
-
-        uint64_t get_remote_rpc_version() const {return version_.load();}
-        
-        uint64_t set_encoding(encoding enc)
-        {
-            if(version_ == rpc::VERSION_1)
-                return error::INCOMPATIBLE_SERVICE();
-            enc_ = enc;
-            return error::OK();
-        }       
+        }
         
         void add_external_ref()
         {
@@ -697,141 +568,10 @@
             return;   
         }            
 
-        [[nodiscard]] int sp_call(
-                encoding enc
-                , uint64_t tag
-                , object object_id
-                , std::function<interface_ordinal (uint64_t)> id_getter
-                , method method_id
-                , size_t in_size_
-                , const char* in_buf_
-                , std::vector<char>& out_buf_)
-        {
-            //force a lowest common denominator
-            if(enc != encoding::yas_json && enc_ != encoding::enc_default && enc != enc_)
-            {
-                return error::INCOMPATIBLE_SERIALISATION();
-            }
-
-            auto version = version_.load();
-            auto ret = send(
-                version,
-                enc_,
-                tag,
-                caller_channel_zone{}, 
-                get_zone_id().as_caller(), 
-                get_destination_zone_id(), 
-                object_id, 
-                id_getter(version), 
-                method_id, 
-                in_size_, 
-                in_buf_, 
-                out_buf_);
-            if(ret == rpc::error::INVALID_VERSION())
-            {
-                version_.compare_exchange_strong( version, version - 1);
-            }
-            return ret;
-        }
-
-        [[nodiscard]] int sp_try_cast(            
-            destination_zone destination_zone_id 
-            , object object_id 
-            , std::function<interface_ordinal (uint64_t)> id_getter)
-        {
-            auto original_version = version_.load();
-            auto version = original_version;
-            while(version)
-            {
-                auto ret = try_cast(
-                    version
-                    , destination_zone_id
-                    , object_id
-                    , id_getter(version));
-                if(ret != rpc::error::INVALID_VERSION())
-                {
-                    if(original_version != version)
-                    {
-                        version_.compare_exchange_strong( original_version, version);
-                    }
-                    return ret;
-                }
-                version--;
-            }
-            return rpc::error::INCOMPATIBLE_SERVICE();
-        }
-        
-        [[nodiscard]] uint64_t sp_add_ref(
-            destination_channel_zone destination_channel_zone_id 
-            , destination_zone destination_zone_id 
-            , object object_id 
-            , caller_channel_zone caller_channel_zone_id 
-            , caller_zone caller_zone_id 
-            , add_ref_options build_out_param_channel 
-            , bool proxy_add_ref)
-        {
-            auto original_version = version_.load();
-            auto version = original_version;
-            while(version)
-            {
-                auto ret = add_ref(
-                    version
-                    , destination_channel_zone_id 
-                    , destination_zone_id 
-                    , object_id 
-                    , caller_channel_zone_id 
-                    , caller_zone_id 
-                    , build_out_param_channel 
-                    , proxy_add_ref);
-                if(ret != std::numeric_limits<uint64_t>::max())
-                {
-                    if(original_version != version)
-                    {
-                        version_.compare_exchange_strong( original_version, version);
-                    }
-                    return ret;
-                }
-                version--;
-            }
-            return rpc::error::INCOMPATIBLE_SERVICE();        
-        }
-
-        uint64_t sp_release(
-              destination_zone destination_zone_id 
-            , object object_id 
-            , caller_zone caller_zone_id) 
-        {
-            auto original_version = version_.load();
-            auto version = original_version;
-            while(version)
-            {
-                auto ret = release(
-                    version
-                    , destination_zone_id 
-                    , object_id 
-                    , caller_zone_id);
-                if(ret != std::numeric_limits<uint64_t>::max())
-                {
-                    if(original_version != version)
-                    {
-                        version_.compare_exchange_strong( original_version, version);
-                    }
-                    return ret;
-                }
-                version--;
-            }
-            return rpc::error::INCOMPATIBLE_SERVICE();   
-        }            
-
         std::unordered_map<object, rpc::weak_ptr<object_proxy>> get_proxies(){return proxies_;}
 
-<<<<<<< HEAD
-        virtual rpc::shared_ptr<service_proxy> deep_copy_for_clone() = 0;
-        rpc::shared_ptr<service_proxy> clone_for_zone(destination_zone destination_zone_id, caller_zone caller_zone_id)
-=======
         virtual rpc::shared_ptr<service_proxy> clone() = 0;
         virtual void clone_completed()
->>>>>>> a01e90dc
         {
 #ifdef USE_RPC_TELEMETRY            
             if (auto telemetry_service = rpc::telemetry_service_manager::get(); telemetry_service)
@@ -948,19 +688,6 @@
             rpc::shared_ptr<object_proxy> op = service_proxy->get_object_proxy(encap.object_id, is_new);
             if(is_new)
             {
-<<<<<<< HEAD
-                op = object_proxy::create(encap.object_id, service_proxy);
-                auto ret = service_proxy->sp_add_ref(
-                                service_proxy->get_destination_channel_zone_id()
-                                , encap.destination_zone_id
-                                , encap.object_id
-                                , {0}
-                                , zone_id.as_caller()// this zone will now be the caller to this object
-                                , rpc::add_ref_options::normal
-                                , !new_proxy_added);
-                if(ret == std::numeric_limits<uint64_t>::max())
-                    return -1;
-=======
                 auto ret = service_proxy->sp_add_ref(
                                 encap.object_id
                                 , {0}
@@ -972,7 +699,6 @@
                     service_proxy->add_external_ref();
                 }
 
->>>>>>> a01e90dc
             }
             auto ret = op->query_interface(iface, false);        
             return ret;
@@ -1017,11 +743,7 @@
                 return rpc::error::OBJECT_NOT_FOUND();
 
             auto count = serv->release_local_stub(ob);
-<<<<<<< HEAD
-            assert(count);
-=======
             RPC_ASSERT(count);
->>>>>>> a01e90dc
             if(!count || count == std::numeric_limits<uint64_t>::max())
             {
                 return rpc::error::REFERENCE_COUNT_ERROR();
@@ -1031,26 +753,11 @@
             auto interface_stub = ob->get_interface(T::get_id(rpc::VERSION_2));
             if(!interface_stub)
             {
-<<<<<<< HEAD
-#ifdef RPC_V1
-                interface_stub = ob->get_interface(T::get_id(rpc::VERSION_1));
-#endif                
-=======
->>>>>>> a01e90dc
                 if(!interface_stub)
                 {
                     return rpc::error::INVALID_INTERFACE_ID();
                 }
             }
-<<<<<<< HEAD
-#elif defined(RPC_V1)
-            auto interface_stub = ob->get_interface(T::get_id(rpc::VERSION_1));
-            if(!interface_stub)
-            {
-                return rpc::error::INVALID_INTERFACE_ID();
-            }
-=======
->>>>>>> a01e90dc
 #endif
 
             val = rpc::static_pointer_cast<T>(interface_stub->get_castable_interface());
@@ -1074,24 +781,12 @@
         if(!is_new)
         {
             //as this is an out parameter the callee will be doing an add ref if the object proxy is already found we can do a release
-<<<<<<< HEAD
-            assert(!new_proxy_added);
-            service_proxy->sp_release(encap.destination_zone_id, encap.object_id, caller_zone_id);
-        }
-        else
-        {
-            //else we create an object_proxy and add ref to the service proxy as it has a new object to monitor
-            op = object_proxy::create(encap.object_id, service_proxy);
-            /*if(!new_proxy_added && sp->get_destination_zone_id() == encap.destination_zone_id)
-                service_proxy->add_external_ref();*/
-=======
             RPC_ASSERT(!new_proxy_added);
             auto ret = service_proxy->sp_release(encap.object_id);
             if(ret != std::numeric_limits<uint64_t>::max())
             {
                 service_proxy->release_external_ref();            
             }
->>>>>>> a01e90dc
         }
         return op->query_interface(val, false);
     }
@@ -1117,12 +812,6 @@
         //if it is local to this service then just get the relevant stub
         if(serv->get_zone_id().as_destination() == encap.destination_zone_id)
         {
-<<<<<<< HEAD
-            val = serv->get_local_interface<T>(protocol_version, encap.object_id);
-            if(!val)
-                return rpc::error::OBJECT_NOT_FOUND();
-            return rpc::error::OK();
-=======
             //if we get here then we need to invent a test for this
             RPC_ASSERT(false);
             return rpc::error::INVALID_DATA();            
@@ -1130,7 +819,6 @@
             // if(!val)
             //     return rpc::error::OBJECT_NOT_FOUND();
             // return rpc::error::OK();
->>>>>>> a01e90dc
         }
 
         //get the right  service proxy
@@ -1150,21 +838,8 @@
             //     new_proxy_added);
         }
 
-<<<<<<< HEAD
-        auto ret = service_proxy->sp_add_ref(
-            service_proxy->get_destination_channel_zone_id(), 
-            service_proxy->get_destination_zone_id(), 
-            {dummy_object_id}, 
-            {0}, 
-            serv->get_zone_id().as_caller(), 
-            rpc::add_ref_options::build_destination_route, 
-            false);
-        if(ret == std::numeric_limits<uint64_t>::max())
-            return -1;
-=======
         if(serv->get_parent_zone_id() == service_proxy->get_destination_zone_id())
             service_proxy->add_external_ref();
->>>>>>> a01e90dc
 
         bool is_new = false;
         rpc::shared_ptr<object_proxy> op = service_proxy->get_object_proxy(encap.object_id, is_new);
