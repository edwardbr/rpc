--- conflicted
+++ resolved
@@ -1,12 +1,8 @@
 /*
  *   Copyright (c) 2024 Edward Boggis-Rolfe
  *   All rights reserved.
-<<<<<<< HEAD
- */#pragma once
-=======
  */
 #pragma once
->>>>>>> e1c06db8
 
 #include <string>
 #include <memory>
@@ -250,19 +246,6 @@
             RPC_ASSERT(svc != nullptr);
         }
 
-<<<<<<< HEAD
-        service_proxy(const service_proxy& other) : 
-                rpc::enable_shared_from_this<rpc::service_proxy>(other),
-                zone_id_(other.zone_id_),
-                destination_zone_id_(other.destination_zone_id_),
-                destination_channel_zone_(other.destination_channel_zone_),
-                caller_zone_id_(other.caller_zone_id_),
-                service_(other.service_),
-                lifetime_lock_count_(0),
-                enc_(other.enc_),
-                name_(other.name_)
-        {       
-=======
         service_proxy(const service_proxy& other)
             : rpc::enable_shared_from_this<rpc::service_proxy>(other)
             , zone_id_(other.zone_id_)
@@ -274,7 +257,6 @@
             , enc_(other.enc_)
             , name_(other.name_)
         {
->>>>>>> e1c06db8
             RPC_ASSERT(service_.lock() != nullptr);
         }
 
