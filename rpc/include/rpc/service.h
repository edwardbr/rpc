#pragma once

#include <string>
#include <memory>
#include <map>
#include <list>
#include <unordered_map>
#include <mutex>
#include <assert.h>
#include <atomic>
#include <limits>
#include <functional>

#include <rpc/types.h>
#include <rpc/marshaller.h>
#include <rpc/remote_pointer.h>
#include <rpc/casting_interface.h>

namespace rpc
{
    class i_interface_stub;
    class object_stub;
    class service;
    class service_proxy;

    const object dummy_object_id = {std::numeric_limits<uint64_t>::max()};

    class service_logger
    {
    public:
        virtual ~service_logger() = default;
        virtual void before_send(caller_zone caller_zone_id, object object_id, interface_ordinal interface_id, method method_id, size_t in_size_, const char* in_buf_) = 0;
        virtual void after_send(caller_zone caller_zone_id, object object_id, interface_ordinal interface_id, method method_id, int ret, const std::vector<char>& out_buf_) = 0;
    };
    
    // responsible for all object lifetimes created within the zone
    class service : 
        public i_marshaller,
        public rpc::enable_shared_from_this<service>
    {
    protected:
        static std::atomic<uint64_t> zone_count;
        zone zone_id_ = {0};
        mutable std::atomic<uint64_t> object_id_generator = 0;

        // map object_id's to stubs
        std::unordered_map<object, rpc::weak_ptr<object_stub>> stubs;
        std::unordered_map<rpc::interface_ordinal, std::function<rpc::shared_ptr<rpc::i_interface_stub>(const rpc::shared_ptr<rpc::i_interface_stub>&)>> stub_factories;
        // map wrapped objects pointers to stubs
        std::map<void*, rpc::weak_ptr<object_stub>> wrapped_object_to_stub;

        struct zone_route
        {
            destination_zone dest;
            caller_zone source;
            constexpr bool operator<(const zone_route& val) const 
            {
                if(dest == val.dest)
                    return source < val.source;
                return dest < val.dest;
            }
        };

        std::map<zone_route, rpc::weak_ptr<service_proxy>> other_zones;
        std::list<std::shared_ptr<service_logger>> service_loggers;

        // hard lock on the root object
        mutable std::mutex insert_control;
        rpc::shared_ptr<casting_interface> get_castable_interface(object object_id, interface_ordinal interface_id);

    public:
        explicit service(zone zone_id = generate_new_zone_id()) : zone_id_(zone_id){}
        virtual ~service();

        virtual bool check_is_empty() const;
        zone get_zone_id() const {return zone_id_;}
        void set_zone_id(zone zone_id){zone_id_ = zone_id;}
        static zone generate_new_zone_id() { return {++zone_count}; }
        object generate_new_object_id() const { return {++object_id_generator}; }
        virtual rpc::shared_ptr<rpc::service_proxy> get_parent() const {return nullptr;}

        template<class T> interface_descriptor proxy_bind_in_param(const shared_ptr<T>& iface, shared_ptr<object_stub>& stub);
        template<class T> interface_descriptor stub_bind_out_param(caller_channel_zone caller_channel_zone_id, caller_zone caller_zone_id, const shared_ptr<T>& iface);

        int send(caller_channel_zone caller_channel_zone_id, caller_zone caller_zone_id, destination_zone destination_zone_id, object object_id, interface_ordinal interface_id, method method_id, size_t in_size_,
                        const char* in_buf_, std::vector<char>& out_buf_) override;

        interface_descriptor prepare_out_param(caller_channel_zone caller_channel_zone_id, caller_zone caller_zone_id, rpc::proxy_base* base);
        interface_descriptor get_proxy_stub_descriptor(caller_channel_zone caller_channel_zone_id, 
                                                        caller_zone caller_zone_id, 
                                                        rpc::casting_interface* pointer,
                                                        std::function<rpc::shared_ptr<i_interface_stub>(rpc::shared_ptr<object_stub>)> fn,
                                                        bool outcall,
                                                        rpc::shared_ptr<object_stub>& stub);
                                 
        //int add_object(const rpc::shared_ptr<object_stub>& stub);
        rpc::weak_ptr<object_stub> get_object(object object_id) const;

        int try_cast(destination_zone destination_zone_id, object object_id, interface_ordinal interface_id) override;
        uint64_t add_ref(destination_channel_zone destination_channel_zone_id, destination_zone destination_zone_id, object object_id, caller_channel_zone caller_channel_zone_id, caller_zone caller_zone_id, add_ref_options build_out_param_channel, bool proxy_add_ref) override;
        uint64_t release_local_stub(const rpc::shared_ptr<rpc::object_stub>& stub);
        uint64_t release(destination_zone destination_zone_id, object object_id, caller_zone caller_zone_id) override;

        void inner_add_zone_proxy(const rpc::shared_ptr<service_proxy>& service_proxy);
        virtual void add_zone_proxy(const rpc::shared_ptr<service_proxy>& zone);
        virtual rpc::shared_ptr<service_proxy> get_zone_proxy(caller_channel_zone caller_channel_zone_id, caller_zone caller_zone_id, destination_zone destination_zone_id, caller_zone new_caller_zone_id, bool& new_proxy_added);
        virtual void remove_zone_proxy(destination_zone destination_zone_id, caller_zone caller_zone_id, destination_channel_zone destination_channel_zone_id);
        template<class T> rpc::shared_ptr<T> get_local_interface(object object_id)
        {
            return rpc::static_pointer_cast<T>(get_castable_interface(object_id, {T::id}));
        }

<<<<<<< HEAD
        //note this is not thread safe and should only be used on setup
        void add_service_logger(const std::shared_ptr<service_logger>& logger)
        {
            service_loggers.push_back(logger);
        }
=======
        template<class T> 
        std::function<shared_ptr<i_interface_stub>(const shared_ptr<object_stub>& stub)> create_interface_stub(
            const shared_ptr<T>& iface);
        int create_interface_stub(
            rpc::interface_ordinal interface_id
            , rpc::interface_ordinal original_interface_id
            , const rpc::shared_ptr<rpc::i_interface_stub>& original
            , rpc::shared_ptr<rpc::i_interface_stub>& new_stub);

        //note this function is not thread safe!  Use it before using the service class for normal operation
        int add_interface_stub_factory(rpc::interface_ordinal interface_id, std::function<rpc::shared_ptr<rpc::i_interface_stub>(const rpc::shared_ptr<rpc::i_interface_stub>&)> factory);
>>>>>>> 24dd3e54

        friend service_proxy;
    };

    //Child services need to maintain the lifetime of the root object in its zone 
    class child_service : public service
    {
        //the enclave needs to hold a hard lock to a root object that represents a runtime
        //the enclave service lifetime is managed by the transport functions 
        rpc::shared_ptr<i_interface_stub> root_stub_;
        rpc::shared_ptr<rpc::service_proxy> parent_service_;
        bool child_does_not_use_parents_interface_ = false;
    public:
        explicit child_service(zone zone_id = generate_new_zone_id()) : 
            service(zone_id)
        {}

        virtual ~child_service();

        void set_parent(const rpc::shared_ptr<rpc::service_proxy>& parent_service, bool child_does_not_use_parents_interface);
        rpc::shared_ptr<rpc::service_proxy> get_parent() const override {return parent_service_;}
        bool check_is_empty() const override;
        object get_root_object_id() const;
        rpc::shared_ptr<service_proxy> get_zone_proxy(caller_channel_zone caller_channel_zone_id, caller_zone caller_zone_id, destination_zone destination_zone_id, caller_zone new_caller_zone_id, bool& new_proxy_added) override;
    };


    template<class T> 
    rpc::interface_descriptor create_interface_stub(rpc::service& serv, const rpc::shared_ptr<T>& iface)
    {
        caller_channel_zone empty_caller_channel_zone = {};
        caller_zone caller_zone_id = serv.get_zone_id().as_caller();

        if(!iface)
        {
            return {{0},{0}};
        }
        rpc::shared_ptr<rpc::object_stub> stub;
        auto factory = serv.create_interface_stub(iface);
        return serv.get_proxy_stub_descriptor(empty_caller_channel_zone, caller_zone_id, iface.get(), factory, false, stub);
    }
}<|MERGE_RESOLUTION|>--- conflicted
+++ resolved
@@ -110,13 +110,6 @@
             return rpc::static_pointer_cast<T>(get_castable_interface(object_id, {T::id}));
         }
 
-<<<<<<< HEAD
-        //note this is not thread safe and should only be used on setup
-        void add_service_logger(const std::shared_ptr<service_logger>& logger)
-        {
-            service_loggers.push_back(logger);
-        }
-=======
         template<class T> 
         std::function<shared_ptr<i_interface_stub>(const shared_ptr<object_stub>& stub)> create_interface_stub(
             const shared_ptr<T>& iface);
@@ -128,9 +121,12 @@
 
         //note this function is not thread safe!  Use it before using the service class for normal operation
         int add_interface_stub_factory(rpc::interface_ordinal interface_id, std::function<rpc::shared_ptr<rpc::i_interface_stub>(const rpc::shared_ptr<rpc::i_interface_stub>&)> factory);
->>>>>>> 24dd3e54
 
-        friend service_proxy;
+        //note this is not thread safe and should only be used on setup
+        void add_service_logger(const std::shared_ptr<service_logger>& logger)
+        {
+            service_loggers.push_back(logger);
+        }        friend service_proxy;
     };
 
     //Child services need to maintain the lifetime of the root object in its zone 
