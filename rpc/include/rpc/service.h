/*
 *   Copyright (c) 2025 Edward Boggis-Rolfe
 *   All rights reserved.
 */
#pragma once

#include <string>
#include <memory>
#include <map>
#include <list>
#include <unordered_map>
#include <mutex>
#include <atomic>
#include <limits>
#include <functional>

#include <rpc/error_codes.h>
#include <rpc/assert.h>
#include <rpc/types.h>
#include <rpc/version.h>
#include <rpc/marshaller.h>
#include <rpc/remote_pointer.h>
#include <rpc/casting_interface.h>
#include <rpc/marshaller.h>
#ifdef USE_RPC_TELEMETRY
#include <rpc/telemetry/i_telemetry_service.h>
#endif

#ifdef BUILD_COROUTINE
#include <coro/io_scheduler.hpp>
#endif

namespace rpc
{
    class i_interface_stub;
    class object_stub;
    class service;
    class child_service;
    class service_proxy;
    struct current_service_tracker;

    const object dummy_object_id = {std::numeric_limits<uint64_t>::max()};

    template<class T>
    CORO_TASK(int)
    demarshall_interface_proxy(uint64_t protocol_version,
        const rpc::shared_ptr<rpc::service_proxy>& sp,
        const rpc::interface_descriptor& encap,
        caller_zone caller_zone_id,
        rpc::shared_ptr<T>& val);

    template<class T>
    CORO_TASK(rpc::interface_descriptor)
    create_interface_stub(rpc::service& serv, const rpc::shared_ptr<T>& iface);

    class service_logger
    {
    public:
        virtual ~service_logger() = default;
        virtual void before_send(caller_zone caller_zone_id,
            object object_id,
            interface_ordinal interface_id,
            method method_id,
            size_t in_size_,
            const char* in_buf_)
            = 0;
        virtual void after_send(caller_zone caller_zone_id,
            object object_id,
            interface_ordinal interface_id,
            method method_id,
            int ret,
            const std::vector<char>& out_buf_)
            = 0;
    };

    // responsible for all object lifetimes created within the zone
    class service : public i_marshaller, public rpc::enable_shared_from_this<service>
    {
    protected:
        static std::atomic<uint64_t> zone_id_generator;
        zone zone_id_ = {0};
        mutable std::atomic<uint64_t> object_id_generator = 0;

        // map object_id's to stubs
        mutable std::mutex stub_control;
        std::unordered_map<object, rpc::weak_ptr<object_stub>> stubs;
        std::unordered_map<rpc::interface_ordinal,
            std::shared_ptr<std::function<rpc::shared_ptr<rpc::i_interface_stub>(const rpc::shared_ptr<rpc::i_interface_stub>&)>>>
            stub_factories;
        // map wrapped objects pointers to stubs
        std::map<void*, rpc::weak_ptr<object_stub>> wrapped_object_to_stub;
        std::string name_;

#ifdef BUILD_COROUTINE
        std::shared_ptr<coro::io_scheduler> io_scheduler_;
#endif

        struct zone_route
        {
            destination_zone dest;
            caller_zone source;
            constexpr bool operator<(const zone_route& val) const
            {
                if (dest == val.dest)
                    return source < val.source;
                return dest < val.dest;
            }
        };

        mutable std::mutex zone_control;
        std::map<zone_route, rpc::weak_ptr<service_proxy>> other_zones;

        rpc::shared_ptr<casting_interface> get_castable_interface(object object_id, interface_ordinal interface_id);

        template<class T>
        CORO_TASK(interface_descriptor)
        proxy_bind_in_param(uint64_t protocol_version, const shared_ptr<T>& iface, shared_ptr<object_stub>& stub);
        template<class T>
        CORO_TASK(interface_descriptor)
        stub_bind_out_param(uint64_t protocol_version,
            caller_channel_zone caller_channel_zone_id,
            caller_zone caller_zone_id,
            const shared_ptr<T>& iface);

        void inner_add_zone_proxy(const rpc::shared_ptr<service_proxy>& service_proxy);
        void cleanup_service_proxy(const rpc::shared_ptr<service_proxy>& other_zone);

        friend proxy_base;
        friend i_interface_stub;
        friend current_service_tracker;

    protected:
        struct child_service_tag {};
        explicit service(const char* name, zone zone_id, child_service_tag);
        
    public:
#ifdef BUILD_COROUTINE
        explicit service(const char* name, zone zone_id, const std::shared_ptr<coro::io_scheduler>& v);
#else
        explicit service(const char* name, zone zone_id);
#endif
        virtual ~service();

        static zone generate_new_zone_id();

#ifdef BUILD_COROUTINE
        template<typename Callable> auto schedule(Callable&& callable)
        {
            // Forwards the lambda (or any other callable) to the real scheduler
            return io_scheduler_->schedule(std::forward<Callable>(callable));
        }
        auto get_scheduler() const { return io_scheduler_; }
#endif

        // we are using a pointer as this is a thread local variable it will not change mid stream, only use this function when servicing an rpc call
        static service* get_current_service();
        static void set_current_service(service* svc);
        object generate_new_object_id() const;
        std::string get_name() const { return name_; }

        virtual bool check_is_empty() const;
        virtual bool has_service_proxies() const;
        zone get_zone_id() const { return zone_id_; }
        void set_zone_id(zone zone_id) { zone_id_ = zone_id; }
        virtual destination_zone get_parent_zone_id() const { return {0}; }
        virtual rpc::shared_ptr<rpc::service_proxy> get_parent() const { return nullptr; }
        virtual bool set_parent_proxy(const rpc::shared_ptr<rpc::service_proxy>&) 
        { 
            RPC_ASSERT(false); 
            return false;
        }

        // passed by value implementing an implicit lock on the life time of ptr
        object get_object_id(const shared_ptr<casting_interface>& ptr) const;

        CORO_TASK(interface_descriptor)
        prepare_out_param(uint64_t protocol_version,
            caller_channel_zone caller_channel_zone_id,
            caller_zone caller_zone_id,
            rpc::proxy_base* base);
        CORO_TASK(interface_descriptor)
        get_proxy_stub_descriptor(uint64_t protocol_version,
            caller_channel_zone caller_channel_zone_id,
            caller_zone caller_zone_id,
            rpc::casting_interface* pointer,
            std::function<rpc::shared_ptr<i_interface_stub>(rpc::shared_ptr<object_stub>)> fn,
            bool outcall,
            rpc::shared_ptr<object_stub>& stub);

        rpc::weak_ptr<object_stub> get_object(object object_id) const;

        CORO_TASK(int)
        send(uint64_t protocol_version,
            encoding encoding,
            uint64_t tag,
            caller_channel_zone caller_channel_zone_id,
            caller_zone caller_zone_id,
            destination_zone destination_zone_id,
            object object_id,
            interface_ordinal interface_id,
            method method_id,
            size_t in_size_,
            const char* in_buf_,
            std::vector<char>& out_buf_) override;
        CORO_TASK(int)
        try_cast(uint64_t protocol_version,
            destination_zone destination_zone_id,
            object object_id,
            interface_ordinal interface_id) override;
<<<<<<< HEAD
        CORO_TASK(uint64_t)
        add_ref(uint64_t protocol_version,
=======
        int add_ref(uint64_t protocol_version,
>>>>>>> 6d415789
            destination_channel_zone destination_channel_zone_id,
            destination_zone destination_zone_id,
            object object_id,
            caller_channel_zone caller_channel_zone_id,
            caller_zone caller_zone_id,
<<<<<<< HEAD
            add_ref_options build_out_param_channel) override;
        CORO_TASK(uint64_t)
        release(uint64_t protocol_version,
=======
            known_direction_zone known_direction_zone_id,
            add_ref_options build_out_param_channel,
            uint64_t& reference_count) override;
        int release(uint64_t protocol_version,
>>>>>>> 6d415789
            destination_zone destination_zone_id,
            object object_id,
            caller_zone caller_zone_id,
            uint64_t& reference_count) override;

        uint64_t release_local_stub(const rpc::shared_ptr<rpc::object_stub>& stub);

        virtual void add_zone_proxy(const rpc::shared_ptr<service_proxy>& zone);
        virtual rpc::shared_ptr<service_proxy> get_zone_proxy(caller_channel_zone caller_channel_zone_id,
            caller_zone caller_zone_id,
            destination_zone destination_zone_id,
            caller_zone new_caller_zone_id,
            bool& new_proxy_added);
        virtual void remove_zone_proxy(destination_zone destination_zone_id, caller_zone caller_zone_id);
        virtual void remove_zone_proxy_if_not_used(destination_zone destination_zone_id, caller_zone caller_zone_id);
        template<class T> rpc::shared_ptr<T> get_local_interface(uint64_t protocol_version, object object_id)
        {
            return rpc::static_pointer_cast<T>(get_castable_interface(object_id, T::get_id(protocol_version)));
        }

        CORO_TASK(interface_descriptor)
        prepare_remote_input_interface(caller_channel_zone caller_channel_zone_id,
            caller_zone caller_zone_id,
            rpc::proxy_base* base,
            rpc::shared_ptr<service_proxy>& destination_zone);

        CORO_TASK(void)
        clean_up_on_failed_connection(const rpc::shared_ptr<service_proxy>& destination_zone,
            rpc::shared_ptr<rpc::casting_interface> input_interface);
            
        // int decrement_reference_count(const rpc::shared_ptr<service_proxy>& proxy, int ref_count);

        template<class proxy_class, class in_param_type, class out_param_type, typename... Args>
        CORO_TASK(int)
        connect_to_zone(const char* name,
            rpc::destination_zone new_zone_id,
            const rpc::shared_ptr<in_param_type>& input_interface,
            rpc::shared_ptr<out_param_type>& output_interface,
            Args&&... args)
        {
            RPC_ASSERT(input_interface == nullptr || !input_interface->query_proxy_base()
                       || casting_interface::get_zone(*input_interface) == zone_id_);

            auto new_service_proxy = proxy_class::create(name, new_zone_id, shared_from_this(), args...);
            add_zone_proxy(new_service_proxy);
            rpc::interface_descriptor input_descr{{0}, {0}};
            rpc::shared_ptr<service_proxy> destination_zone;
            if (input_interface)
            {
                if (input_interface->query_proxy_base())
                {
                    input_descr = CO_AWAIT prepare_remote_input_interface({0},
                        new_service_proxy->get_destination_zone_id().as_caller(),
                        input_interface->query_proxy_base(),
                        destination_zone);
                }
                else
                {
                    caller_channel_zone empty_caller_channel_zone = {};
                    caller_zone caller_zone_id = zone_id_.as_caller();

                    rpc::shared_ptr<rpc::object_stub> stub;
                    auto factory = create_interface_stub(input_interface);
                    input_descr = CO_AWAIT get_proxy_stub_descriptor(rpc::get_version(),
                        empty_caller_channel_zone,
                        caller_zone_id,
                        input_interface.get(),
                        factory,
                        false,
                        stub);
                }
            }

            rpc::interface_descriptor output_descr{{0}, {0}};
            auto err_code = CO_AWAIT new_service_proxy->connect(input_descr, output_descr);
            if (err_code != rpc::error::OK())
            {
                // clean up
                CO_AWAIT clean_up_on_failed_connection(destination_zone, input_interface);
                CO_RETURN err_code;
            }

            if (output_descr.object_id != 0 && output_descr.destination_zone_id != 0)
            {
                err_code = CO_AWAIT rpc::demarshall_interface_proxy(
                    rpc::get_version(), new_service_proxy, output_descr, zone_id_.as_caller(), output_interface);
            }
            else
            {
                new_service_proxy->release_external_ref();
                remove_zone_proxy_if_not_used(
                    new_service_proxy->get_destination_zone_id(), new_service_proxy->get_caller_zone_id());
            }
            CO_RETURN err_code;
        }

        template<class SERVICE_PROXY, class PARENT_INTERFACE, class CHILD_INTERFACE, typename... Args>
        CORO_TASK(int)
        attach_remote_zone(const char* name,
            rpc::interface_descriptor input_descr,
            rpc::interface_descriptor& output_descr,
            std::function<CORO_TASK(int)(const rpc::shared_ptr<PARENT_INTERFACE>&,
                rpc::shared_ptr<CHILD_INTERFACE>&,
                const rpc::shared_ptr<rpc::service>&)> fn,
            Args&&... args)
        {
            // link the child to the parent
            auto parent_service_proxy = CO_AWAIT SERVICE_PROXY::attach_remote("remote", shared_from_this(), args...);
            if (!parent_service_proxy)
                CO_RETURN rpc::error::UNABLE_TO_CREATE_SERVICE_PROXY();
            add_zone_proxy(parent_service_proxy);

            rpc::shared_ptr<PARENT_INTERFACE> parent_ptr;
            if (input_descr != interface_descriptor())
            {
                auto err_code = CO_AWAIT rpc::demarshall_interface_proxy(
                    rpc::get_version(), parent_service_proxy, input_descr, get_zone_id().as_caller(), parent_ptr);
                if (err_code != rpc::error::OK())
                {
                    CO_RETURN err_code;
                }
            }
            rpc::shared_ptr<CHILD_INTERFACE> child_ptr;
            {
                auto err_code = CO_AWAIT fn(parent_ptr, child_ptr, shared_from_this());
                if (err_code != rpc::error::OK())
                {
                    CO_RETURN err_code;
                }
            }
            if (child_ptr)
            {
                RPC_ASSERT(
                    !child_ptr->query_proxy_base()
                    && "we cannot support remote pointers to subordinate zones as it has not been registered yet");
                output_descr = CO_AWAIT rpc::create_interface_stub(*this, child_ptr);
            }
            CO_RETURN rpc::error::OK();
        }

        template<class T>
        std::function<shared_ptr<i_interface_stub>(const shared_ptr<object_stub>& stub)> create_interface_stub(
            const shared_ptr<T>& iface);
        int create_interface_stub(rpc::interface_ordinal interface_id,
            std::function<interface_ordinal(uint8_t)> original_interface_id,
            const rpc::shared_ptr<rpc::i_interface_stub>& original,
            rpc::shared_ptr<rpc::i_interface_stub>& new_stub);

        // note this function is not thread safe!  Use it before using the service class for normal operation
        void add_interface_stub_factory(std::function<interface_ordinal(uint8_t)> id_getter,
            std::shared_ptr<std::function<rpc::shared_ptr<rpc::i_interface_stub>(const rpc::shared_ptr<rpc::i_interface_stub>&)>>
                factory);

<<<<<<< HEAD
        // note this is not thread safe and should only be used on setup
=======
>>>>>>> 6d415789
        friend service_proxy;
    };

    // protect the current service local pointer
    struct current_service_tracker
    {
        service* old_service_ = nullptr;
        current_service_tracker(service* current_service)
        {
            old_service_ = service::get_current_service();
            service::set_current_service(current_service);
        }
        ~current_service_tracker() { service::set_current_service(old_service_); }
    };

    // Child services need to maintain the lifetime of the root object in its zone
    class child_service : public service
    {
        // the enclave needs to hold a hard lock to a root object that represents a runtime
        // the enclave service lifetime is managed by the transport functions
        std::mutex parent_protect;
        rpc::shared_ptr<rpc::service_proxy> parent_service_proxy_;
        destination_zone parent_zone_id_;

    public:
<<<<<<< HEAD
#ifdef BUILD_COROUTINE
        explicit child_service(const char* name,
            zone zone_id,
            destination_zone parent_zone_id,
            const std::shared_ptr<coro::io_scheduler>& io_scheduler)
            : service(name, zone_id, io_scheduler)
            , parent_zone_id_(parent_zone_id)
        {
        }
#else
        explicit child_service(const char* name, zone zone_id, destination_zone parent_zone_id)
            : service(name, zone_id)
            , parent_zone_id_(parent_zone_id)
        {
        }
#endif

=======
        explicit child_service(const char* name, zone zone_id, destination_zone parent_zone_id);
>>>>>>> 6d415789
        virtual ~child_service();

        rpc::shared_ptr<rpc::service_proxy> get_parent() const override { return parent_service_proxy_; }
        bool set_parent_proxy(const rpc::shared_ptr<rpc::service_proxy>& parent_service_proxy) override;

        destination_zone get_parent_zone_id() const override { return parent_zone_id_; }

        template<class SERVICE_PROXY, class PARENT_INTERFACE, class CHILD_INTERFACE, typename... Args>
        static CORO_TASK(int) create_child_zone(const char* name,
            zone zone_id,
            destination_zone parent_zone_id,
            rpc::interface_descriptor input_descr,
            rpc::interface_descriptor& output_descr,
            std::function<CORO_TASK(int)(const rpc::shared_ptr<PARENT_INTERFACE>&,
                rpc::shared_ptr<CHILD_INTERFACE>&,
                const rpc::shared_ptr<rpc::child_service>&)> fn,
#ifdef BUILD_COROUTINE
            const std::shared_ptr<coro::io_scheduler>& io_scheduler,
#endif
            rpc::shared_ptr<child_service>& new_child_service,
            Args&&... args)
        {
            auto child_svc = rpc::shared_ptr<rpc::child_service>(
                new rpc::child_service(name, zone_id, parent_zone_id
#ifdef BUILD_COROUTINE
                , io_scheduler
#endif                
                ));

            // link the child to the parent
            auto parent_service_proxy = SERVICE_PROXY::create("parent", parent_zone_id, child_svc, args...);
            if (!parent_service_proxy)
<<<<<<< HEAD
                CO_RETURN rpc::error::UNABLE_TO_CREATE_SERVICE_PROXY();
=======
            {
                RPC_ERROR("Unable to create service proxy in create_child_service");
                return rpc::error::UNABLE_TO_CREATE_SERVICE_PROXY();
            }
>>>>>>> 6d415789
            child_svc->add_zone_proxy(parent_service_proxy);
            if(!child_svc->set_parent_proxy(parent_service_proxy))
            {
                RPC_ERROR("Unable to create set_parent_proxy in create_child_service"); 
                return rpc::error::UNABLE_TO_CREATE_SERVICE_PROXY();
            }
            parent_service_proxy->set_parent_channel(true);

            rpc::shared_ptr<PARENT_INTERFACE> parent_ptr;
            if (input_descr != interface_descriptor())
            {
                auto err_code = CO_AWAIT rpc::demarshall_interface_proxy(
                    rpc::get_version(), parent_service_proxy, input_descr, zone_id.as_caller(), parent_ptr);
                if (err_code != rpc::error::OK())
                {
                    CO_RETURN err_code;
                }
            }
            rpc::shared_ptr<CHILD_INTERFACE> child_ptr;
            {
                new_child_service = child_svc;
                auto err_code = CO_AWAIT fn(parent_ptr, child_ptr, child_svc);
                if (err_code != rpc::error::OK())
                {
                    CO_RETURN err_code;
                }
            }
            if (child_ptr)
            {
                RPC_ASSERT(
                    !child_ptr->query_proxy_base()
                    && "we cannot support remote pointers to subordinate zones as it has not been registered yet");
                output_descr = CO_AWAIT rpc::create_interface_stub(*child_svc, child_ptr);
            }
            CO_RETURN rpc::error::OK();
        };
    };

    template<class T>
    CORO_TASK(rpc::interface_descriptor)
    create_interface_stub(rpc::service& serv, const rpc::shared_ptr<T>& iface)
    {
        caller_channel_zone empty_caller_channel_zone = {};
        caller_zone caller_zone_id = serv.get_zone_id().as_caller();

        if (!iface)
        {
            RPC_ASSERT(false);
            CO_RETURN{{0}, {0}};
        }
        rpc::shared_ptr<rpc::object_stub> stub;
        auto factory = serv.create_interface_stub(iface);
        CO_RETURN CO_AWAIT serv.get_proxy_stub_descriptor(
            rpc::get_version(), empty_caller_channel_zone, caller_zone_id, iface.get(), factory, false, stub);
    }

    struct retry_buffer
    {
        std::vector<char> data;
        int return_value;
    };

}<|MERGE_RESOLUTION|>--- conflicted
+++ resolved
@@ -207,27 +207,18 @@
             destination_zone destination_zone_id,
             object object_id,
             interface_ordinal interface_id) override;
-<<<<<<< HEAD
-        CORO_TASK(uint64_t)
+        CORO_TASK(int)
         add_ref(uint64_t protocol_version,
-=======
-        int add_ref(uint64_t protocol_version,
->>>>>>> 6d415789
             destination_channel_zone destination_channel_zone_id,
             destination_zone destination_zone_id,
             object object_id,
             caller_channel_zone caller_channel_zone_id,
             caller_zone caller_zone_id,
-<<<<<<< HEAD
-            add_ref_options build_out_param_channel) override;
-        CORO_TASK(uint64_t)
-        release(uint64_t protocol_version,
-=======
             known_direction_zone known_direction_zone_id,
             add_ref_options build_out_param_channel,
             uint64_t& reference_count) override;
-        int release(uint64_t protocol_version,
->>>>>>> 6d415789
+        CORO_TASK(int)
+        release(uint64_t protocol_version,
             destination_zone destination_zone_id,
             object object_id,
             caller_zone caller_zone_id,
@@ -381,10 +372,6 @@
             std::shared_ptr<std::function<rpc::shared_ptr<rpc::i_interface_stub>(const rpc::shared_ptr<rpc::i_interface_stub>&)>>
                 factory);
 
-<<<<<<< HEAD
-        // note this is not thread safe and should only be used on setup
-=======
->>>>>>> 6d415789
         friend service_proxy;
     };
 
@@ -410,7 +397,6 @@
         destination_zone parent_zone_id_;
 
     public:
-<<<<<<< HEAD
 #ifdef BUILD_COROUTINE
         explicit child_service(const char* name,
             zone zone_id,
@@ -428,9 +414,6 @@
         }
 #endif
 
-=======
-        explicit child_service(const char* name, zone zone_id, destination_zone parent_zone_id);
->>>>>>> 6d415789
         virtual ~child_service();
 
         rpc::shared_ptr<rpc::service_proxy> get_parent() const override { return parent_service_proxy_; }
@@ -463,14 +446,10 @@
             // link the child to the parent
             auto parent_service_proxy = SERVICE_PROXY::create("parent", parent_zone_id, child_svc, args...);
             if (!parent_service_proxy)
-<<<<<<< HEAD
+            {
+                RPC_ERROR("Unable to create service proxy in create_child_service");
                 CO_RETURN rpc::error::UNABLE_TO_CREATE_SERVICE_PROXY();
-=======
-            {
-                RPC_ERROR("Unable to create service proxy in create_child_service");
-                return rpc::error::UNABLE_TO_CREATE_SERVICE_PROXY();
-            }
->>>>>>> 6d415789
+            }
             child_svc->add_zone_proxy(parent_service_proxy);
             if(!child_svc->set_parent_proxy(parent_service_proxy))
             {
