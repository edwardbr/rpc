<<<<<<< HEAD
// xmemory internal header

// Copyright (c) Microsoft Corporation.
// SPDX-License-Identifier: Apache-2.0 WITH LLVM-exception

#pragma once
#ifndef _XMEMORY_
#define _XMEMORY_
#include <rpc/stl_clang12/rpc_yvals_core.h>
#if _STL_COMPILER_PREPROCESSOR
#include <cstdint>
#include <cstdlib>
#include <limits>
#include <new>
#include <rpc/stl_clang12/rpc_xatomic.h>
#include <rpc/stl_clang12/rpc_xutility.h>



#if _HAS_CXX20
#include <tuple>
#endif // _HAS_CXX20

#if defined(__clang__) || defined(__GNUC__) || defined(__GNUG__)
    #pragma GCC diagnostic ignored "-Wdeprecated-dynamic-exception-spec"
#else
#pragma pack(push, _CRT_PACKING)
#pragma warning(push, _STL_WARNING_LEVEL)
#pragma warning(disable : _STL_DISABLED_WARNINGS)
_STL_DISABLE_CLANG_WARNINGS
#pragma push_macro("new")
#endif
#undef new

_RPC_BEGIN

class bad_array_new_length : public ::std::exception {
public:
    bad_array_new_length() {} 
    virtual ~bad_array_new_length() {}
    virtual const char* what() const throw() {return "bad array new length";}
};

template <class _Ty>
struct _NODISCARD _Tidy_guard { // class with destructor that calls _Tidy
    _Ty* _Target;
    _CONSTEXPR20 ~_Tidy_guard() {
        if (_Target) {
            _Target->_Tidy();
        }
    }
};

template <class _Ty>
struct _NODISCARD _Tidy_deallocate_guard { // class with destructor that calls _Tidy_deallocate
    _Ty* _Target;
    _CONSTEXPR20 ~_Tidy_deallocate_guard() {
        if (_Target) {
            _Target->_Tidy_deallocate();
        }
    }
};

template <class _Keycmp, class _Lhs, class _Rhs>
_INLINE_VAR constexpr bool _Nothrow_compare = noexcept(
    static_cast<bool>(_STD declval<const _Keycmp&>()(_STD declval<const _Lhs&>(), _STD declval<const _Rhs&>())));

template <size_t _Ty_size>
_NODISCARD constexpr size_t _Get_size_of_n(const size_t _Count) {
    constexpr bool _Overflow_is_possible = _Ty_size > 1;

    if constexpr (_Overflow_is_possible) {
        constexpr size_t _Max_possible = static_cast<size_t>(-1) / _Ty_size;
        if (_Count > _Max_possible) {
            throw bad_array_new_length(); // multiply overflow
        }
    }

    return _Count * _Ty_size;
}

template <class _Ty>
_INLINE_VAR constexpr size_t _New_alignof = (_STD max) (alignof(_Ty),
    static_cast<size_t>(__STDCPP_DEFAULT_NEW_ALIGNMENT__) // TRANSITION, VSO-522105
);

struct _Default_allocate_traits {
    static
#ifdef __clang__ // Clang and MSVC implement P0784R7 differently; see GH-1532
        _CONSTEXPR20
#endif // __clang__
        void* _Allocate(const size_t _Bytes) {
        return ::operator new(_Bytes);
    }

#ifdef __cpp_aligned_new
    static
#ifdef __clang__ // Clang and MSVC implement P0784R7 differently; see GH-1532
        _CONSTEXPR20
#endif // __clang__
        void* _Allocate_aligned(const size_t _Bytes, const size_t _Align) {
#ifdef __clang__ // Clang and MSVC implement P0784R7 differently; see GH-1532
#if _HAS_CXX20
        if (_STD is_constant_evaluated()) {
            return ::operator new(_Bytes);
        } else
#endif // _HAS_CXX20
#endif // __clang__
        {
            return ::operator new (_Bytes, ::std::align_val_t{_Align});
        }
    }
#endif // __cpp_aligned_new
};

constexpr bool _Is_pow_2(const size_t _Value) noexcept {
    return _Value != 0 && (_Value & (_Value - 1)) == 0;
}

#if defined(_M_IX86) || defined(_M_X64)
constexpr size_t _Big_allocation_threshold = 4096;
constexpr size_t _Big_allocation_alignment = 32;

static_assert(2 * sizeof(void*) <= _Big_allocation_alignment,
    "Big allocation alignment should at least match vector register alignment");
static_assert(_Is_pow_2(_Big_allocation_alignment), "Big allocation alignment must be a power of two");

#ifdef _DEBUG
constexpr size_t _Non_user_size = 2 * sizeof(void*) + _Big_allocation_alignment - 1;
#else // _DEBUG
constexpr size_t _Non_user_size           = sizeof(void*) + _Big_allocation_alignment - 1;
#endif // _DEBUG

#ifdef _WIN64
constexpr size_t _Big_allocation_sentinel = 0xFAFAFAFAFAFAFAFAULL;
#else // ^^^ _WIN64 ^^^ // vvv !_WIN64 vvv
constexpr size_t _Big_allocation_sentinel = 0xFAFAFAFAUL;
#endif // _WIN64

template <class _Traits>
void* _Allocate_manually_vector_aligned(const size_t _Bytes) {
    // allocate _Bytes manually aligned to at least _Big_allocation_alignment
    const size_t _Block_size = _Non_user_size + _Bytes;
    if (_Block_size <= _Bytes) {
        throw bad_array_new_length(); // add overflow
    }

    const uintptr_t _Ptr_container = reinterpret_cast<uintptr_t>(_Traits::_Allocate(_Block_size));
    _STL_VERIFY(_Ptr_container != 0, "invalid argument"); // validate even in release since we're doing p[-1]
    void* const _Ptr = reinterpret_cast<void*>((_Ptr_container + _Non_user_size) & ~(_Big_allocation_alignment - 1));
    static_cast<uintptr_t*>(_Ptr)[-1] = _Ptr_container;

#ifdef _DEBUG
    static_cast<uintptr_t*>(_Ptr)[-2] = _Big_allocation_sentinel;
#endif // _DEBUG
    return _Ptr;
}

inline void _Adjust_manually_vector_aligned(void*& _Ptr, size_t& _Bytes) {
    // adjust parameters from _Allocate_manually_vector_aligned to pass to operator delete
    _Bytes += _Non_user_size;

    const uintptr_t* const _Ptr_user = static_cast<uintptr_t*>(_Ptr);
    const uintptr_t _Ptr_container   = _Ptr_user[-1];

    // If the following asserts, it likely means that we are performing
    // an aligned delete on memory coming from an unaligned allocation.
    assert(_Ptr_user[-2] == _Big_allocation_sentinel ? true : !"invalid argument");

    // Extra paranoia on aligned allocation/deallocation; ensure _Ptr_container is
    // in range [_Min_back_shift, _Non_user_size]
#ifdef _DEBUG
    constexpr uintptr_t _Min_back_shift = 2 * sizeof(void*);
#else // ^^^ _DEBUG ^^^ // vvv !_DEBUG vvv
    constexpr uintptr_t _Min_back_shift = sizeof(void*);
#endif // _DEBUG
    const uintptr_t _Back_shift = reinterpret_cast<uintptr_t>(_Ptr) - _Ptr_container;
    _STL_VERIFY(_Back_shift >= _Min_back_shift && _Back_shift <= _Non_user_size, "invalid argument");
    _Ptr = reinterpret_cast<void*>(_Ptr_container);
}
#endif // defined(_M_IX86) || defined(_M_X64)

#ifdef __cpp_aligned_new
template <size_t _Align, class _Traits = _Default_allocate_traits,
    enable_if_t<(_Align > __STDCPP_DEFAULT_NEW_ALIGNMENT__), int> = 0>
_CONSTEXPR20 void* _Allocate(const size_t _Bytes) {
    // allocate _Bytes when __cpp_aligned_new && _Align > __STDCPP_DEFAULT_NEW_ALIGNMENT__
    if (_Bytes == 0) {
        return nullptr;
    }

#if _HAS_CXX20 // TRANSITION, GH-1532
    if (_STD is_constant_evaluated()) {
        return _Traits::_Allocate(_Bytes);
    } else
#endif // _HAS_CXX20
    {
        size_t _Passed_align = _Align;
#if defined(_M_IX86) || defined(_M_X64)
        if (_Bytes >= _Big_allocation_threshold) {
            // boost the alignment of big allocations to help autovectorization
            _Passed_align = (_STD max) (_Align, _Big_allocation_alignment);
        }
#endif // defined(_M_IX86) || defined(_M_X64)
        return _Traits::_Allocate_aligned(_Bytes, _Passed_align);
    }
}


template <size_t _Align, enable_if_t<(_Align > __STDCPP_DEFAULT_NEW_ALIGNMENT__), int> = 0>
_CONSTEXPR20 void _Deallocate(void* _Ptr, const size_t _Bytes) noexcept {
    // deallocate storage allocated by _Allocate when __cpp_aligned_new && _Align > __STDCPP_DEFAULT_NEW_ALIGNMENT__
#if _HAS_CXX20 // TRANSITION, GH-1532
    if (_STD is_constant_evaluated()) {
        ::operator delete(_Ptr);
    } else
#endif // _HAS_CXX20
    {
        size_t _Passed_align = _Align;
#if defined(_M_IX86) || defined(_M_X64)
        if (_Bytes >= _Big_allocation_threshold) { // boost the alignment of big allocations to help autovectorization
            _Passed_align = (_STD max) (_Align, _Big_allocation_alignment);
        }
#endif // defined(_M_IX86) || defined(_M_X64)
///I hope this does not leak
//        ::operator delete (_Ptr, _Bytes, ::std::align_val_t{_Passed_align});
        ::operator delete (_Ptr, ::std::align_val_t{_Passed_align});
    }
}

#define _HAS_ALIGNED_NEW 1
#else // ^^^ __cpp_aligned_new ^^^ / vvv !__cpp_aligned_new vvv
#define _HAS_ALIGNED_NEW 0
#endif // __cpp_aligned_new

template <size_t _Align, class _Traits = _Default_allocate_traits,
    enable_if_t<(!_HAS_ALIGNED_NEW || _Align <= __STDCPP_DEFAULT_NEW_ALIGNMENT__), int> = 0>
_CONSTEXPR20 void* _Allocate(const size_t _Bytes) {
    // allocate _Bytes when !_HAS_ALIGNED_NEW || _Align <= __STDCPP_DEFAULT_NEW_ALIGNMENT__
#if defined(_M_IX86) || defined(_M_X64)
#if _HAS_CXX20 // TRANSITION, GH-1532
    if (!_STD is_constant_evaluated())
#endif // _HAS_CXX20
    {
        if (_Bytes >= _Big_allocation_threshold) { // boost the alignment of big allocations to help autovectorization
            return _Allocate_manually_vector_aligned<_Traits>(_Bytes);
        }
    }
#endif // defined(_M_IX86) || defined(_M_X64)

    if (_Bytes != 0) {
        return _Traits::_Allocate(_Bytes);
    }

    return nullptr;
}

template <size_t _Align, enable_if_t<(!_HAS_ALIGNED_NEW || _Align <= __STDCPP_DEFAULT_NEW_ALIGNMENT__), int> = 0>
_CONSTEXPR20 void _Deallocate(void* _Ptr, size_t _Bytes) noexcept {
    // deallocate storage allocated by _Allocate when !_HAS_ALIGNED_NEW || _Align <= __STDCPP_DEFAULT_NEW_ALIGNMENT__
#if _HAS_CXX20 // TRANSITION, GH-1532
    if (_STD is_constant_evaluated()) {
        ::operator delete(_Ptr);
    } else
#endif // _HAS_CXX20
    {
#if defined(_M_IX86) || defined(_M_X64)
        if (_Bytes >= _Big_allocation_threshold) { // boost the alignment of big allocations to help autovectorization
            _Adjust_manually_vector_aligned(_Ptr, _Bytes);
        }
#endif // defined(_M_IX86) || defined(_M_X64)
///I hope this does not leak
//        ::operator delete(_Ptr, _Bytes);
        ::operator delete(_Ptr);
    }
}

#undef _HAS_ALIGNED_NEW

template <class _Ty, class... _Types>
_Ty* _Global_new(_Types&&... _Args) { // acts as "new" while disallowing user overload selection
    struct _NODISCARD _Guard_type {
        void* _Result;
        ~_Guard_type() {
            if (_Result) {
                _Deallocate<_New_alignof<_Ty>>(_Result, sizeof(_Ty));
            }
        }
    };

    _Guard_type _Guard{_Allocate<_New_alignof<_Ty>>(sizeof(_Ty))};
    ::new (_Guard._Result) _Ty(_STD forward<_Types>(_Args)...);
    return static_cast<_Ty*>(_STD exchange(_Guard._Result, nullptr));
}

template <class _Ptr, class _Ty>
using _Rebind_pointer_t = typename pointer_traits<_Ptr>::template rebind<_Ty>;

template <class _Pointer, enable_if_t<!::std::is_pointer_v<_Pointer>, int> = 0>
_CONSTEXPR20 _Pointer _Refancy(typename pointer_traits<_Pointer>::element_type* _Ptr) noexcept {
    return pointer_traits<_Pointer>::pointer_to(*_Ptr);
}

template <class _Pointer, enable_if_t<::std::is_pointer_v<_Pointer>, int> = 0>
_CONSTEXPR20 _Pointer _Refancy(_Pointer _Ptr) noexcept {
    return _Ptr;
}

template <class _NoThrowFwdIt, class _NoThrowSentinel>
_CONSTEXPR20 void _Destroy_range(_NoThrowFwdIt _First, _NoThrowSentinel _Last) noexcept;

template <class _Ty>
_CONSTEXPR20 void _Destroy_in_place(_Ty& _Obj) noexcept {
    if constexpr (::std::is_array_v<_Ty>) {
        _Destroy_range(_Obj, _Obj + ::std::extent_v<_Ty>);
    } else {
        _Obj.~_Ty();
    }
}

#if _HAS_CXX17
template <class _Ty>
_CONSTEXPR20 void destroy_at(_Ty* const _Location) noexcept /* strengthened */ {
#if _HAS_CXX20
    if constexpr (::std::is_array_v<_Ty>) {
        _Destroy_range(_STD begin(*_Location), _STD end(*_Location));
    } else
#endif // _HAS_CXX20
    {
        _Location->~_Ty();
    }
}
#endif // _HAS_CXX17

template <class _Ptrty>
auto _Const_cast(_Ptrty _Ptr) noexcept { // remove constness from a fancy pointer
    using _Elem       = typename pointer_traits<_Ptrty>::element_type;
    using _Modifiable = remove_const_t<_Elem>;
    using _Dest       = typename pointer_traits<_Ptrty>::template rebind<_Modifiable>;

    return pointer_traits<_Dest>::pointer_to(const_cast<_Modifiable&>(*_Ptr));
}

template <class _Ty>
auto _Const_cast(_Ty* _Ptr) noexcept {
    return const_cast<remove_const_t<_Ty>*>(_Ptr);
}

template <class _Ty, class = void>
struct _Get_pointer_type {
    using type = typename _Ty::value_type*;
};

_STL_DISABLE_DEPRECATED_WARNING
template <class _Ty>
struct _Get_pointer_type<_Ty, ::std::void_t<typename _Ty::pointer>> {
    using type = typename _Ty::pointer;
};
_STL_RESTORE_DEPRECATED_WARNING

template <class _Ty, class = void>
struct _Get_const_pointer_type {
    using _Ptrty = typename _Get_pointer_type<_Ty>::type;
    using _Valty = typename _Ty::value_type;
    using type   = typename pointer_traits<_Ptrty>::template rebind<const _Valty>;
};

_STL_DISABLE_DEPRECATED_WARNING
template <class _Ty>
struct _Get_const_pointer_type<_Ty, ::std::void_t<typename _Ty::const_pointer>> {
    using type = typename _Ty::const_pointer;
};
_STL_RESTORE_DEPRECATED_WARNING

template <class _Ty, class = void>
struct _Get_void_pointer_type {
    using _Ptrty = typename _Get_pointer_type<_Ty>::type;
    using type   = typename pointer_traits<_Ptrty>::template rebind<void>;
};

template <class _Ty>
struct _Get_void_pointer_type<_Ty, ::std::void_t<typename _Ty::void_pointer>> {
    using type = typename _Ty::void_pointer;
};

template <class _Ty, class = void>
struct _Get_const_void_pointer_type {
    using _Ptrty = typename _Get_pointer_type<_Ty>::type;
    using type   = typename pointer_traits<_Ptrty>::template rebind<const void>;
};

template <class _Ty>
struct _Get_const_void_pointer_type<_Ty, ::std::void_t<typename _Ty::const_void_pointer>> {
    using type = typename _Ty::const_void_pointer;
};

template <class _Ty, class = void>
struct _Get_difference_type {
    using _Ptrty = typename _Get_pointer_type<_Ty>::type;
    using type   = typename pointer_traits<_Ptrty>::difference_type;
};

template <class _Ty>
struct _Get_difference_type<_Ty, ::std::void_t<typename _Ty::difference_type>> {
    using type = typename _Ty::difference_type;
};

template <class _Ty, class = void>
struct _Get_size_type {
    using type = ::std::make_unsigned_t<typename _Get_difference_type<_Ty>::type>;
};

template <class _Ty>
struct _Get_size_type<_Ty, ::std::void_t<typename _Ty::size_type>> {
    using type = typename _Ty::size_type;
};

template <class _Ty, class = void>
struct _Get_propagate_on_container_copy {
    using type = false_type;
};

template <class _Ty>
struct _Get_propagate_on_container_copy<_Ty, ::std::void_t<typename _Ty::propagate_on_container_copy_assignment>> {
    using type = typename _Ty::propagate_on_container_copy_assignment;
};

template <class _Ty, class = void>
struct _Get_propagate_on_container_move {
    using type = false_type;
};

template <class _Ty>
struct _Get_propagate_on_container_move<_Ty, ::std::void_t<typename _Ty::propagate_on_container_move_assignment>> {
    using type = typename _Ty::propagate_on_container_move_assignment;
};

template <class _Ty, class = void>
struct _Get_propagate_on_container_swap {
    using type = false_type;
};

template <class _Ty>
struct _Get_propagate_on_container_swap<_Ty, ::std::void_t<typename _Ty::propagate_on_container_swap>> {
    using type = typename _Ty::propagate_on_container_swap;
};

template <class _Ty, class = void>
struct _Get_is_always_equal {
    using type = bool_constant<::std::is_empty_v<_Ty>>;
};

_STL_DISABLE_DEPRECATED_WARNING
template <class _Ty>
struct _Get_is_always_equal<_Ty, ::std::void_t<typename _Ty::is_always_equal>> {
    using type = typename _Ty::is_always_equal;
};
_STL_RESTORE_DEPRECATED_WARNING

template <class _Ty, class _Other, class = void>
struct _Get_rebind_type {
    using type = typename _Replace_first_parameter<_Other, _Ty>::type;
};

_STL_DISABLE_DEPRECATED_WARNING
template <class _Ty, class _Other>
struct _Get_rebind_type<_Ty, _Other, ::std::void_t<typename _Ty::template rebind<_Other>::other>> {
    using type = typename _Ty::template rebind<_Other>::other;
};
_STL_RESTORE_DEPRECATED_WARNING

template <class _Ty>
class allocator;

template <class _Alloc, class = void>
struct _Is_default_allocator : false_type {};

template <class _Ty>
struct _Is_default_allocator<allocator<_Ty>, ::std::void_t<typename allocator<_Ty>::_From_primary>>
    : is_same<typename allocator<_Ty>::_From_primary, allocator<_Ty>>::type {};

template <class _Void, class... _Types>
struct _Has_no_allocator_construct : true_type {};

_STL_DISABLE_DEPRECATED_WARNING
template <class _Alloc, class _Ptr, class... _Args>
struct _Has_no_allocator_construct<
    ::std::void_t<decltype(_STD declval<_Alloc&>().construct(_STD declval<_Ptr>(), _STD declval<_Args>()...))>, _Alloc, _Ptr,
    _Args...> : false_type {};
_STL_RESTORE_DEPRECATED_WARNING

template <class _Alloc, class _Ptr, class... _Args>
using _Uses_default_construct =
    disjunction<_Is_default_allocator<_Alloc>, _Has_no_allocator_construct<void, _Alloc, _Ptr, _Args...>>;

template <class _Alloc, class _Ptr, class = void>
struct _Has_no_alloc_destroy : true_type {};

_STL_DISABLE_DEPRECATED_WARNING
template <class _Alloc, class _Ptr>
struct _Has_no_alloc_destroy<_Alloc, _Ptr, ::std::void_t<decltype(_STD declval<_Alloc&>().destroy(_STD declval<_Ptr>()))>>
    : false_type {};
_STL_RESTORE_DEPRECATED_WARNING

template <class _Alloc, class _Ptr>
using _Uses_default_destroy = disjunction<_Is_default_allocator<_Alloc>, _Has_no_alloc_destroy<_Alloc, _Ptr>>;

template <class _Alloc, class _Ptr>
using _Uses_default_destroy_t = typename _Uses_default_destroy<_Alloc, _Ptr>::type;

template <class _Alloc, class _Size_type, class _Const_void_pointer, class = void>
struct _Has_allocate_hint : false_type {};

_STL_DISABLE_DEPRECATED_WARNING
template <class _Alloc, class _Size_type, class _Const_void_pointer>
struct _Has_allocate_hint<_Alloc, _Size_type, _Const_void_pointer,
    ::std::void_t<decltype(_STD declval<_Alloc&>().allocate(
        _STD declval<const _Size_type&>(), _STD declval<const _Const_void_pointer&>()))>> : true_type {};
_STL_RESTORE_DEPRECATED_WARNING

template <class _Alloc, class = void>
struct _Has_max_size : false_type {};

_STL_DISABLE_DEPRECATED_WARNING
template <class _Alloc>
struct _Has_max_size<_Alloc, ::std::void_t<decltype(_STD declval<const _Alloc&>().max_size())>> : true_type {};
_STL_RESTORE_DEPRECATED_WARNING

template <class _Alloc, class = void>
struct _Has_select_on_container_copy_construction : false_type {};

template <class _Alloc>
struct _Has_select_on_container_copy_construction<_Alloc,
    ::std::void_t<decltype(_STD declval<const _Alloc&>().select_on_container_copy_construction())>> : true_type {};

template <class _Alloc>
struct allocator_traits;

_STL_DISABLE_DEPRECATED_WARNING
template <class _Alloc>
struct _Normal_allocator_traits { // defines traits for allocators
    using allocator_type = _Alloc;
    using value_type     = typename _Alloc::value_type;

    using pointer            = typename _Get_pointer_type<_Alloc>::type;
    using const_pointer      = typename _Get_const_pointer_type<_Alloc>::type;
    using void_pointer       = typename _Get_void_pointer_type<_Alloc>::type;
    using const_void_pointer = typename _Get_const_void_pointer_type<_Alloc>::type;

    using size_type       = typename _Get_size_type<_Alloc>::type;
    using difference_type = typename _Get_difference_type<_Alloc>::type;

    using propagate_on_container_copy_assignment = typename _Get_propagate_on_container_copy<_Alloc>::type;
    using propagate_on_container_move_assignment = typename _Get_propagate_on_container_move<_Alloc>::type;
    using propagate_on_container_swap            = typename _Get_propagate_on_container_swap<_Alloc>::type;
    using is_always_equal                        = typename _Get_is_always_equal<_Alloc>::type;

    template <class _Other>
    using rebind_alloc = typename _Get_rebind_type<_Alloc, _Other>::type;

    template <class _Other>
    using rebind_traits = allocator_traits<rebind_alloc<_Other>>;

    _NODISCARD static _CONSTEXPR20 pointer
        allocate(_Alloc& _Al, _CRT_GUARDOVERFLOW const size_type _Count) {
        return _Al.allocate(_Count);
    }

    _NODISCARD static _CONSTEXPR20 pointer
        allocate(_Alloc& _Al, _CRT_GUARDOVERFLOW const size_type _Count, const const_void_pointer _Hint) {
        if constexpr (_Has_allocate_hint<_Alloc, size_type, const_void_pointer>::value) {
            return _Al.allocate(_Count, _Hint);
        } else {
            return _Al.allocate(_Count);
        }
    }

    static _CONSTEXPR20 void deallocate(_Alloc& _Al, pointer _Ptr, size_type _Count) {
        _Al.deallocate(_Ptr, _Count);
    }

    template <class _Ty, class... _Types>
    static _CONSTEXPR20 void construct(_Alloc& _Al, _Ty* _Ptr, _Types&&... _Args) {
        if constexpr (_Uses_default_construct<_Alloc, _Ty*, _Types...>::value) {
#if _HAS_CXX20
            _STD construct_at(_Ptr, _STD forward<_Types>(_Args)...);
#else // _HAS_CXX20
            ::new (static_cast<void*>(_Ptr)) _Ty(_STD forward<_Types>(_Args)...);
#endif // _HAS_CXX20
        } else {
            _Al.construct(_Ptr, _STD forward<_Types>(_Args)...);
        }
    }

    template <class _Ty>
    static _CONSTEXPR20 void destroy(_Alloc& _Al, _Ty* _Ptr) {
        if constexpr (_Uses_default_destroy<_Alloc, _Ty*>::value) {
#if _HAS_CXX20
            _STD destroy_at(_Ptr);
#else // _HAS_CXX20
            _Ptr->~_Ty();
#endif // _HAS_CXX20
        } else {
            _Al.destroy(_Ptr);
        }
    }

    _NODISCARD static _CONSTEXPR20 size_type max_size(const _Alloc& _Al) noexcept {
        if constexpr (_Has_max_size<_Alloc>::value) {
            return _Al.max_size();
        } else {
            return (::std::numeric_limits<size_type>::max) () / sizeof(value_type);
        }
    }

    _NODISCARD static _CONSTEXPR20 _Alloc select_on_container_copy_construction(const _Alloc& _Al) {
        if constexpr (_Has_select_on_container_copy_construction<_Alloc>::value) {
            return _Al.select_on_container_copy_construction();
        } else {
            return _Al;
        }
    }
};
_STL_RESTORE_DEPRECATED_WARNING

template <class _Alloc>
struct _Default_allocator_traits { // traits for std::allocator
    using allocator_type = _Alloc;
    using value_type     = typename _Alloc::value_type;

    using pointer            = value_type*;
    using const_pointer      = const value_type*;
    using void_pointer       = void*;
    using const_void_pointer = const void*;

    using size_type       = size_t;
    using difference_type = ptrdiff_t;

    using propagate_on_container_copy_assignment = false_type;
    using propagate_on_container_move_assignment = true_type;
    using propagate_on_container_swap            = false_type;
    using is_always_equal                        = true_type;

    template <class _Other>
    using rebind_alloc = allocator<_Other>;

    template <class _Other>
    using rebind_traits = allocator_traits<allocator<_Other>>;

    _NODISCARD static _CONSTEXPR20 pointer
        allocate(_Alloc& _Al, _CRT_GUARDOVERFLOW const size_type _Count) {
#if _HAS_CXX20 // TRANSITION, GH-1532
        if (_STD is_constant_evaluated()) {
            return _Al.allocate(_Count);
        } else
#endif // _HAS_CXX20
        {
            (void) _Al;
            return static_cast<pointer>(
                _Allocate<_New_alignof<value_type>>(_Get_size_of_n<sizeof(value_type)>(_Count)));
        }
    }

    _NODISCARD static _CONSTEXPR20 pointer
        allocate(_Alloc& _Al, _CRT_GUARDOVERFLOW const size_type _Count, const_void_pointer) {
#if _HAS_CXX20 // TRANSITION, GH-1532
        if (_STD is_constant_evaluated()) {
            return _Al.allocate(_Count);
        } else
#endif // _HAS_CXX20
        {
            (void) _Al;
            return static_cast<pointer>(
                _Allocate<_New_alignof<value_type>>(_Get_size_of_n<sizeof(value_type)>(_Count)));
        }
    }

    static _CONSTEXPR20 void deallocate(_Alloc& _Al, const pointer _Ptr, const size_type _Count) {
        // no overflow check on the following multiply; we assume _Allocate did that check
#if _HAS_CXX20 // TRANSITION, GH-1532
        if (_STD is_constant_evaluated()) {
            _Al.deallocate(_Ptr, _Count);
        } else
#endif // _HAS_CXX20
        {
            (void) _Al;
            _Deallocate<_New_alignof<value_type>>(_Ptr, sizeof(value_type) * _Count);
        }
    }

    template <class _Objty, class... _Types>
    static _CONSTEXPR20 void construct(_Alloc&, _Objty* const _Ptr, _Types&&... _Args) {
#if _HAS_CXX20
        if (_STD is_constant_evaluated()) {
            _STD construct_at(_Ptr, _STD forward<_Types>(_Args)...);
        } else
#endif // _HAS_CXX20
        {
            ::new (_Voidify_iter(_Ptr)) _Objty(_STD forward<_Types>(_Args)...);
        }
    }

    template <class _Uty>
    static _CONSTEXPR20 void destroy(_Alloc&, _Uty* const _Ptr) {
#if _HAS_CXX20
        _STD destroy_at(_Ptr);
#else // _HAS_CXX20
        _Ptr->~_Uty();
#endif // _HAS_CXX20
    }

    _NODISCARD static _CONSTEXPR20 size_type max_size(const _Alloc&) noexcept {
        return static_cast<size_t>(-1) / sizeof(value_type);
    }

    _NODISCARD static _CONSTEXPR20 _Alloc select_on_container_copy_construction(const _Alloc& _Al) {
        return _Al;
    }
};

template <class _Alloc>
struct allocator_traits : conditional_t<_Is_default_allocator<_Alloc>::value, _Default_allocator_traits<_Alloc>,
                              _Normal_allocator_traits<_Alloc>> {};

// _Choose_pocca_v returns whether an attempt to propagate allocators is necessary in copy assignment operations.
// Note that even when false_type, callers should call _Pocca as we want to assign allocators even when equal.
template <class _Alloc>
_INLINE_VAR constexpr bool _Choose_pocca_v = allocator_traits<_Alloc>::propagate_on_container_copy_assignment::value
                                          && !allocator_traits<_Alloc>::is_always_equal::value;

enum class _Pocma_values {
    _Equal_allocators, // usually allows contents to be stolen (e.g. with swap)
    _Propagate_allocators, // usually allows the allocator to be propagated, and then contents stolen
    _No_propagate_allocators, // usually turns moves into copies
};

template <class _Alloc>
_INLINE_VAR constexpr _Pocma_values
    _Choose_pocma_v = allocator_traits<_Alloc>::is_always_equal::value
                        ? _Pocma_values::_Equal_allocators
                        : (allocator_traits<_Alloc>::propagate_on_container_move_assignment::value
                                ? _Pocma_values::_Propagate_allocators
                                : _Pocma_values::_No_propagate_allocators);

template <class _Alloc, class _Value_type>
using _Rebind_alloc_t = typename allocator_traits<_Alloc>::template rebind_alloc<_Value_type>;

// If _Alloc is already rebound appropriately, binds an lvalue reference to it, avoiding a copy. Otherwise, creates a
// rebound copy.
template <class _Alloc, class _Value_type>
using _Maybe_rebind_alloc_t =
    typename _Select<::std::is_same_v<typename _Alloc::value_type, _Value_type>>::template _Apply<_Alloc&,
        _Rebind_alloc_t<_Alloc, _Value_type>>;

template <class _Alloc> // tests if allocator has simple addressing
_INLINE_VAR constexpr bool _Is_simple_alloc_v = ::std::is_same_v<typename allocator_traits<_Alloc>::size_type, size_t>&&
    ::std::is_same_v<typename allocator_traits<_Alloc>::difference_type, ptrdiff_t>&&
        ::std::is_same_v<typename allocator_traits<_Alloc>::pointer, typename _Alloc::value_type*>&&
            ::std::is_same_v<typename allocator_traits<_Alloc>::const_pointer, const typename _Alloc::value_type*>;

template <class _Value_type>
struct _Simple_types { // wraps types from allocators with simple addressing for use in iterators
                       // and other SCARY machinery
    using value_type      = _Value_type;
    using size_type       = size_t;
    using difference_type = ptrdiff_t;
    using pointer         = value_type*;
    using const_pointer   = const value_type*;
};

#if _HAS_CXX23
template <class _Ptr>
struct allocation_result {
    _Ptr ptr;
    size_t count;
};

#ifdef __cpp_lib_concepts
template <class _Alloc>
concept _Has_member_allocate_at_least = requires(_Alloc _Al, size_t _Count) {
    _Al.allocate_at_least(_Count);
};

template <class _Alloc>
_NODISCARD constexpr allocation_result<typename allocator_traits<_Alloc>::pointer> allocate_at_least(
    _Alloc& _Al, const size_t _Count) {
    if constexpr (_Has_member_allocate_at_least<_Alloc>) {
        return _Al.allocate_at_least(_Count);
    } else {
        return {_Al.allocate(_Count), _Count};
    }
}
#endif // __cpp_lib_concepts
#endif // _HAS_CXX23

// The number of user bytes a single byte of ASAN shadow memory can track.
_INLINE_VAR constexpr size_t _Asan_granularity = 8;

template <class _Ty>
class allocator {
public:
    static_assert(!::std::is_const_v<_Ty>, "The C++ Standard forbids containers of const elements "
                                    "because allocator<const T> is ill-formed.");

    using _From_primary = allocator;

    using value_type = _Ty;

#if _HAS_DEPRECATED_ALLOCATOR_MEMBERS
    _CXX17_DEPRECATE_OLD_ALLOCATOR_MEMBERS typedef _Ty* pointer;
    _CXX17_DEPRECATE_OLD_ALLOCATOR_MEMBERS typedef const _Ty* const_pointer;

    _CXX17_DEPRECATE_OLD_ALLOCATOR_MEMBERS typedef _Ty& reference;
    _CXX17_DEPRECATE_OLD_ALLOCATOR_MEMBERS typedef const _Ty& const_reference;
#endif // _HAS_DEPRECATED_ALLOCATOR_MEMBERS

    using size_type       = size_t;
    using difference_type = ptrdiff_t;

    using propagate_on_container_move_assignment           = true_type;
    using is_always_equal _CXX20_DEPRECATE_IS_ALWAYS_EQUAL = true_type;

#if _HAS_DEPRECATED_ALLOCATOR_MEMBERS
    template <class _Other>
    struct _CXX17_DEPRECATE_OLD_ALLOCATOR_MEMBERS rebind {
        using other = allocator<_Other>;
    };

    _CXX17_DEPRECATE_OLD_ALLOCATOR_MEMBERS _NODISCARD _Ty* address(_Ty& _Val) const noexcept {
        return _STD addressof(_Val);
    }

    _CXX17_DEPRECATE_OLD_ALLOCATOR_MEMBERS _NODISCARD const _Ty* address(const _Ty& _Val) const noexcept {
        return _STD addressof(_Val);
    }
#endif // _HAS_DEPRECATED_ALLOCATOR_MEMBERS

    constexpr allocator() noexcept {}

    constexpr allocator(const allocator&) noexcept = default;
    template <class _Other>
    constexpr allocator(const allocator<_Other>&) noexcept {}
    _CONSTEXPR20 ~allocator()       = default;
    _CONSTEXPR20 allocator& operator=(const allocator&) = default;

    _CONSTEXPR20 void deallocate(_Ty* const _Ptr, const size_t _Count) {
        _STL_ASSERT(_Ptr != nullptr || _Count == 0, "null pointer cannot point to a block of non-zero size");
        // no overflow check on the following multiply; we assume _Allocate did that check
        _Deallocate<_New_alignof<_Ty>>(_Ptr, sizeof(_Ty) * _Count);
    }

    _NODISCARD _CONSTEXPR20 _Ty* allocate(_CRT_GUARDOVERFLOW const size_t _Count) {
        return static_cast<_Ty*>(_Allocate<_New_alignof<_Ty>>(_Get_size_of_n<sizeof(_Ty)>(_Count)));
    }

#if _HAS_CXX23
    _NODISCARD constexpr allocation_result<_Ty*> allocate_at_least(_CRT_GUARDOVERFLOW const size_t _Count) {
        return {allocate(_Count), _Count};
    }
#endif // _HAS_CXX23

#if _HAS_DEPRECATED_ALLOCATOR_MEMBERS
    _CXX17_DEPRECATE_OLD_ALLOCATOR_MEMBERS _NODISCARD _Ty* allocate(
        _CRT_GUARDOVERFLOW const size_t _Count, const void*) {
        return allocate(_Count);
    }

    template <class _Objty, class... _Types>
    _CXX17_DEPRECATE_OLD_ALLOCATOR_MEMBERS void construct(_Objty* const _Ptr, _Types&&... _Args) {
        ::new (_Voidify_iter(_Ptr)) _Objty(_STD forward<_Types>(_Args)...);
    }

    template <class _Uty>
    _CXX17_DEPRECATE_OLD_ALLOCATOR_MEMBERS void destroy(_Uty* const _Ptr) {
        _Ptr->~_Uty();
    }

    _CXX17_DEPRECATE_OLD_ALLOCATOR_MEMBERS _NODISCARD size_t max_size() const noexcept {
        return static_cast<size_t>(-1) / sizeof(_Ty);
    }
#endif // _HAS_DEPRECATED_ALLOCATOR_MEMBERS

    static constexpr size_t _Minimum_allocation_alignment = _Asan_granularity;
};

template <>
class allocator<void> {
public:
    using value_type = void;
#if _HAS_DEPRECATED_ALLOCATOR_MEMBERS
    _CXX17_DEPRECATE_OLD_ALLOCATOR_MEMBERS typedef void* pointer;
    _CXX17_DEPRECATE_OLD_ALLOCATOR_MEMBERS typedef const void* const_pointer;
#endif // _HAS_DEPRECATED_ALLOCATOR_MEMBERS

    using size_type       = size_t;
    using difference_type = ptrdiff_t;

    using propagate_on_container_move_assignment           = true_type;
    using is_always_equal _CXX20_DEPRECATE_IS_ALWAYS_EQUAL = true_type;

#if _HAS_DEPRECATED_ALLOCATOR_MEMBERS
    template <class _Other>
    struct _CXX17_DEPRECATE_OLD_ALLOCATOR_MEMBERS rebind {
        using other = allocator<_Other>;
    };
#endif // _HAS_DEPRECATED_ALLOCATOR_MEMBERS
};

template <class _Ty, class _Other>
_NODISCARD _CONSTEXPR20 bool operator==(const allocator<_Ty>&, const allocator<_Other>&) noexcept {
    return true;
}

#if !_HAS_CXX20
template <class _Ty, class _Other>
_NODISCARD bool operator!=(const allocator<_Ty>&, const allocator<_Other>&) noexcept {
    return false;
}
#endif // !_HAS_CXX20

#if _HAS_CXX17
// See N4892 [unord.map.overview]/4
template <class _Alloc>
using _Guide_size_type_t =
    typename allocator_traits<conditional_t<_Is_allocator<_Alloc>::value, _Alloc, allocator<int>>>::size_type;
#endif // _HAS_CXX17

template <class _Alloc>
using _Alloc_ptr_t = typename allocator_traits<_Alloc>::pointer;

template <class _Alloc>
using _Alloc_size_t = typename allocator_traits<_Alloc>::size_type;

template <class _Alloc>
_CONSTEXPR20 void _Pocca(_Alloc& _Left, const _Alloc& _Right) noexcept {
    if constexpr (allocator_traits<_Alloc>::propagate_on_container_copy_assignment::value) {
        _Left = _Right;
    }
}

template <class _Alloc>
_CONSTEXPR20 void _Pocma(_Alloc& _Left, _Alloc& _Right) noexcept { // (maybe) propagate on container move assignment
    if constexpr (allocator_traits<_Alloc>::propagate_on_container_move_assignment::value) {
        _Left = _STD move(_Right);
    }
}

template <class _Alloc>
_CONSTEXPR20 void _Pocs(_Alloc& _Left, _Alloc& _Right) noexcept {
    if constexpr (allocator_traits<_Alloc>::propagate_on_container_swap::value) {
        _Swap_adl(_Left, _Right);
    } else {
        _STL_ASSERT(_Left == _Right, "containers incompatible for swap");
    }
}

template <class _Alloc>
_CONSTEXPR20 void _Destroy_range(_Alloc_ptr_t<_Alloc> _First, const _Alloc_ptr_t<_Alloc> _Last, _Alloc& _Al) noexcept {
    // note that this is an optimization for debug mode codegen; in release mode the BE removes all of this
    using _Ty = typename _Alloc::value_type;
    if constexpr (!::std::conjunction_v<::std::is_trivially_destructible<_Ty>, _Uses_default_destroy<_Alloc, _Ty*>>) {
        for (; _First != _Last; ++_First) {
            allocator_traits<_Alloc>::destroy(_Al, _Unfancy(_First));
        }
    }
}

template <class _NoThrowFwdIt, class _NoThrowSentinel>
_CONSTEXPR20 void _Destroy_range(_NoThrowFwdIt _First, const _NoThrowSentinel _Last) noexcept {
    // note that this is an optimization for debug mode codegen; in release mode the BE removes all of this
    if constexpr (!::std::is_trivially_destructible_v<_Iter_value_t<_NoThrowFwdIt>>) {
        for (; _First != _Last; ++_First) {
            _Destroy_in_place(*_First);
        }
    }
}

template <class _Size_type>
_NODISCARD constexpr _Size_type _Convert_size(const size_t _Len) noexcept(::std::is_same_v<_Size_type, size_t>) {
    // convert size_t to _Size_type, avoiding truncation
    if constexpr (!::std::is_same_v<_Size_type, size_t>) {
        if (_Len > (::std::numeric_limits<_Size_type>::max) ()) {
            throw ::std::length_error("size_t too long for _Size_type");
        }
    }

    return static_cast<_Size_type>(_Len);
}

template <class _Alloc>
_CONSTEXPR20 void _Deallocate_plain(_Alloc& _Al, typename _Alloc::value_type* const _Ptr) noexcept {
    // deallocate a plain pointer using an allocator
    using _Alloc_traits = allocator_traits<_Alloc>;
    if constexpr (::std::is_same_v<_Alloc_ptr_t<_Alloc>, typename _Alloc::value_type*>) {
        _Alloc_traits::deallocate(_Al, _Ptr, 1);
    } else {
        using _Ptr_traits = pointer_traits<_Alloc_ptr_t<_Alloc>>;
        _Alloc_traits::deallocate(_Al, _Ptr_traits::pointer_to(*_Ptr), 1);
    }
}

template <class _Alloc>
_CONSTEXPR20 void _Delete_plain_internal(_Alloc& _Al, typename _Alloc::value_type* const _Ptr) noexcept {
    // destroy *_Ptr in place, then deallocate _Ptr using _Al; used for internal container types the user didn't name
    using _Ty = typename _Alloc::value_type;
    _Ptr->~_Ty();
    _Deallocate_plain(_Al, _Ptr);
}

template <class _Alloc>
struct _Alloc_construct_ptr { // pointer used to help construct 1 _Alloc::value_type without EH
    using pointer = _Alloc_ptr_t<_Alloc>;
    _Alloc& _Al;
    pointer _Ptr;

    _CONSTEXPR20 explicit _Alloc_construct_ptr(_Alloc& _Al_) : _Al(_Al_), _Ptr(nullptr) {}

    _NODISCARD _CONSTEXPR20 pointer _Release() noexcept { // disengage *this and return contained pointer
        return _STD exchange(_Ptr, nullptr);
    }

    _CONSTEXPR20 void _Allocate() { // disengage *this, then allocate a new memory block
        _Ptr = nullptr; // if allocate throws, prevents double-free
        _Ptr = _Al.allocate(1);
    }

    _CONSTEXPR20 ~_Alloc_construct_ptr() { // if this instance is engaged, deallocate storage
        if (_Ptr) {
            _Al.deallocate(_Ptr, 1);
        }
    }

    _Alloc_construct_ptr(const _Alloc_construct_ptr&) = delete;
    _Alloc_construct_ptr& operator=(const _Alloc_construct_ptr&) = delete;
};

struct _Fake_allocator {};

struct _Container_base0 {
    _CONSTEXPR20 void _Orphan_all() noexcept {}
    _CONSTEXPR20 void _Swap_proxy_and_iterators(_Container_base0&) noexcept {}
    _CONSTEXPR20 void _Alloc_proxy(const _Fake_allocator&) noexcept {}
    _CONSTEXPR20 void _Reload_proxy(const _Fake_allocator&, const _Fake_allocator&) noexcept {}
};

struct _Iterator_base0 {
    _CONSTEXPR20 void _Adopt(const void*) noexcept {}
    _CONSTEXPR20 const _Container_base0* _Getcont() const noexcept {
        return nullptr;
    }

    static constexpr bool _Unwrap_when_unverified = true;
};

struct _Container_base12;
struct _Container_proxy { // store head of iterator chain and back pointer
    _CONSTEXPR20 _Container_proxy() noexcept = default;
    _CONSTEXPR20 _Container_proxy(_Container_base12* _Mycont_) noexcept : _Mycont(_Mycont_) {}

    const _Container_base12* _Mycont       = nullptr;
    mutable _Iterator_base12* _Myfirstiter = nullptr;
};

struct _Container_base12 {
public:
    _CONSTEXPR20 _Container_base12() noexcept = default;

    _Container_base12(const _Container_base12&) = delete;
    _Container_base12& operator=(const _Container_base12&) = delete;

    _CONSTEXPR20 void _Orphan_all() noexcept;
    _CONSTEXPR20 void _Swap_proxy_and_iterators(_Container_base12&) noexcept;

    template <class _Alloc>
    _CONSTEXPR20 void _Alloc_proxy(_Alloc&& _Al) {
        _Container_proxy* const _New_proxy = _Unfancy(_Al.allocate(1));
        _Construct_in_place(*_New_proxy, this);
        _Myproxy            = _New_proxy;
        _New_proxy->_Mycont = this;
    }

    template <class _Alloc>
    _CONSTEXPR20 void _Reload_proxy(_Alloc&& _Old_alloc, _Alloc&& _New_alloc) {
        // pre: no iterators refer to the existing proxy
        _Container_proxy* const _New_proxy = _Unfancy(_New_alloc.allocate(1));
        _Construct_in_place(*_New_proxy, this);
        _New_proxy->_Mycont = this;
        _Delete_plain_internal(_Old_alloc, _STD exchange(_Myproxy, _New_proxy));
    }

    _Container_proxy* _Myproxy = nullptr;

private:
    _CONSTEXPR20 void _Orphan_all_unlocked_v3() noexcept;
    _CONSTEXPR20 void _Swap_proxy_and_iterators_unlocked(_Container_base12&) noexcept;

    void _Orphan_all_locked_v3() noexcept {
        _Lockit _Lock(_LOCK_DEBUG);
        _Orphan_all_unlocked_v3();
    }

    void _Swap_proxy_and_iterators_locked(_Container_base12& _Right) noexcept {
        _Lockit _Lock(_LOCK_DEBUG);
        _Swap_proxy_and_iterators_unlocked(_Right);
    }
};

struct _Iterator_base12 { // store links to container proxy, next iterator
public:
    _CONSTEXPR20 _Iterator_base12() noexcept = default; // construct orphaned iterator

    _CONSTEXPR20 _Iterator_base12(const _Iterator_base12& _Right) noexcept {
        *this = _Right;
    }

    _CONSTEXPR20 _Iterator_base12& operator=(const _Iterator_base12& _Right) noexcept {
#if _ITERATOR_DEBUG_LEVEL == 2
#if _HAS_CXX20
        if (_STD is_constant_evaluated()) {
            _Assign_unlocked(_Right);
        } else
#endif // _HAS_CXX20
        {
            _Assign_locked(_Right);
        }
#else // ^^^ _ITERATOR_DEBUG_LEVEL == 2 ^^^ / vvv _ITERATOR_DEBUG_LEVEL != 2 vvv
        _Myproxy = _Right._Myproxy;
#endif // _ITERATOR_DEBUG_LEVEL != 2
        return *this;
    }

#if _ITERATOR_DEBUG_LEVEL == 2
    _CONSTEXPR20 ~_Iterator_base12() noexcept {
#if _HAS_CXX20
        if (_STD is_constant_evaluated()) {
            _Orphan_me_unlocked_v3();
        } else
#endif // _HAS_CXX20
        {
            _Orphan_me_locked_v3();
        }
    }

    _CONSTEXPR20 void _Adopt(const _Container_base12* _Parent) noexcept {
#if _HAS_CXX20
        if (_STD is_constant_evaluated()) {
            _Adopt_unlocked(_Parent);
        } else
#endif // _HAS_CXX20
        {
            _Adopt_locked(_Parent);
        }
    }
#else // ^^^ _ITERATOR_DEBUG_LEVEL == 2 ^^^ / vvv _ITERATOR_DEBUG_LEVEL != 2 vvv
    _CONSTEXPR20 void _Adopt(const _Container_base12* _Parent) noexcept {
        if (_Parent) { // have a parent, do adoption
            _Myproxy = _Parent->_Myproxy;
        } else { // no future parent, just disown current parent
            _Myproxy = nullptr;
        }
    }
#endif // _ITERATOR_DEBUG_LEVEL != 2

    _CONSTEXPR20 const _Container_base12* _Getcont() const noexcept {
        return _Myproxy ? _Myproxy->_Mycont : nullptr;
    }

    static constexpr bool _Unwrap_when_unverified = _ITERATOR_DEBUG_LEVEL == 0;

    mutable _Container_proxy* _Myproxy    = nullptr;
    mutable _Iterator_base12* _Mynextiter = nullptr;

#if _ITERATOR_DEBUG_LEVEL == 2
private:
    _CONSTEXPR20 void _Assign_unlocked(const _Iterator_base12& _Right) noexcept {
        if (_Myproxy == _Right._Myproxy) {
            return;
        }

        if (_Right._Myproxy) {
            _Adopt_unlocked(_Right._Myproxy->_Mycont);
        } else { // becoming invalid, disown current parent
            _Orphan_me_unlocked_v3();
        }
    }

    void _Assign_locked(const _Iterator_base12& _Right) noexcept {
        _Lockit _Lock(_LOCK_DEBUG);
        _Assign_unlocked(_Right);
    }

    _CONSTEXPR20 void _Adopt_unlocked(const _Container_base12* _Parent) noexcept {
        if (!_Parent) {
            _Orphan_me_unlocked_v3();
            return;
        }

        _Container_proxy* _Parent_proxy = _Parent->_Myproxy;
        if (_Myproxy != _Parent_proxy) { // change parentage
            if (_Myproxy) { // adopted, remove self from list
                _Orphan_me_unlocked_v3();
            }
            _Mynextiter                 = _Parent_proxy->_Myfirstiter;
            _Parent_proxy->_Myfirstiter = this;
            _Myproxy                    = _Parent_proxy;
        }
    }

    void _Adopt_locked(const _Container_base12* _Parent) noexcept {
        _Lockit _Lock(_LOCK_DEBUG);
        _Adopt_unlocked(_Parent);
    }

    _CONSTEXPR20 void _Orphan_me_unlocked_v3() noexcept {
        if (!_Myproxy) { // already orphaned
            return;
        }

        // adopted, remove self from list
        _Iterator_base12** _Pnext = &_Myproxy->_Myfirstiter;
        while (*_Pnext && *_Pnext != this) {
            const auto _Temp = *_Pnext; // TRANSITION, VSO-1269037
            _Pnext           = &_Temp->_Mynextiter;
        }

        _STL_VERIFY(*_Pnext, "ITERATOR LIST CORRUPTED!");
        *_Pnext  = _Mynextiter;
        _Myproxy = nullptr;
    }

    void _Orphan_me_locked_v3() noexcept {
        _Lockit _Lock(_LOCK_DEBUG);
        _Orphan_me_unlocked_v3();
    }
#endif // _ITERATOR_DEBUG_LEVEL == 2
};

_CONSTEXPR20 void _Container_base12::_Orphan_all_unlocked_v3() noexcept {
    if (!_Myproxy) { // no proxy, already done
        return;
    }

    // proxy allocated, drain it
    for (auto& _Pnext = _Myproxy->_Myfirstiter; _Pnext; _Pnext = _Pnext->_Mynextiter) { // TRANSITION, VSO-1269037
        _Pnext->_Myproxy = nullptr;
    }
    _Myproxy->_Myfirstiter = nullptr;
}

_CONSTEXPR20 void _Container_base12::_Orphan_all() noexcept {
#if _ITERATOR_DEBUG_LEVEL == 2
#if _HAS_CXX20
    if (_STD is_constant_evaluated()) {
        _Orphan_all_unlocked_v3();
    } else
#endif // _HAS_CXX20
    {
        _Orphan_all_locked_v3();
    }
#endif // _ITERATOR_DEBUG_LEVEL == 2
}

_CONSTEXPR20 void _Container_base12::_Swap_proxy_and_iterators_unlocked(_Container_base12& _Right) noexcept {
    _Container_proxy* _Temp = _Myproxy;
    _Myproxy                = _Right._Myproxy;
    _Right._Myproxy         = _Temp;

    if (_Myproxy) {
        _Myproxy->_Mycont = this;
    }

    if (_Right._Myproxy) {
        _Right._Myproxy->_Mycont = &_Right;
    }
}

_CONSTEXPR20 void _Container_base12::_Swap_proxy_and_iterators(_Container_base12& _Right) noexcept {
#if _ITERATOR_DEBUG_LEVEL == 2
#if _HAS_CXX20
    if (_STD is_constant_evaluated()) {
        _Swap_proxy_and_iterators_unlocked(_Right);
    } else
#endif // _HAS_CXX20
    {
        _Swap_proxy_and_iterators_locked(_Right);
    }
#else // ^^^ _ITERATOR_DEBUG_LEVEL == 2 ^^^ / vvv _ITERATOR_DEBUG_LEVEL != 2 vvv
    _Swap_proxy_and_iterators_unlocked(_Right);
#endif // _ITERATOR_DEBUG_LEVEL != 2
}

#if _ITERATOR_DEBUG_LEVEL == 0
using _Container_base = _Container_base0;
using _Iterator_base  = _Iterator_base0;
#else // _ITERATOR_DEBUG_LEVEL == 0
using _Container_base = _Container_base12;
using _Iterator_base = _Iterator_base12;
#endif // _ITERATOR_DEBUG_LEVEL == 0

struct _Leave_proxy_unbound {
    explicit _Leave_proxy_unbound() = default;
}; // tag to indicate that a proxy is being allocated before it is safe to bind to a _Container_base12

struct _Fake_proxy_ptr_impl { // fake replacement for a container proxy smart pointer when no container proxy is in use
    _Fake_proxy_ptr_impl(const _Fake_proxy_ptr_impl&) = delete;
    _Fake_proxy_ptr_impl& operator=(const _Fake_proxy_ptr_impl&) = delete;
    _CONSTEXPR20 _Fake_proxy_ptr_impl(const _Fake_allocator&, _Leave_proxy_unbound) noexcept {}
    _CONSTEXPR20 _Fake_proxy_ptr_impl(const _Fake_allocator&, const _Container_base0&) noexcept {}

    _CONSTEXPR20 void _Bind(const _Fake_allocator&, _Container_base0*) noexcept {}
    _CONSTEXPR20 void _Release() noexcept {}
};

struct _Basic_container_proxy_ptr12 {
    // smart pointer components for a _Container_proxy * that don't depend on the allocator
    _Container_proxy* _Ptr = nullptr;

    constexpr void _Release() noexcept { // disengage this _Basic_container_proxy_ptr12
        _Ptr = nullptr;
    }

protected:
    _CONSTEXPR20 _Basic_container_proxy_ptr12()                       = default;
    _Basic_container_proxy_ptr12(const _Basic_container_proxy_ptr12&) = delete;
    _Basic_container_proxy_ptr12(_Basic_container_proxy_ptr12&&)      = delete;
};

template <class _Alloc>
struct _Container_proxy_ptr12 : _Basic_container_proxy_ptr12 {
    // smart pointer components for a _Container_proxy * for an allocator family
    _Alloc& _Al;

    _CONSTEXPR20 _Container_proxy_ptr12(_Alloc& _Al_, _Leave_proxy_unbound) : _Al(_Al_) {
        // create a new unbound _Container_proxy
        _Ptr = _Unfancy(_Al_.allocate(1));
        _Construct_in_place(*_Ptr);
    }

    _CONSTEXPR20 _Container_proxy_ptr12(_Alloc& _Al_, _Container_base12& _Mycont) : _Al(_Al_) {
        // create a new _Container_proxy pointing at _Mycont
        _Ptr = _Unfancy(_Al_.allocate(1));
        _Construct_in_place(*_Ptr, _STD addressof(_Mycont));
        _Mycont._Myproxy = _Ptr;
    }

    _CONSTEXPR20 void _Bind(_Alloc& _Old_alloc, _Container_base12* _Mycont) noexcept {
        // Attach the proxy stored in *this to _Mycont, and destroy _Mycont's existing proxy
        // with _Old_alloc. Requires that no iterators are alive referring to _Mycont.
        _Ptr->_Mycont = _Mycont;
        _Delete_plain_internal(_Old_alloc, _STD exchange(_Mycont->_Myproxy, _STD exchange(_Ptr, nullptr)));
    }

    _CONSTEXPR20 ~_Container_proxy_ptr12() {
        if (_Ptr) {
            _Delete_plain_internal(_Al, _Ptr);
        }
    }
};

#if _ITERATOR_DEBUG_LEVEL == 0
_INLINE_VAR constexpr _Fake_allocator _Fake_alloc{};
#define _GET_PROXY_ALLOCATOR(_Alty, _Al) _Fake_alloc // TRANSITION, VSO-1284799, should be _Fake_allocator{}
template <class _Alloc>
using _Container_proxy_ptr = _Fake_proxy_ptr_impl;
#else // _ITERATOR_DEBUG_LEVEL == 0
#define _GET_PROXY_ALLOCATOR(_Alty, _Al) static_cast<_Rebind_alloc_t<_Alty, _Container_proxy>>(_Al)
template <class _Alloc>
using _Container_proxy_ptr = _Container_proxy_ptr12<_Rebind_alloc_t<_Alloc, _Container_proxy>>;
#endif // _ITERATOR_DEBUG_LEVEL == 0

struct _Zero_then_variadic_args_t {
    explicit _Zero_then_variadic_args_t() = default;
}; // tag type for value-initializing first, constructing second from remaining args

struct _One_then_variadic_args_t {
    explicit _One_then_variadic_args_t() = default;
}; // tag type for constructing first from one arg, constructing second from remaining args

template <class _Ty1, class _Ty2, bool = ::std::is_empty_v<_Ty1> && !::std::is_final_v<_Ty1>>
class _Compressed_pair final : private _Ty1 { // store a ::std::pair of values, deriving from empty first
public:
    _Ty2 _Myval2;

    using _Mybase = _Ty1; // for visualization

    template <class... _Other2>
    constexpr explicit _Compressed_pair(_Zero_then_variadic_args_t, _Other2&&... _Val2) noexcept(
        ::std::conjunction_v<::std::is_nothrow_default_constructible<_Ty1>, ::std::is_nothrow_constructible<_Ty2, _Other2...>>)
        : _Ty1(), _Myval2(_STD forward<_Other2>(_Val2)...) {}

    template <class _Other1, class... _Other2>
    constexpr _Compressed_pair(_One_then_variadic_args_t, _Other1&& _Val1, _Other2&&... _Val2) noexcept(
        ::std::conjunction_v<::std::is_nothrow_constructible<_Ty1, _Other1>, ::std::is_nothrow_constructible<_Ty2, _Other2...>>)
        : _Ty1(_STD forward<_Other1>(_Val1)), _Myval2(_STD forward<_Other2>(_Val2)...) {}

    constexpr _Ty1& _Get_first() noexcept {
        return *this;
    }

    constexpr const _Ty1& _Get_first() const noexcept {
        return *this;
    }
};

template <class _Ty1, class _Ty2>
class _Compressed_pair<_Ty1, _Ty2, false> final { // store a ::std::pair of values, not deriving from first
public:
    _Ty1 _Myval1;
    _Ty2 _Myval2;

    template <class... _Other2>
    constexpr explicit _Compressed_pair(_Zero_then_variadic_args_t, _Other2&&... _Val2) noexcept(
        ::std::conjunction_v<::std::is_nothrow_default_constructible<_Ty1>, ::std::is_nothrow_constructible<_Ty2, _Other2...>>)
        : _Myval1(), _Myval2(_STD forward<_Other2>(_Val2)...) {}

    template <class _Other1, class... _Other2>
    constexpr _Compressed_pair(_One_then_variadic_args_t, _Other1&& _Val1, _Other2&&... _Val2) noexcept(
        ::std::conjunction_v<::std::is_nothrow_constructible<_Ty1, _Other1>, ::std::is_nothrow_constructible<_Ty2, _Other2...>>)
        : _Myval1(_STD forward<_Other1>(_Val1)), _Myval2(_STD forward<_Other2>(_Val2)...) {}

    constexpr _Ty1& _Get_first() noexcept {
        return _Myval1;
    }

    constexpr const _Ty1& _Get_first() const noexcept {
        return _Myval1;
    }
};

struct _Move_allocator_tag {
    explicit _Move_allocator_tag() = default;
};

template <class _Ty>
::std::pair<_Ty*, ptrdiff_t> _Get_temporary_buffer(ptrdiff_t _Count) noexcept {
    if (static_cast<size_t>(_Count) <= static_cast<size_t>(-1) / sizeof(_Ty)) {
        for (; 0 < _Count; _Count /= 2) {
            const auto _Size = static_cast<size_t>(_Count) * sizeof(_Ty);
            void* _Pbuf;
#ifdef __cpp_aligned_new
            if constexpr (alignof(_Ty) > __STDCPP_DEFAULT_NEW_ALIGNMENT__) {
                _Pbuf = ::operator new (_Size, ::std::align_val_t{alignof(_Ty)}, ::std::nothrow);
            } else
#endif // __cpp_aligned_new
            {
                _Pbuf = ::operator new(_Size, ::std::nothrow);
            }

            if (_Pbuf) {
                return {static_cast<_Ty*>(_Pbuf), _Count};
            }
        }
    }

    return {nullptr, 0};
}

template <class _Ty>
void _Return_temporary_buffer(_Ty* const _Pbuf) noexcept {
#ifdef __cpp_aligned_new
    if constexpr (alignof(_Ty) > __STDCPP_DEFAULT_NEW_ALIGNMENT__) {
        ::operator delete (_Pbuf, ::std::align_val_t{alignof(_Ty)});
    } else
#endif // __cpp_aligned_new
    {
        ::operator delete(_Pbuf);
    }
}

template <class _NoThrowFwdIt>
struct _NODISCARD _Uninitialized_backout {
    // struct to undo partially constructed ranges in _Uninitialized_xxx algorithms
    _NoThrowFwdIt _First;
    _NoThrowFwdIt _Last;

    constexpr explicit _Uninitialized_backout(_NoThrowFwdIt _Dest) : _First(_Dest), _Last(_Dest) {}

    constexpr _Uninitialized_backout(_NoThrowFwdIt _First_, _NoThrowFwdIt _Last_) : _First(_First_), _Last(_Last_) {}

    _Uninitialized_backout(const _Uninitialized_backout&) = delete;
    _Uninitialized_backout& operator=(const _Uninitialized_backout&) = delete;

    _CONSTEXPR20 ~_Uninitialized_backout() {
        _Destroy_range(_First, _Last);
    }

    template <class... _Types>
    _CONSTEXPR20 void _Emplace_back(_Types&&... _Vals) {
        // construct a new element at *_Last and increment
        _Construct_in_place(*_Last, _STD forward<_Types>(_Vals)...);
        ++_Last;
    }

    constexpr _NoThrowFwdIt _Release() { // suppress any exception handling backout and return _Last
        _First = _Last;
        return _Last;
    }
};

template <class _InIt, class _NoThrowFwdIt>
_CONSTEXPR20 _NoThrowFwdIt _Uninitialized_move_unchecked(_InIt _First, const _InIt _Last, _NoThrowFwdIt _Dest) {
    // move [_First, _Last) to raw [_Dest, ...)
    if constexpr (_Iter_move_cat<_InIt, _NoThrowFwdIt>::_Bitcopy_constructible) {
#if _HAS_CXX20
        if (!_STD is_constant_evaluated())
#endif // _HAS_CXX20
        {
            return _Copy_memmove(_First, _Last, _Dest);
        }
    }
    _Uninitialized_backout<_NoThrowFwdIt> _Backout{_Dest};
    for (; _First != _Last; ++_First) {
        _Backout._Emplace_back(_STD move(*_First));
    }

    return _Backout._Release();
}

#ifdef __cpp_lib_concepts
namespace ranges {
    template <class _It>
    concept _No_throw_input_iterator = input_iterator<_It> //
        && is_lvalue_reference_v<iter_reference_t<_It>> //
        && same_as<remove_cvref_t<iter_reference_t<_It>>, iter_value_t<_It>>;

    template <class _Se, class _It>
    concept _No_throw_sentinel_for = sentinel_for<_Se, _It>;

    template <class _It>
    concept _No_throw_forward_iterator = _No_throw_input_iterator<_It> //
        && forward_iterator<_It> //
        && _No_throw_sentinel_for<_It, _It>;

    template <class _Rng>
    concept _No_throw_input_range = range<_Rng> //
        && _No_throw_input_iterator<iterator_t<_Rng>> //
        && _No_throw_sentinel_for<sentinel_t<_Rng>, iterator_t<_Rng>>;

    template <class _Rng>
    concept _No_throw_forward_range = _No_throw_input_range<_Rng> //
        && _No_throw_forward_iterator<iterator_t<_Rng>>;

    template <class _InIt, class _OutIt>
    in_out_result<_InIt, _OutIt> _Copy_memcpy_count(_InIt _IFirst, _OutIt _OFirst, const size_t _Count) noexcept {
        const auto _IFirstPtr     = _To_address(_IFirst);
        const auto _OFirstPtr     = _To_address(_OFirst);
        const auto _IFirst_ch     = const_cast<char*>(reinterpret_cast<const volatile char*>(_IFirstPtr));
        const auto _OFirst_ch     = const_cast<char*>(reinterpret_cast<const volatile char*>(_OFirstPtr));
        const size_t _Count_bytes = _Count * sizeof(iter_value_t<_InIt>);
        _CSTD memcpy(_OFirst_ch, _IFirst_ch, _Count_bytes);
        if constexpr (::std::is_pointer_v<_InIt>) {
            _IFirst = reinterpret_cast<_InIt>(_IFirst_ch + _Count_bytes);
        } else {
            _IFirst += _Count;
        }

        if constexpr (::std::is_pointer_v<_OutIt>) {
            _OFirst = reinterpret_cast<_OutIt>(_OFirst_ch + _Count_bytes);
        } else {
            _OFirst += _Count;
        }
        return {_STD move(_IFirst), _STD move(_OFirst)};
    }

    template <class _InIt, class _OutIt, class _DistIt>
    in_out_result<_InIt, _OutIt> _Copy_memcpy_distance(
        _InIt _IFirst, _OutIt _OFirst, const _DistIt _DFirst, const _DistIt _DLast) noexcept {
        // equivalent to _Copy_memcpy_count(_IFirst, _OFirst, _DLast - _DFirst) but computes distance more efficiently
        const auto _IFirstPtr   = _To_address(_IFirst);
        const auto _OFirstPtr   = _To_address(_OFirst);
        const auto _DFirstPtr   = _To_address(_DFirst);
        const auto _DLastPtr    = _To_address(_DLast);
        const auto _IFirst_ch   = const_cast<char*>(reinterpret_cast<const volatile char*>(_IFirstPtr));
        const auto _OFirst_ch   = const_cast<char*>(reinterpret_cast<const volatile char*>(_OFirstPtr));
        const auto _DFirst_ch   = const_cast<char*>(reinterpret_cast<const volatile char*>(_DFirstPtr));
        const auto _DLast_ch    = const_cast<char*>(reinterpret_cast<const volatile char*>(_DLastPtr));
        const auto _Count_bytes = static_cast<size_t>(_DLast_ch - _DFirst_ch);
        _CSTD memcpy(_OFirst_ch, _IFirst_ch, _Count_bytes);
        if constexpr (::std::is_pointer_v<_InIt>) {
            _IFirst = reinterpret_cast<_InIt>(_IFirst_ch + _Count_bytes);
        } else {
            _IFirst += _Count_bytes / sizeof(iter_value_t<_InIt>);
        }

        if constexpr (::std::is_pointer_v<_OutIt>) {
            _OFirst = reinterpret_cast<_OutIt>(_OFirst_ch + _Count_bytes);
        } else {
            _OFirst += _Count_bytes / sizeof(iter_value_t<_OutIt>);
        }
        return {_STD move(_IFirst), _STD move(_OFirst)};
    }

    template <class _InIt, class _OutIt>
    in_out_result<_InIt, _OutIt> _Copy_memcpy_common(
        _InIt _IFirst, _InIt _ILast, _OutIt _OFirst, _OutIt _OLast) noexcept {
        const auto _IFirstPtr   = _To_address(_IFirst);
        const auto _ILastPtr    = _To_address(_ILast);
        const auto _OFirstPtr   = _To_address(_OFirst);
        const auto _OLastPtr    = _To_address(_OLast);
        const auto _IFirst_ch   = const_cast<char*>(reinterpret_cast<const volatile char*>(_IFirstPtr));
        const auto _ILast_ch    = const_cast<const char*>(reinterpret_cast<const volatile char*>(_ILastPtr));
        const auto _OFirst_ch   = const_cast<char*>(reinterpret_cast<const volatile char*>(_OFirstPtr));
        const auto _OLast_ch    = const_cast<const char*>(reinterpret_cast<const volatile char*>(_OLastPtr));
        const auto _Count_bytes = static_cast<size_t>((_STD min) (_ILast_ch - _IFirst_ch, _OLast_ch - _OFirst_ch));
        _CSTD memcpy(_OFirst_ch, _IFirst_ch, _Count_bytes);
        if constexpr (::std::is_pointer_v<_InIt>) {
            _IFirst = reinterpret_cast<_InIt>(_IFirst_ch + _Count_bytes);
        } else {
            _IFirst += _Count_bytes / sizeof(iter_value_t<_InIt>);
        }

        if constexpr (::std::is_pointer_v<_OutIt>) {
            _OFirst = reinterpret_cast<_OutIt>(_OFirst_ch + _Count_bytes);
        } else {
            _OFirst += _Count_bytes / sizeof(iter_value_t<_OutIt>);
        }
        return {_STD move(_IFirst), _STD move(_OFirst)};
    }

    template <class _In, class _Out>
    using uninitialized_move_result = in_out_result<_In, _Out>;

    // clang-format off
    template <input_iterator _It, sentinel_for<_It> _Se, _No_throw_forward_iterator _Out,
        _No_throw_sentinel_for<_Out> _OSe>
        requires (constructible_from<iter_value_t<_Out>, iter_rvalue_reference_t<_It>>)
    uninitialized_move_result<_It, _Out> _Uninitialized_move_unchecked(
        _It _IFirst, _Se _ILast, _Out _OFirst, _OSe _OLast) {
        // clang-format on
        constexpr bool _Is_sized1 = sized_sentinel_for<_Se, _It>;
        constexpr bool _Is_sized2 = sized_sentinel_for<_OSe, _Out>;
        if constexpr (_Iter_move_cat<_It, _Out>::_Bitcopy_constructible
                      && _Sized_or_unreachable_sentinel_for<_Se, _It> //
                      && _Sized_or_unreachable_sentinel_for<_OSe, _Out>) {
            if constexpr (_Is_sized1 && _Is_sized2) {
                return _Copy_memcpy_common(_IFirst, _RANGES next(_IFirst, _STD move(_ILast)), _OFirst,
                    _RANGES next(_OFirst, _STD move(_OLast)));
            } else if constexpr (_Is_sized1) {
                return _Copy_memcpy_distance(_IFirst, _OFirst, _IFirst, _RANGES next(_IFirst, _STD move(_ILast)));
            } else if constexpr (_Is_sized2) {
                return _Copy_memcpy_distance(_IFirst, _OFirst, _OFirst, _RANGES next(_OFirst, _STD move(_OLast)));
            } else {
                _STL_ASSERT(false, "Tried to uninitialized_move two ranges with unreachable sentinels");
            }
        } else {
            _Uninitialized_backout _Backout{_STD move(_OFirst)};

            for (; _IFirst != _ILast && _Backout._Last != _OLast; ++_IFirst) {
                _Backout._Emplace_back(_RANGES iter_move(_IFirst));
            }

            return {_STD move(_IFirst), _Backout._Release()};
        }
    }
} // namespace ranges
#endif // __cpp_lib_concepts

template <class _Alloc>
class _NODISCARD _Uninitialized_backout_al {
    // struct to undo partially constructed ranges in _Uninitialized_xxx_al algorithms
    using pointer = _Alloc_ptr_t<_Alloc>;

public:
    _CONSTEXPR20 _Uninitialized_backout_al(pointer _Dest, _Alloc& _Al_) : _First(_Dest), _Last(_Dest), _Al(_Al_) {}

    _Uninitialized_backout_al(const _Uninitialized_backout_al&) = delete;
    _Uninitialized_backout_al& operator=(const _Uninitialized_backout_al&) = delete;

    _CONSTEXPR20 ~_Uninitialized_backout_al() {
        _Destroy_range(_First, _Last, _Al);
    }

    template <class... _Types>
    _CONSTEXPR20 void _Emplace_back(_Types&&... _Vals) { // construct a new element at *_Last and increment
        allocator_traits<_Alloc>::construct(_Al, _Unfancy(_Last), _STD forward<_Types>(_Vals)...);
        ++_Last;
    }

    constexpr pointer _Release() { // suppress any exception handling backout and return _Last
        _First = _Last;
        return _Last;
    }

private:
    pointer _First;
    pointer _Last;
    _Alloc& _Al;
};

template <class _InIt, class _Alloc>
_CONSTEXPR20 _Alloc_ptr_t<_Alloc> _Uninitialized_copy(
    const _InIt _First, const _InIt _Last, _Alloc_ptr_t<_Alloc> _Dest, _Alloc& _Al) {
    // copy [_First, _Last) to raw _Dest, using _Al
    // note: only called internally from elsewhere in the STL
    using _Ptrval = typename _Alloc::value_type*;

    auto _UFirst      = _Get_unwrapped(_First);
    const auto _ULast = _Get_unwrapped(_Last);

    if constexpr (::std::conjunction_v<bool_constant<_Iter_copy_cat<decltype(_UFirst), _Ptrval>::_Bitcopy_constructible>,
                      _Uses_default_construct<_Alloc, _Ptrval, decltype(*_UFirst)>>) {
#if _HAS_CXX20
        if (!_STD is_constant_evaluated())
#endif // _HAS_CXX20
        {
            _Copy_memmove(_UFirst, _ULast, _Unfancy(_Dest));
            _Dest += _ULast - _UFirst;
            return _Dest;
        }
    }

    _Uninitialized_backout_al<_Alloc> _Backout{_Dest, _Al};
    for (; _UFirst != _ULast; ++_UFirst) {
        _Backout._Emplace_back(*_UFirst);
    }

    return _Backout._Release();
}

template <class _InIt, class _NoThrowFwdIt>
_CONSTEXPR20 _NoThrowFwdIt _Uninitialized_copy_unchecked(_InIt _First, const _InIt _Last, _NoThrowFwdIt _Dest) {
    // copy [_First, _Last) to raw [_Dest, ...)
    if constexpr (_Iter_copy_cat<_InIt, _NoThrowFwdIt>::_Bitcopy_constructible) {
#if _HAS_CXX20
        if (!_STD is_constant_evaluated())
#endif // _HAS_CXX20
        {
            return _Copy_memmove(_First, _Last, _Dest);
        }
    }

    _Uninitialized_backout<_NoThrowFwdIt> _Backout{_Dest};
    for (; _First != _Last; ++_First) {
        _Backout._Emplace_back(*_First);
    }

    return _Backout._Release();
}

template <class _InIt, class _NoThrowFwdIt>
_NoThrowFwdIt uninitialized_copy(const _InIt _First, const _InIt _Last, _NoThrowFwdIt _Dest) {
    // copy [_First, _Last) to raw [_Dest, ...)
    _Adl_verify_range(_First, _Last);
    auto _UFirst      = _Get_unwrapped(_First);
    const auto _ULast = _Get_unwrapped(_Last);
    auto _UDest       = _Get_unwrapped_n(_Dest, _Idl_distance<_InIt>(_UFirst, _ULast));
    _Seek_wrapped(_Dest, _Uninitialized_copy_unchecked(_UFirst, _ULast, _UDest));
    return _Dest;
}

template <class _InIt, class _Alloc>
_CONSTEXPR20 _Alloc_ptr_t<_Alloc> _Uninitialized_move(
    const _InIt _First, const _InIt _Last, _Alloc_ptr_t<_Alloc> _Dest, _Alloc& _Al) {
    // move [_First, _Last) to raw _Dest, using _Al
    // note: only called internally from elsewhere in the STL
    using _Ptrval     = typename _Alloc::value_type*;
    auto _UFirst      = _Get_unwrapped(_First);
    const auto _ULast = _Get_unwrapped(_Last);
    if constexpr (::std::conjunction_v<bool_constant<_Iter_move_cat<decltype(_UFirst), _Ptrval>::_Bitcopy_constructible>,
                      _Uses_default_construct<_Alloc, _Ptrval, decltype(_STD move(*_UFirst))>>) {
#if _HAS_CXX20
        if (!_STD is_constant_evaluated())
#endif // _HAS_CXX20
        {
            _Copy_memmove(_UFirst, _ULast, _Unfancy(_Dest));
            return _Dest + (_ULast - _UFirst);
        }
    }

    _Uninitialized_backout_al<_Alloc> _Backout{_Dest, _Al};
    for (; _UFirst != _ULast; ++_UFirst) {
        _Backout._Emplace_back(_STD move(*_UFirst));
    }

    return _Backout._Release();
}

template <class _Alloc>
_CONSTEXPR20 _Alloc_ptr_t<_Alloc> _Uninitialized_fill_n(
    _Alloc_ptr_t<_Alloc> _First, _Alloc_size_t<_Alloc> _Count, const typename _Alloc::value_type& _Val, _Alloc& _Al) {
    // copy _Count copies of _Val to raw _First, using _Al
    using _Ty = typename _Alloc::value_type;
    if constexpr (_Fill_memset_is_safe<_Ty*, _Ty> && _Uses_default_construct<_Alloc, _Ty*, _Ty>::value) {
#if _HAS_CXX20
        if (!_STD is_constant_evaluated())
#endif // _HAS_CXX20
        {
            _Fill_memset(_Unfancy(_First), _Val, static_cast<size_t>(_Count));
            return _First + _Count;
        }
    } else if constexpr (_Fill_zero_memset_is_safe<_Ty*, _Ty> && _Uses_default_construct<_Alloc, _Ty*, _Ty>::value) {
#if _HAS_CXX20
        if (!_STD is_constant_evaluated())
#endif // _HAS_CXX20
        {
            if (_Is_all_bits_zero(_Val)) {
                _Fill_zero_memset(_Unfancy(_First), static_cast<size_t>(_Count));
                return _First + _Count;
            }
        }
    }

    _Uninitialized_backout_al<_Alloc> _Backout{_First, _Al};
    for (; 0 < _Count; --_Count) {
        _Backout._Emplace_back(_Val);
    }

    return _Backout._Release();
}

template <class _NoThrowFwdIt, class _Tval>
void uninitialized_fill(const _NoThrowFwdIt _First, const _NoThrowFwdIt _Last, const _Tval& _Val) {
    // copy _Val throughout raw [_First, _Last)
    _Adl_verify_range(_First, _Last);
    auto _UFirst      = _Get_unwrapped(_First);
    const auto _ULast = _Get_unwrapped(_Last);
    if constexpr (_Fill_memset_is_safe<_Unwrapped_t<const _NoThrowFwdIt&>, _Tval>) {
        _Fill_memset(_UFirst, _Val, static_cast<size_t>(_ULast - _UFirst));
    } else {
        if constexpr (_Fill_zero_memset_is_safe<_Unwrapped_t<const _NoThrowFwdIt&>, _Tval>) {
            if (_Is_all_bits_zero(_Val)) {
                _Fill_zero_memset(_UFirst, static_cast<size_t>(_ULast - _UFirst));
                return;
            }
        }

        _Uninitialized_backout<_Unwrapped_t<const _NoThrowFwdIt&>> _Backout{_UFirst};
        while (_Backout._Last != _ULast) {
            _Backout._Emplace_back(_Val);
        }

        _Backout._Release();
    }
}

template <class _NoThrowFwdIt>
_INLINE_VAR constexpr bool _Use_memset_value_construct_v =
    ::std::conjunction_v<bool_constant<_Iterator_is_contiguous<_NoThrowFwdIt>>, ::std::is_scalar<_Iter_value_t<_NoThrowFwdIt>>,
        ::std::negation<::std::is_volatile<remove_reference_t<_Iter_ref_t<_NoThrowFwdIt>>>>,
        ::std::negation<::std::is_member_pointer<_Iter_value_t<_NoThrowFwdIt>>>>;

template <class _Ptr>
_Ptr _Zero_range(const _Ptr _First, const _Ptr _Last) { // fill [_First, _Last) with zeroes
    char* const _First_ch = reinterpret_cast<char*>(_To_address(_First));
    char* const _Last_ch  = reinterpret_cast<char*>(_To_address(_Last));
    _CSTD memset(_First_ch, 0, static_cast<size_t>(_Last_ch - _First_ch));
    return _Last;
}

template <class _Alloc>
_CONSTEXPR20 _Alloc_ptr_t<_Alloc> _Uninitialized_value_construct_n(
    _Alloc_ptr_t<_Alloc> _First, _Alloc_size_t<_Alloc> _Count, _Alloc& _Al) {
    // value-initialize _Count objects to raw _First, using _Al
    using _Ptrty = typename _Alloc::value_type*;
    if constexpr (_Use_memset_value_construct_v<_Ptrty> && _Uses_default_construct<_Alloc, _Ptrty>::value) {
#if _HAS_CXX20
        if (!_STD is_constant_evaluated())
#endif // _HAS_CXX20
        {
            auto _PFirst = _Unfancy(_First);
            _Zero_range(_PFirst, _PFirst + _Count);
            return _First + _Count;
        }
    }

    _Uninitialized_backout_al<_Alloc> _Backout{_First, _Al};
    for (; 0 < _Count; --_Count) {
        _Backout._Emplace_back();
    }

    return _Backout._Release();
}

template <class _NoThrowFwdIt, class _Diff>
_NoThrowFwdIt _Uninitialized_value_construct_n_unchecked1(_NoThrowFwdIt _UFirst, _Diff _Count) {
    // value-initialize all elements in [_UFirst, _UFirst + _Count_raw)
    _STL_INTERNAL_CHECK(_Count >= 0);
    if constexpr (_Use_memset_value_construct_v<_NoThrowFwdIt>) {
        return _Zero_range(_UFirst, _UFirst + _Count);
    } else {
        _Uninitialized_backout<_NoThrowFwdIt> _Backout{_UFirst};
        for (; 0 < _Count; --_Count) {
            _Backout._Emplace_back();
        }

        return _Backout._Release();
    }
}

#if _HAS_DEPRECATED_TEMPORARY_BUFFER
template <class _Ty>
_CXX17_DEPRECATE_TEMPORARY_BUFFER _NODISCARD ::std::pair<_Ty*, ptrdiff_t> get_temporary_buffer(ptrdiff_t _Count) noexcept {
    return _Get_temporary_buffer<_Ty>(_Count);
}

template <class _Ty>
_CXX17_DEPRECATE_TEMPORARY_BUFFER void return_temporary_buffer(_Ty* _Pbuf) {
    _Return_temporary_buffer(_Pbuf);
}
#endif // _HAS_DEPRECATED_TEMPORARY_BUFFER

// assumes _Args have already been _Remove_cvref_t'd
template <class _Key, class... _Args>
struct _In_place_key_extract_set {
    // by default we can't extract the key in the emplace family and must construct a node we might not use
    static constexpr bool _Extractable = false;
};

template <class _Key>
struct _In_place_key_extract_set<_Key, _Key> {
    // we can extract the key in emplace if the emplaced type is identical to the key type
    static constexpr bool _Extractable = true;
    static const _Key& _Extract(const _Key& _Val) noexcept {
        return _Val;
    }
};

// assumes _Args have already been _Remove_cvref_t'd
template <class _Key, class... _Args>
struct _In_place_key_extract_map {
    // by default we can't extract the key in the emplace family and must construct a node we might not use
    static constexpr bool _Extractable = false;
};

template <class _Key, class _Second>
struct _In_place_key_extract_map<_Key, _Key, _Second> {
    // if we would call the ::std::pair(key, value) constructor family, we can use the first parameter as the key
    static constexpr bool _Extractable = true;
    static const _Key& _Extract(const _Key& _Val, const _Second&) noexcept {
        return _Val;
    }
};

template <class _Key, class _First, class _Second>
struct _In_place_key_extract_map<_Key, ::std::pair<_First, _Second>> {
    // if we would call the ::std::pair(::std::pair<other, other>) constructor family, we can use the ::std::pair.first member as the key
    static constexpr bool _Extractable = ::std::is_same_v<_Key, _Remove_cvref_t<_First>>;
    static const _Key& _Extract(const ::std::pair<_First, _Second>& _Val) {
        return _Val.first;
    }
};

#if defined(__clang__) || defined(__GNUC__) || defined(__GNUG__)
#else
#pragma warning(push)
#pragma warning(disable : 4624) // '%s': destructor was implicitly defined as deleted
#endif
template <class _Ty>
struct _Wrap {
    _Ty _Value; // workaround for VSO-586813 "T^ is not allowed in a union"
};
#if defined(__clang__) || defined(__GNUC__) || defined(__GNUG__)
#else
#pragma warning(pop)
#endif

template <class _Alloc>
struct _Alloc_temporary2 {
    using value_type = typename _Alloc::value_type;
    using _Traits    = allocator_traits<_Alloc>;

    _Alloc& _Al;

#ifdef __cplusplus_winrt
    union {
        _Wrap<value_type> _Storage;
    };

    _NODISCARD _CONSTEXPR20 value_type& _Get_value() noexcept {
        return _Storage._Value;
    }

    _NODISCARD _CONSTEXPR20 const value_type& _Get_value() const noexcept {
        return _Storage._Value;
    }
#else // ^^^ workaround for VSO-586813 "T^ is not allowed in a union" ^^^ / vvv no workaround vvv
    union {
        value_type _Value;
    };

    _NODISCARD _CONSTEXPR20 value_type& _Get_value() noexcept {
        return _Value;
    }

    _NODISCARD _CONSTEXPR20 const value_type& _Get_value() const noexcept {
        return _Value;
    }
#endif // ^^^ no workaround ^^^

    template <class... _Args>
    _CONSTEXPR20 explicit _Alloc_temporary2(_Alloc& _Al_, _Args&&... _Vals) noexcept(
        noexcept(_Traits::construct(_Al_, _STD addressof(_Get_value()), _STD forward<_Args>(_Vals)...)))
        : _Al(_Al_) {
        _Traits::construct(_Al, _STD addressof(_Get_value()), _STD forward<_Args>(_Vals)...);
    }

    _Alloc_temporary2(const _Alloc_temporary2&) = delete;
    _Alloc_temporary2& operator=(const _Alloc_temporary2&) = delete;

    _CONSTEXPR20 ~_Alloc_temporary2() {
        _Traits::destroy(_Al, _STD addressof(_Get_value()));
    }
};

template <class _Alloc>
_NODISCARD constexpr bool _Allocators_equal(const _Alloc& _Lhs, const _Alloc& _Rhs) noexcept {
    if constexpr (allocator_traits<_Alloc>::is_always_equal::value) {
        return true;
    } else {
        return _Lhs == _Rhs;
    }
}

template <class _FwdIt, class _Ty>
_NODISCARD _CONSTEXPR20 _FwdIt remove(_FwdIt _First, const _FwdIt _Last, const _Ty& _Val) {
    // remove each matching _Val
    _Adl_verify_range(_First, _Last);
    auto _UFirst      = _Get_unwrapped(_First);
    const auto _ULast = _Get_unwrapped(_Last);
    _UFirst           = _Find_unchecked(_UFirst, _ULast, _Val);
    auto _UNext       = _UFirst;
    if (_UFirst != _ULast) {
        while (++_UFirst != _ULast) {
            if (!(*_UFirst == _Val)) {
                *_UNext = _STD move(*_UFirst);
                ++_UNext;
            }
        }
    }

    _Seek_wrapped(_First, _UNext);
    return _First;
}

template <class _FwdIt, class _Pr>
_NODISCARD _CONSTEXPR20 _FwdIt remove_if(_FwdIt _First, const _FwdIt _Last, _Pr _Pred) {
    // remove each satisfying _Pred
    _Adl_verify_range(_First, _Last);
    auto _UFirst      = _Get_unwrapped(_First);
    const auto _ULast = _Get_unwrapped(_Last);
    _UFirst           = _STD find_if(_UFirst, _ULast, _Pass_fn(_Pred));
    auto _UNext       = _UFirst;
    if (_UFirst != _ULast) {
        while (++_UFirst != _ULast) {
            if (!_Pred(*_UFirst)) {
                *_UNext = _STD move(*_UFirst);
                ++_UNext;
            }
        }
    }

    _Seek_wrapped(_First, _UNext);
    return _First;
}

template <class _Container, class _Uty>
_CONSTEXPR20 typename _Container::size_type _Erase_remove(_Container& _Cont, const _Uty& _Val) {
    // erase each element matching _Val
    auto _First          = _Cont.begin();
    const auto _Last     = _Cont.end();
    const auto _Old_size = _Cont.size();
    _Seek_wrapped(_First, _STD remove(_Get_unwrapped(_First), _Get_unwrapped(_Last), _Val));
    _Cont.erase(_First, _Last);
    return _Old_size - _Cont.size();
}

template <class _Container, class _Pr>
_CONSTEXPR20 typename _Container::size_type _Erase_remove_if(_Container& _Cont, _Pr _Pred) {
    // erase each element satisfying _Pred
    auto _First          = _Cont.begin();
    const auto _Last     = _Cont.end();
    const auto _Old_size = _Cont.size();
    _Seek_wrapped(_First, _STD remove_if(_Get_unwrapped(_First), _Get_unwrapped(_Last), _Pred));
    _Cont.erase(_First, _Last);
    return _Old_size - _Cont.size();
}

template <class _Container, class _Pr>
typename _Container::size_type _Erase_nodes_if(_Container& _Cont, _Pr _Pred) {
    // erase each element satisfying _Pred
    auto _First          = _Cont.begin();
    const auto _Last     = _Cont.end();
    const auto _Old_size = _Cont.size();
    while (_First != _Last) {
        if (_Pred(*_First)) {
            _First = _Cont.erase(_First);
        } else {
            ++_First;
        }
    }
    return _Old_size - _Cont.size();
}

#if _HAS_CXX20
template <class _Ty, class _Alloc, class... _Types, enable_if_t<!_Is_specialization_v<_Ty, ::std::pair>, int> = 0>
_NODISCARD constexpr auto uses_allocator_construction_args(const _Alloc& _Al, _Types&&... _Args) noexcept {
    if constexpr (!uses_allocator_v<_Ty, _Alloc>) {
        static_assert(::std::is_constructible_v<_Ty, _Types...>,
            "If uses_allocator_v<T, Alloc> does not hold, T must be constructible from Types...");
        (void) _Al;
        return _STD forward_as_tuple(_STD forward<_Types>(_Args)...);
    } else if constexpr (::std::is_constructible_v<_Ty, allocator_arg_t, const _Alloc&, _Types...>) {
        using _ReturnType = tuple<allocator_arg_t, const _Alloc&, _Types&&...>;
        return _ReturnType{allocator_arg, _Al, _STD forward<_Types>(_Args)...};
    } else if constexpr (::std::is_constructible_v<_Ty, _Types..., const _Alloc&>) {
        return _STD forward_as_tuple(_STD forward<_Types>(_Args)..., _Al);
    } else {
        static_assert(_Always_false<_Ty>,
            "T must be constructible from either (allocator_arg_t, const Alloc&, Types...) "
            "or (Types..., const Alloc&) if uses_allocator_v<T, Alloc> is true");
    }
}

template <class _Ty, class _Alloc, enable_if_t<_Is_specialization_v<_Ty, ::std::pair>, int> = 0>
_NODISCARD constexpr auto uses_allocator_construction_args(const _Alloc& _Al) noexcept;

template <class _Ty, class _Alloc, class _Uty1, class _Uty2, enable_if_t<_Is_specialization_v<_Ty, ::std::pair>, int> = 0>
_NODISCARD constexpr auto uses_allocator_construction_args(const _Alloc& _Al, _Uty1&& _Val1, _Uty2&& _Val2) noexcept;

template <class _Ty, class _Alloc, class _Uty1, class _Uty2, enable_if_t<_Is_specialization_v<_Ty, ::std::pair>, int> = 0>
_NODISCARD constexpr auto uses_allocator_construction_args(const _Alloc& _Al, const ::std::pair<_Uty1, _Uty2>& _Pair) noexcept;

template <class _Ty, class _Alloc, class _Uty1, class _Uty2, enable_if_t<_Is_specialization_v<_Ty, ::std::pair>, int> = 0>
_NODISCARD constexpr auto uses_allocator_construction_args(const _Alloc& _Al, ::std::pair<_Uty1, _Uty2>&& _Pair) noexcept;

template <class _Ty, class _Alloc, class _Tuple1, class _Tuple2, enable_if_t<_Is_specialization_v<_Ty, ::std::pair>, int> = 0>
_NODISCARD constexpr auto uses_allocator_construction_args(
    const _Alloc& _Al, piecewise_construct_t, _Tuple1&& _Tup1, _Tuple2&& _Tup2) noexcept {
    return _STD make_tuple(piecewise_construct,
        _STD apply(
            [&_Al](auto&&... _Tuple_args) {
                return _STD uses_allocator_construction_args<typename _Ty::first_type>(
                    _Al, _STD forward<decltype(_Tuple_args)>(_Tuple_args)...);
            },
            _STD forward<_Tuple1>(_Tup1)),
        _STD apply(
            [&_Al](auto&&... _Tuple_args) {
                return _STD uses_allocator_construction_args<typename _Ty::second_type>(
                    _Al, _STD forward<decltype(_Tuple_args)>(_Tuple_args)...);
            },
            _STD forward<_Tuple2>(_Tup2)));
}

template <class _Ty, class _Alloc, enable_if_t<_Is_specialization_v<_Ty, ::std::pair>, int>>
_NODISCARD constexpr auto uses_allocator_construction_args(const _Alloc& _Al) noexcept {
    // equivalent to
    // return _STD uses_allocator_construction_args<_Ty>(_Al, piecewise_construct, tuple<>{}, tuple<>{});
    return _STD make_tuple(piecewise_construct, _STD uses_allocator_construction_args<typename _Ty::first_type>(_Al),
        _STD uses_allocator_construction_args<typename _Ty::second_type>(_Al));
}

template <class _Ty, class _Alloc, class _Uty1, class _Uty2, enable_if_t<_Is_specialization_v<_Ty, ::std::pair>, int>>
_NODISCARD constexpr auto uses_allocator_construction_args(const _Alloc& _Al, _Uty1&& _Val1, _Uty2&& _Val2) noexcept {
    // equivalent to
    // return _STD uses_allocator_construction_args<_Ty>(_Al, piecewise_construct,
    //     _STD forward_as_tuple(_STD forward<_Uty1>(_Val1)), _STD forward_as_tuple(_STD forward<_Uty2>(_Val2)));
    return _STD make_tuple(piecewise_construct,
        _STD uses_allocator_construction_args<typename _Ty::first_type>(_Al, _STD forward<_Uty1>(_Val1)),
        _STD uses_allocator_construction_args<typename _Ty::second_type>(_Al, _STD forward<_Uty2>(_Val2)));
}

template <class _Ty, class _Alloc, class _Uty1, class _Uty2, enable_if_t<_Is_specialization_v<_Ty, ::std::pair>, int>>
_NODISCARD constexpr auto uses_allocator_construction_args(
    const _Alloc& _Al, const ::std::pair<_Uty1, _Uty2>& _Pair) noexcept {
    // equivalent to
    // return _STD uses_allocator_construction_args<_Ty>(_Al, piecewise_construct,
    //     _STD forward_as_tuple(_Pair.first), _STD forward_as_tuple(_Pair.second));
    return _STD make_tuple(piecewise_construct,
        _STD uses_allocator_construction_args<typename _Ty::first_type>(_Al, _Pair.first),
        _STD uses_allocator_construction_args<typename _Ty::second_type>(_Al, _Pair.second));
}

template <class _Ty, class _Alloc, class _Uty1, class _Uty2, enable_if_t<_Is_specialization_v<_Ty, ::std::pair>, int>>
_NODISCARD constexpr auto uses_allocator_construction_args(const _Alloc& _Al, ::std::pair<_Uty1, _Uty2>&& _Pair) noexcept {
    // equivalent to
    // return _STD uses_allocator_construction_args<_Ty>(_Al, piecewise_construct,
    //     _STD forward_as_tuple(_STD get<0>(_STD move(_Pair)), _STD forward_as_tuple(_STD get<1>(_STD move(_Pair)));
    return _STD make_tuple(piecewise_construct,
        _STD uses_allocator_construction_args<typename _Ty::first_type>(_Al, _STD get<0>(_STD move(_Pair))),
        _STD uses_allocator_construction_args<typename _Ty::second_type>(_Al, _STD get<1>(_STD move(_Pair))));
}

template <class _Ty, class _Alloc, class... _Types>
_NODISCARD constexpr _Ty make_obj_using_allocator(const _Alloc& _Al, _Types&&... _Args) {
    return _STD make_from_tuple<_Ty>(_STD uses_allocator_construction_args<_Ty>(_Al, _STD forward<_Types>(_Args)...));
}

template <class _Ty, class _Alloc, class... _Types>
constexpr _Ty* uninitialized_construct_using_allocator(_Ty* _Ptr, const _Alloc& _Al, _Types&&... _Args) {
    return _STD apply(
        [&](auto&&... _Construct_args) {
            return _STD construct_at(_Ptr, _STD forward<decltype(_Construct_args)>(_Construct_args)...);
        },
        _STD uses_allocator_construction_args<_Ty>(_Al, _STD forward<_Types>(_Args)...));
}
#endif // _HAS_CXX20
_RPC_END

#if defined(__clang__) || defined(__GNUC__) || defined(__GNUG__)
#else
#pragma pop_macro("new")
_STL_RESTORE_CLANG_WARNINGS
#pragma warning(pop)
#pragma pack(pop)
#endif
#endif // _STL_COMPILER_PREPROCESSOR
#endif // _XMEMORY_

// xmemory internal header

// Copyright (c) Microsoft Corporation.
// SPDX-License-Identifier: Apache-2.0 WITH LLVM-exception

#pragma once
#ifndef _XMEMORY_
#define _XMEMORY_
#include <rpc/stl_clang12/rpc_yvals_core.h>
#if _STL_COMPILER_PREPROCESSOR
#include <cstdint>
#include <cstdlib>
#include <limits>
#include <new>
#include <rpc/stl_clang12/rpc_xatomic.h>
#include <rpc/stl_clang12/rpc_xutility.h>



#if _HAS_CXX20
#include <tuple>
#endif // _HAS_CXX20

#if defined(__clang__) || defined(__GNUC__) || defined(__GNUG__)
    #pragma GCC diagnostic ignored "-Wdeprecated-dynamic-exception-spec"
#else
#pragma pack(push, _CRT_PACKING)
#pragma warning(push, _STL_WARNING_LEVEL)
#pragma warning(disable : _STL_DISABLED_WARNINGS)
_STL_DISABLE_CLANG_WARNINGS
#pragma push_macro("new")
#endif
#undef new

_RPC_BEGIN

class bad_array_new_length : public ::std::exception {
public:
    bad_array_new_length() {} 
    virtual ~bad_array_new_length() {}
    virtual const char* what() const throw() {return "bad array new length";}
};

template <class _Ty>
struct _NODISCARD _Tidy_guard { // class with destructor that calls _Tidy
    _Ty* _Target;
    _CONSTEXPR20 ~_Tidy_guard() {
        if (_Target) {
            _Target->_Tidy();
        }
    }
};

template <class _Ty>
struct _NODISCARD _Tidy_deallocate_guard { // class with destructor that calls _Tidy_deallocate
    _Ty* _Target;
    _CONSTEXPR20 ~_Tidy_deallocate_guard() {
        if (_Target) {
            _Target->_Tidy_deallocate();
        }
    }
};

template <class _Keycmp, class _Lhs, class _Rhs>
_INLINE_VAR constexpr bool _Nothrow_compare = noexcept(
    static_cast<bool>(_STD declval<const _Keycmp&>()(_STD declval<const _Lhs&>(), _STD declval<const _Rhs&>())));

template <size_t _Ty_size>
_NODISCARD constexpr size_t _Get_size_of_n(const size_t _Count) {
    constexpr bool _Overflow_is_possible = _Ty_size > 1;

    if constexpr (_Overflow_is_possible) {
        constexpr size_t _Max_possible = static_cast<size_t>(-1) / _Ty_size;
        if (_Count > _Max_possible) {
            throw bad_array_new_length(); // multiply overflow
        }
    }

    return _Count * _Ty_size;
}

template <class _Ty>
_INLINE_VAR constexpr size_t _New_alignof = (_STD max) (alignof(_Ty),
    static_cast<size_t>(__STDCPP_DEFAULT_NEW_ALIGNMENT__) // TRANSITION, VSO-522105
);

struct _Default_allocate_traits {
    static
#ifdef __clang__ // Clang and MSVC implement P0784R7 differently; see GH-1532
        _CONSTEXPR20
#endif // __clang__
        void* _Allocate(const size_t _Bytes) {
        return ::operator new(_Bytes);
    }

#ifdef __cpp_aligned_new
    static
#ifdef __clang__ // Clang and MSVC implement P0784R7 differently; see GH-1532
        _CONSTEXPR20
#endif // __clang__
        void* _Allocate_aligned(const size_t _Bytes, const size_t _Align) {
#ifdef __clang__ // Clang and MSVC implement P0784R7 differently; see GH-1532
#if _HAS_CXX20
        if (_STD is_constant_evaluated()) {
            return ::operator new(_Bytes);
        } else
#endif // _HAS_CXX20
#endif // __clang__
        {
            return ::operator new (_Bytes, ::std::align_val_t{_Align});
        }
    }
#endif // __cpp_aligned_new
};

constexpr bool _Is_pow_2(const size_t _Value) noexcept {
    return _Value != 0 && (_Value & (_Value - 1)) == 0;
}

#if defined(_M_IX86) || defined(_M_X64)
constexpr size_t _Big_allocation_threshold = 4096;
constexpr size_t _Big_allocation_alignment = 32;

static_assert(2 * sizeof(void*) <= _Big_allocation_alignment,
    "Big allocation alignment should at least match vector register alignment");
static_assert(_Is_pow_2(_Big_allocation_alignment), "Big allocation alignment must be a power of two");

#ifdef _DEBUG
constexpr size_t _Non_user_size = 2 * sizeof(void*) + _Big_allocation_alignment - 1;
#else // _DEBUG
constexpr size_t _Non_user_size           = sizeof(void*) + _Big_allocation_alignment - 1;
#endif // _DEBUG

#ifdef _WIN64
constexpr size_t _Big_allocation_sentinel = 0xFAFAFAFAFAFAFAFAULL;
#else // ^^^ _WIN64 ^^^ // vvv !_WIN64 vvv
constexpr size_t _Big_allocation_sentinel = 0xFAFAFAFAUL;
#endif // _WIN64

template <class _Traits>
void* _Allocate_manually_vector_aligned(const size_t _Bytes) {
    // allocate _Bytes manually aligned to at least _Big_allocation_alignment
    const size_t _Block_size = _Non_user_size + _Bytes;
    if (_Block_size <= _Bytes) {
        throw bad_array_new_length(); // add overflow
    }

    const uintptr_t _Ptr_container = reinterpret_cast<uintptr_t>(_Traits::_Allocate(_Block_size));
    _STL_VERIFY(_Ptr_container != 0, "invalid argument"); // validate even in release since we're doing p[-1]
    void* const _Ptr = reinterpret_cast<void*>((_Ptr_container + _Non_user_size) & ~(_Big_allocation_alignment - 1));
    static_cast<uintptr_t*>(_Ptr)[-1] = _Ptr_container;

#ifdef _DEBUG
    static_cast<uintptr_t*>(_Ptr)[-2] = _Big_allocation_sentinel;
#endif // _DEBUG
    return _Ptr;
}

inline void _Adjust_manually_vector_aligned(void*& _Ptr, size_t& _Bytes) {
    // adjust parameters from _Allocate_manually_vector_aligned to pass to operator delete
    _Bytes += _Non_user_size;

    const uintptr_t* const _Ptr_user = static_cast<uintptr_t*>(_Ptr);
    const uintptr_t _Ptr_container   = _Ptr_user[-1];

    // If the following asserts, it likely means that we are performing
    // an aligned delete on memory coming from an unaligned allocation.
    assert(_Ptr_user[-2] == _Big_allocation_sentinel ? true : !"invalid argument");

    // Extra paranoia on aligned allocation/deallocation; ensure _Ptr_container is
    // in range [_Min_back_shift, _Non_user_size]
#ifdef _DEBUG
    constexpr uintptr_t _Min_back_shift = 2 * sizeof(void*);
#else // ^^^ _DEBUG ^^^ // vvv !_DEBUG vvv
    constexpr uintptr_t _Min_back_shift = sizeof(void*);
#endif // _DEBUG
    const uintptr_t _Back_shift = reinterpret_cast<uintptr_t>(_Ptr) - _Ptr_container;
    _STL_VERIFY(_Back_shift >= _Min_back_shift && _Back_shift <= _Non_user_size, "invalid argument");
    _Ptr = reinterpret_cast<void*>(_Ptr_container);
}
#endif // defined(_M_IX86) || defined(_M_X64)

#ifdef __cpp_aligned_new
template <size_t _Align, class _Traits = _Default_allocate_traits,
    enable_if_t<(_Align > __STDCPP_DEFAULT_NEW_ALIGNMENT__), int> = 0>
_CONSTEXPR20 void* _Allocate(const size_t _Bytes) {
    // allocate _Bytes when __cpp_aligned_new && _Align > __STDCPP_DEFAULT_NEW_ALIGNMENT__
    if (_Bytes == 0) {
        return nullptr;
    }

#if _HAS_CXX20 // TRANSITION, GH-1532
    if (_STD is_constant_evaluated()) {
        return _Traits::_Allocate(_Bytes);
    } else
#endif // _HAS_CXX20
    {
        size_t _Passed_align = _Align;
#if defined(_M_IX86) || defined(_M_X64)
        if (_Bytes >= _Big_allocation_threshold) {
            // boost the alignment of big allocations to help autovectorization
            _Passed_align = (_STD max) (_Align, _Big_allocation_alignment);
        }
#endif // defined(_M_IX86) || defined(_M_X64)
        return _Traits::_Allocate_aligned(_Bytes, _Passed_align);
    }
}


template <size_t _Align, enable_if_t<(_Align > __STDCPP_DEFAULT_NEW_ALIGNMENT__), int> = 0>
_CONSTEXPR20 void _Deallocate(void* _Ptr, const size_t _Bytes) noexcept {
    // deallocate storage allocated by _Allocate when __cpp_aligned_new && _Align > __STDCPP_DEFAULT_NEW_ALIGNMENT__
#if _HAS_CXX20 // TRANSITION, GH-1532
    if (_STD is_constant_evaluated()) {
        ::operator delete(_Ptr);
    } else
#endif // _HAS_CXX20
    {
        size_t _Passed_align = _Align;
#if defined(_M_IX86) || defined(_M_X64)
        if (_Bytes >= _Big_allocation_threshold) { // boost the alignment of big allocations to help autovectorization
            _Passed_align = (_STD max) (_Align, _Big_allocation_alignment);
        }
#endif // defined(_M_IX86) || defined(_M_X64)
///I hope this does not leak
//        ::operator delete (_Ptr, _Bytes, ::std::align_val_t{_Passed_align});
        ::operator delete (_Ptr, ::std::align_val_t{_Passed_align});
    }
}

#define _HAS_ALIGNED_NEW 1
#else // ^^^ __cpp_aligned_new ^^^ / vvv !__cpp_aligned_new vvv
#define _HAS_ALIGNED_NEW 0
#endif // __cpp_aligned_new

template <size_t _Align, class _Traits = _Default_allocate_traits,
    enable_if_t<(!_HAS_ALIGNED_NEW || _Align <= __STDCPP_DEFAULT_NEW_ALIGNMENT__), int> = 0>
_CONSTEXPR20 void* _Allocate(const size_t _Bytes) {
    // allocate _Bytes when !_HAS_ALIGNED_NEW || _Align <= __STDCPP_DEFAULT_NEW_ALIGNMENT__
#if defined(_M_IX86) || defined(_M_X64)
#if _HAS_CXX20 // TRANSITION, GH-1532
    if (!_STD is_constant_evaluated())
#endif // _HAS_CXX20
    {
        if (_Bytes >= _Big_allocation_threshold) { // boost the alignment of big allocations to help autovectorization
            return _Allocate_manually_vector_aligned<_Traits>(_Bytes);
        }
    }
#endif // defined(_M_IX86) || defined(_M_X64)

    if (_Bytes != 0) {
        return _Traits::_Allocate(_Bytes);
    }

    return nullptr;
}

template <size_t _Align, enable_if_t<(!_HAS_ALIGNED_NEW || _Align <= __STDCPP_DEFAULT_NEW_ALIGNMENT__), int> = 0>
_CONSTEXPR20 void _Deallocate(void* _Ptr, size_t _Bytes) noexcept {
    // deallocate storage allocated by _Allocate when !_HAS_ALIGNED_NEW || _Align <= __STDCPP_DEFAULT_NEW_ALIGNMENT__
#if _HAS_CXX20 // TRANSITION, GH-1532
    if (_STD is_constant_evaluated()) {
        ::operator delete(_Ptr);
    } else
#endif // _HAS_CXX20
    {
#if defined(_M_IX86) || defined(_M_X64)
        if (_Bytes >= _Big_allocation_threshold) { // boost the alignment of big allocations to help autovectorization
            _Adjust_manually_vector_aligned(_Ptr, _Bytes);
        }
#endif // defined(_M_IX86) || defined(_M_X64)
///I hope this does not leak
//        ::operator delete(_Ptr, _Bytes);
        ::operator delete(_Ptr);
    }
}

#undef _HAS_ALIGNED_NEW

template <class _Ty, class... _Types>
_Ty* _Global_new(_Types&&... _Args) { // acts as "new" while disallowing user overload selection
    struct _NODISCARD _Guard_type {
        void* _Result;
        ~_Guard_type() {
            if (_Result) {
                _Deallocate<_New_alignof<_Ty>>(_Result, sizeof(_Ty));
            }
        }
    };

    _Guard_type _Guard{_Allocate<_New_alignof<_Ty>>(sizeof(_Ty))};
    ::new (_Guard._Result) _Ty(_STD forward<_Types>(_Args)...);
    return static_cast<_Ty*>(_STD exchange(_Guard._Result, nullptr));
}

template <class _Ptr, class _Ty>
using _Rebind_pointer_t = typename pointer_traits<_Ptr>::template rebind<_Ty>;

template <class _Pointer, enable_if_t<!::std::is_pointer_v<_Pointer>, int> = 0>
_CONSTEXPR20 _Pointer _Refancy(typename pointer_traits<_Pointer>::element_type* _Ptr) noexcept {
    return pointer_traits<_Pointer>::pointer_to(*_Ptr);
}

template <class _Pointer, enable_if_t<::std::is_pointer_v<_Pointer>, int> = 0>
_CONSTEXPR20 _Pointer _Refancy(_Pointer _Ptr) noexcept {
    return _Ptr;
}

template <class _NoThrowFwdIt, class _NoThrowSentinel>
_CONSTEXPR20 void _Destroy_range(_NoThrowFwdIt _First, _NoThrowSentinel _Last) noexcept;

template <class _Ty>
_CONSTEXPR20 void _Destroy_in_place(_Ty& _Obj) noexcept {
    if constexpr (::std::is_array_v<_Ty>) {
        _Destroy_range(_Obj, _Obj + ::std::extent_v<_Ty>);
    } else {
        _Obj.~_Ty();
    }
}

#if _HAS_CXX17
template <class _Ty>
_CONSTEXPR20 void destroy_at(_Ty* const _Location) noexcept /* strengthened */ {
#if _HAS_CXX20
    if constexpr (::std::is_array_v<_Ty>) {
        _Destroy_range(_STD begin(*_Location), _STD end(*_Location));
    } else
#endif // _HAS_CXX20
    {
        _Location->~_Ty();
    }
}
#endif // _HAS_CXX17

template <class _Ptrty>
auto _Const_cast(_Ptrty _Ptr) noexcept { // remove constness from a fancy pointer
    using _Elem       = typename pointer_traits<_Ptrty>::element_type;
    using _Modifiable = remove_const_t<_Elem>;
    using _Dest       = typename pointer_traits<_Ptrty>::template rebind<_Modifiable>;

    return pointer_traits<_Dest>::pointer_to(const_cast<_Modifiable&>(*_Ptr));
}

template <class _Ty>
auto _Const_cast(_Ty* _Ptr) noexcept {
    return const_cast<remove_const_t<_Ty>*>(_Ptr);
}

template <class _Ty, class = void>
struct _Get_pointer_type {
    using type = typename _Ty::value_type*;
};

_STL_DISABLE_DEPRECATED_WARNING
template <class _Ty>
struct _Get_pointer_type<_Ty, ::std::void_t<typename _Ty::pointer>> {
    using type = typename _Ty::pointer;
};
_STL_RESTORE_DEPRECATED_WARNING

template <class _Ty, class = void>
struct _Get_const_pointer_type {
    using _Ptrty = typename _Get_pointer_type<_Ty>::type;
    using _Valty = typename _Ty::value_type;
    using type   = typename pointer_traits<_Ptrty>::template rebind<const _Valty>;
};

_STL_DISABLE_DEPRECATED_WARNING
template <class _Ty>
struct _Get_const_pointer_type<_Ty, ::std::void_t<typename _Ty::const_pointer>> {
    using type = typename _Ty::const_pointer;
};
_STL_RESTORE_DEPRECATED_WARNING

template <class _Ty, class = void>
struct _Get_void_pointer_type {
    using _Ptrty = typename _Get_pointer_type<_Ty>::type;
    using type   = typename pointer_traits<_Ptrty>::template rebind<void>;
};

template <class _Ty>
struct _Get_void_pointer_type<_Ty, ::std::void_t<typename _Ty::void_pointer>> {
    using type = typename _Ty::void_pointer;
};

template <class _Ty, class = void>
struct _Get_const_void_pointer_type {
    using _Ptrty = typename _Get_pointer_type<_Ty>::type;
    using type   = typename pointer_traits<_Ptrty>::template rebind<const void>;
};

template <class _Ty>
struct _Get_const_void_pointer_type<_Ty, ::std::void_t<typename _Ty::const_void_pointer>> {
    using type = typename _Ty::const_void_pointer;
};

template <class _Ty, class = void>
struct _Get_difference_type {
    using _Ptrty = typename _Get_pointer_type<_Ty>::type;
    using type   = typename pointer_traits<_Ptrty>::difference_type;
};

template <class _Ty>
struct _Get_difference_type<_Ty, ::std::void_t<typename _Ty::difference_type>> {
    using type = typename _Ty::difference_type;
};

template <class _Ty, class = void>
struct _Get_size_type {
    using type = ::std::make_unsigned_t<typename _Get_difference_type<_Ty>::type>;
};

template <class _Ty>
struct _Get_size_type<_Ty, ::std::void_t<typename _Ty::size_type>> {
    using type = typename _Ty::size_type;
};

template <class _Ty, class = void>
struct _Get_propagate_on_container_copy {
    using type = false_type;
};

template <class _Ty>
struct _Get_propagate_on_container_copy<_Ty, ::std::void_t<typename _Ty::propagate_on_container_copy_assignment>> {
    using type = typename _Ty::propagate_on_container_copy_assignment;
};

template <class _Ty, class = void>
struct _Get_propagate_on_container_move {
    using type = false_type;
};

template <class _Ty>
struct _Get_propagate_on_container_move<_Ty, ::std::void_t<typename _Ty::propagate_on_container_move_assignment>> {
    using type = typename _Ty::propagate_on_container_move_assignment;
};

template <class _Ty, class = void>
struct _Get_propagate_on_container_swap {
    using type = false_type;
};

template <class _Ty>
struct _Get_propagate_on_container_swap<_Ty, ::std::void_t<typename _Ty::propagate_on_container_swap>> {
    using type = typename _Ty::propagate_on_container_swap;
};

template <class _Ty, class = void>
struct _Get_is_always_equal {
    using type = bool_constant<::std::is_empty_v<_Ty>>;
};

_STL_DISABLE_DEPRECATED_WARNING
template <class _Ty>
struct _Get_is_always_equal<_Ty, ::std::void_t<typename _Ty::is_always_equal>> {
    using type = typename _Ty::is_always_equal;
};
_STL_RESTORE_DEPRECATED_WARNING

template <class _Ty, class _Other, class = void>
struct _Get_rebind_type {
    using type = typename _Replace_first_parameter<_Other, _Ty>::type;
};

_STL_DISABLE_DEPRECATED_WARNING
template <class _Ty, class _Other>
struct _Get_rebind_type<_Ty, _Other, ::std::void_t<typename _Ty::template rebind<_Other>::other>> {
    using type = typename _Ty::template rebind<_Other>::other;
};
_STL_RESTORE_DEPRECATED_WARNING

template <class _Ty>
class allocator;

template <class _Alloc, class = void>
struct _Is_default_allocator : false_type {};

template <class _Ty>
struct _Is_default_allocator<allocator<_Ty>, ::std::void_t<typename allocator<_Ty>::_From_primary>>
    : is_same<typename allocator<_Ty>::_From_primary, allocator<_Ty>>::type {};

template <class _Void, class... _Types>
struct _Has_no_allocator_construct : true_type {};

_STL_DISABLE_DEPRECATED_WARNING
template <class _Alloc, class _Ptr, class... _Args>
struct _Has_no_allocator_construct<
    ::std::void_t<decltype(_STD declval<_Alloc&>().construct(_STD declval<_Ptr>(), _STD declval<_Args>()...))>, _Alloc, _Ptr,
    _Args...> : false_type {};
_STL_RESTORE_DEPRECATED_WARNING

template <class _Alloc, class _Ptr, class... _Args>
using _Uses_default_construct =
    disjunction<_Is_default_allocator<_Alloc>, _Has_no_allocator_construct<void, _Alloc, _Ptr, _Args...>>;

template <class _Alloc, class _Ptr, class = void>
struct _Has_no_alloc_destroy : true_type {};

_STL_DISABLE_DEPRECATED_WARNING
template <class _Alloc, class _Ptr>
struct _Has_no_alloc_destroy<_Alloc, _Ptr, ::std::void_t<decltype(_STD declval<_Alloc&>().destroy(_STD declval<_Ptr>()))>>
    : false_type {};
_STL_RESTORE_DEPRECATED_WARNING

template <class _Alloc, class _Ptr>
using _Uses_default_destroy = disjunction<_Is_default_allocator<_Alloc>, _Has_no_alloc_destroy<_Alloc, _Ptr>>;

template <class _Alloc, class _Ptr>
using _Uses_default_destroy_t = typename _Uses_default_destroy<_Alloc, _Ptr>::type;

template <class _Alloc, class _Size_type, class _Const_void_pointer, class = void>
struct _Has_allocate_hint : false_type {};

_STL_DISABLE_DEPRECATED_WARNING
template <class _Alloc, class _Size_type, class _Const_void_pointer>
struct _Has_allocate_hint<_Alloc, _Size_type, _Const_void_pointer,
    ::std::void_t<decltype(_STD declval<_Alloc&>().allocate(
        _STD declval<const _Size_type&>(), _STD declval<const _Const_void_pointer&>()))>> : true_type {};
_STL_RESTORE_DEPRECATED_WARNING

template <class _Alloc, class = void>
struct _Has_max_size : false_type {};

_STL_DISABLE_DEPRECATED_WARNING
template <class _Alloc>
struct _Has_max_size<_Alloc, ::std::void_t<decltype(_STD declval<const _Alloc&>().max_size())>> : true_type {};
_STL_RESTORE_DEPRECATED_WARNING

template <class _Alloc, class = void>
struct _Has_select_on_container_copy_construction : false_type {};

template <class _Alloc>
struct _Has_select_on_container_copy_construction<_Alloc,
    ::std::void_t<decltype(_STD declval<const _Alloc&>().select_on_container_copy_construction())>> : true_type {};

template <class _Alloc>
struct allocator_traits;

_STL_DISABLE_DEPRECATED_WARNING
template <class _Alloc>
struct _Normal_allocator_traits { // defines traits for allocators
    using allocator_type = _Alloc;
    using value_type     = typename _Alloc::value_type;

    using pointer            = typename _Get_pointer_type<_Alloc>::type;
    using const_pointer      = typename _Get_const_pointer_type<_Alloc>::type;
    using void_pointer       = typename _Get_void_pointer_type<_Alloc>::type;
    using const_void_pointer = typename _Get_const_void_pointer_type<_Alloc>::type;

    using size_type       = typename _Get_size_type<_Alloc>::type;
    using difference_type = typename _Get_difference_type<_Alloc>::type;

    using propagate_on_container_copy_assignment = typename _Get_propagate_on_container_copy<_Alloc>::type;
    using propagate_on_container_move_assignment = typename _Get_propagate_on_container_move<_Alloc>::type;
    using propagate_on_container_swap            = typename _Get_propagate_on_container_swap<_Alloc>::type;
    using is_always_equal                        = typename _Get_is_always_equal<_Alloc>::type;

    template <class _Other>
    using rebind_alloc = typename _Get_rebind_type<_Alloc, _Other>::type;

    template <class _Other>
    using rebind_traits = allocator_traits<rebind_alloc<_Other>>;

    _NODISCARD static _CONSTEXPR20 pointer
        allocate(_Alloc& _Al, _CRT_GUARDOVERFLOW const size_type _Count) {
        return _Al.allocate(_Count);
    }

    _NODISCARD static _CONSTEXPR20 pointer
        allocate(_Alloc& _Al, _CRT_GUARDOVERFLOW const size_type _Count, const const_void_pointer _Hint) {
        if constexpr (_Has_allocate_hint<_Alloc, size_type, const_void_pointer>::value) {
            return _Al.allocate(_Count, _Hint);
        } else {
            return _Al.allocate(_Count);
        }
    }

    static _CONSTEXPR20 void deallocate(_Alloc& _Al, pointer _Ptr, size_type _Count) {
        _Al.deallocate(_Ptr, _Count);
    }

    template <class _Ty, class... _Types>
    static _CONSTEXPR20 void construct(_Alloc& _Al, _Ty* _Ptr, _Types&&... _Args) {
        if constexpr (_Uses_default_construct<_Alloc, _Ty*, _Types...>::value) {
#if _HAS_CXX20
            _STD construct_at(_Ptr, _STD forward<_Types>(_Args)...);
#else // _HAS_CXX20
            ::new (static_cast<void*>(_Ptr)) _Ty(_STD forward<_Types>(_Args)...);
#endif // _HAS_CXX20
        } else {
            _Al.construct(_Ptr, _STD forward<_Types>(_Args)...);
        }
    }

    template <class _Ty>
    static _CONSTEXPR20 void destroy(_Alloc& _Al, _Ty* _Ptr) {
        if constexpr (_Uses_default_destroy<_Alloc, _Ty*>::value) {
#if _HAS_CXX20
            _STD destroy_at(_Ptr);
#else // _HAS_CXX20
            _Ptr->~_Ty();
#endif // _HAS_CXX20
        } else {
            _Al.destroy(_Ptr);
        }
    }

    _NODISCARD static _CONSTEXPR20 size_type max_size(const _Alloc& _Al) noexcept {
        if constexpr (_Has_max_size<_Alloc>::value) {
            return _Al.max_size();
        } else {
            return (::std::numeric_limits<size_type>::max) () / sizeof(value_type);
        }
    }

    _NODISCARD static _CONSTEXPR20 _Alloc select_on_container_copy_construction(const _Alloc& _Al) {
        if constexpr (_Has_select_on_container_copy_construction<_Alloc>::value) {
            return _Al.select_on_container_copy_construction();
        } else {
            return _Al;
        }
    }
};
_STL_RESTORE_DEPRECATED_WARNING

template <class _Alloc>
struct _Default_allocator_traits { // traits for std::allocator
    using allocator_type = _Alloc;
    using value_type     = typename _Alloc::value_type;

    using pointer            = value_type*;
    using const_pointer      = const value_type*;
    using void_pointer       = void*;
    using const_void_pointer = const void*;

    using size_type       = size_t;
    using difference_type = ptrdiff_t;

    using propagate_on_container_copy_assignment = false_type;
    using propagate_on_container_move_assignment = true_type;
    using propagate_on_container_swap            = false_type;
    using is_always_equal                        = true_type;

    template <class _Other>
    using rebind_alloc = allocator<_Other>;

    template <class _Other>
    using rebind_traits = allocator_traits<allocator<_Other>>;

    _NODISCARD static _CONSTEXPR20 pointer
        allocate(_Alloc& _Al, _CRT_GUARDOVERFLOW const size_type _Count) {
#if _HAS_CXX20 // TRANSITION, GH-1532
        if (_STD is_constant_evaluated()) {
            return _Al.allocate(_Count);
        } else
#endif // _HAS_CXX20
        {
            (void) _Al;
            return static_cast<pointer>(
                _Allocate<_New_alignof<value_type>>(_Get_size_of_n<sizeof(value_type)>(_Count)));
        }
    }

    _NODISCARD static _CONSTEXPR20 pointer
        allocate(_Alloc& _Al, _CRT_GUARDOVERFLOW const size_type _Count, const_void_pointer) {
#if _HAS_CXX20 // TRANSITION, GH-1532
        if (_STD is_constant_evaluated()) {
            return _Al.allocate(_Count);
        } else
#endif // _HAS_CXX20
        {
            (void) _Al;
            return static_cast<pointer>(
                _Allocate<_New_alignof<value_type>>(_Get_size_of_n<sizeof(value_type)>(_Count)));
        }
    }

    static _CONSTEXPR20 void deallocate(_Alloc& _Al, const pointer _Ptr, const size_type _Count) {
        // no overflow check on the following multiply; we assume _Allocate did that check
#if _HAS_CXX20 // TRANSITION, GH-1532
        if (_STD is_constant_evaluated()) {
            _Al.deallocate(_Ptr, _Count);
        } else
#endif // _HAS_CXX20
        {
            (void) _Al;
            _Deallocate<_New_alignof<value_type>>(_Ptr, sizeof(value_type) * _Count);
        }
    }

    template <class _Objty, class... _Types>
    static _CONSTEXPR20 void construct(_Alloc&, _Objty* const _Ptr, _Types&&... _Args) {
#if _HAS_CXX20
        if (_STD is_constant_evaluated()) {
            _STD construct_at(_Ptr, _STD forward<_Types>(_Args)...);
        } else
#endif // _HAS_CXX20
        {
            ::new (_Voidify_iter(_Ptr)) _Objty(_STD forward<_Types>(_Args)...);
        }
    }

    template <class _Uty>
    static _CONSTEXPR20 void destroy(_Alloc&, _Uty* const _Ptr) {
#if _HAS_CXX20
        _STD destroy_at(_Ptr);
#else // _HAS_CXX20
        _Ptr->~_Uty();
#endif // _HAS_CXX20
    }

    _NODISCARD static _CONSTEXPR20 size_type max_size(const _Alloc&) noexcept {
        return static_cast<size_t>(-1) / sizeof(value_type);
    }

    _NODISCARD static _CONSTEXPR20 _Alloc select_on_container_copy_construction(const _Alloc& _Al) {
        return _Al;
    }
};

template <class _Alloc>
struct allocator_traits : conditional_t<_Is_default_allocator<_Alloc>::value, _Default_allocator_traits<_Alloc>,
                              _Normal_allocator_traits<_Alloc>> {};

// _Choose_pocca_v returns whether an attempt to propagate allocators is necessary in copy assignment operations.
// Note that even when false_type, callers should call _Pocca as we want to assign allocators even when equal.
template <class _Alloc>
_INLINE_VAR constexpr bool _Choose_pocca_v = allocator_traits<_Alloc>::propagate_on_container_copy_assignment::value
                                          && !allocator_traits<_Alloc>::is_always_equal::value;

enum class _Pocma_values {
    _Equal_allocators, // usually allows contents to be stolen (e.g. with swap)
    _Propagate_allocators, // usually allows the allocator to be propagated, and then contents stolen
    _No_propagate_allocators, // usually turns moves into copies
};

template <class _Alloc>
_INLINE_VAR constexpr _Pocma_values
    _Choose_pocma_v = allocator_traits<_Alloc>::is_always_equal::value
                        ? _Pocma_values::_Equal_allocators
                        : (allocator_traits<_Alloc>::propagate_on_container_move_assignment::value
                                ? _Pocma_values::_Propagate_allocators
                                : _Pocma_values::_No_propagate_allocators);

template <class _Alloc, class _Value_type>
using _Rebind_alloc_t = typename allocator_traits<_Alloc>::template rebind_alloc<_Value_type>;

// If _Alloc is already rebound appropriately, binds an lvalue reference to it, avoiding a copy. Otherwise, creates a
// rebound copy.
template <class _Alloc, class _Value_type>
using _Maybe_rebind_alloc_t =
    typename _Select<::std::is_same_v<typename _Alloc::value_type, _Value_type>>::template _Apply<_Alloc&,
        _Rebind_alloc_t<_Alloc, _Value_type>>;

template <class _Alloc> // tests if allocator has simple addressing
_INLINE_VAR constexpr bool _Is_simple_alloc_v = ::std::is_same_v<typename allocator_traits<_Alloc>::size_type, size_t>&&
    ::std::is_same_v<typename allocator_traits<_Alloc>::difference_type, ptrdiff_t>&&
        ::std::is_same_v<typename allocator_traits<_Alloc>::pointer, typename _Alloc::value_type*>&&
            ::std::is_same_v<typename allocator_traits<_Alloc>::const_pointer, const typename _Alloc::value_type*>;

template <class _Value_type>
struct _Simple_types { // wraps types from allocators with simple addressing for use in iterators
                       // and other SCARY machinery
    using value_type      = _Value_type;
    using size_type       = size_t;
    using difference_type = ptrdiff_t;
    using pointer         = value_type*;
    using const_pointer   = const value_type*;
};

#if _HAS_CXX23
template <class _Ptr>
struct allocation_result {
    _Ptr ptr;
    size_t count;
};

#ifdef __cpp_lib_concepts
template <class _Alloc>
concept _Has_member_allocate_at_least = requires(_Alloc _Al, size_t _Count) {
    _Al.allocate_at_least(_Count);
};

template <class _Alloc>
_NODISCARD constexpr allocation_result<typename allocator_traits<_Alloc>::pointer> allocate_at_least(
    _Alloc& _Al, const size_t _Count) {
    if constexpr (_Has_member_allocate_at_least<_Alloc>) {
        return _Al.allocate_at_least(_Count);
    } else {
        return {_Al.allocate(_Count), _Count};
    }
}
#endif // __cpp_lib_concepts
#endif // _HAS_CXX23

// The number of user bytes a single byte of ASAN shadow memory can track.
_INLINE_VAR constexpr size_t _Asan_granularity = 8;

template <class _Ty>
class allocator {
public:
    static_assert(!::std::is_const_v<_Ty>, "The C++ Standard forbids containers of const elements "
                                    "because allocator<const T> is ill-formed.");

    using _From_primary = allocator;

    using value_type = _Ty;

#if _HAS_DEPRECATED_ALLOCATOR_MEMBERS
    _CXX17_DEPRECATE_OLD_ALLOCATOR_MEMBERS typedef _Ty* pointer;
    _CXX17_DEPRECATE_OLD_ALLOCATOR_MEMBERS typedef const _Ty* const_pointer;

    _CXX17_DEPRECATE_OLD_ALLOCATOR_MEMBERS typedef _Ty& reference;
    _CXX17_DEPRECATE_OLD_ALLOCATOR_MEMBERS typedef const _Ty& const_reference;
#endif // _HAS_DEPRECATED_ALLOCATOR_MEMBERS

    using size_type       = size_t;
    using difference_type = ptrdiff_t;

    using propagate_on_container_move_assignment           = true_type;
    using is_always_equal _CXX20_DEPRECATE_IS_ALWAYS_EQUAL = true_type;

#if _HAS_DEPRECATED_ALLOCATOR_MEMBERS
    template <class _Other>
    struct _CXX17_DEPRECATE_OLD_ALLOCATOR_MEMBERS rebind {
        using other = allocator<_Other>;
    };

    _CXX17_DEPRECATE_OLD_ALLOCATOR_MEMBERS _NODISCARD _Ty* address(_Ty& _Val) const noexcept {
        return _STD addressof(_Val);
    }

    _CXX17_DEPRECATE_OLD_ALLOCATOR_MEMBERS _NODISCARD const _Ty* address(const _Ty& _Val) const noexcept {
        return _STD addressof(_Val);
    }
#endif // _HAS_DEPRECATED_ALLOCATOR_MEMBERS

    constexpr allocator() noexcept {}

    constexpr allocator(const allocator&) noexcept = default;
    template <class _Other>
    constexpr allocator(const allocator<_Other>&) noexcept {}
    _CONSTEXPR20 ~allocator()       = default;
    _CONSTEXPR20 allocator& operator=(const allocator&) = default;

    _CONSTEXPR20 void deallocate(_Ty* const _Ptr, const size_t _Count) {
        _STL_ASSERT(_Ptr != nullptr || _Count == 0, "null pointer cannot point to a block of non-zero size");
        // no overflow check on the following multiply; we assume _Allocate did that check
        _Deallocate<_New_alignof<_Ty>>(_Ptr, sizeof(_Ty) * _Count);
    }

    _NODISCARD _CONSTEXPR20 _Ty* allocate(_CRT_GUARDOVERFLOW const size_t _Count) {
        return static_cast<_Ty*>(_Allocate<_New_alignof<_Ty>>(_Get_size_of_n<sizeof(_Ty)>(_Count)));
    }

#if _HAS_CXX23
    _NODISCARD constexpr allocation_result<_Ty*> allocate_at_least(_CRT_GUARDOVERFLOW const size_t _Count) {
        return {allocate(_Count), _Count};
    }
#endif // _HAS_CXX23

#if _HAS_DEPRECATED_ALLOCATOR_MEMBERS
    _CXX17_DEPRECATE_OLD_ALLOCATOR_MEMBERS _NODISCARD _Ty* allocate(
        _CRT_GUARDOVERFLOW const size_t _Count, const void*) {
        return allocate(_Count);
    }

    template <class _Objty, class... _Types>
    _CXX17_DEPRECATE_OLD_ALLOCATOR_MEMBERS void construct(_Objty* const _Ptr, _Types&&... _Args) {
        ::new (_Voidify_iter(_Ptr)) _Objty(_STD forward<_Types>(_Args)...);
    }

    template <class _Uty>
    _CXX17_DEPRECATE_OLD_ALLOCATOR_MEMBERS void destroy(_Uty* const _Ptr) {
        _Ptr->~_Uty();
    }

    _CXX17_DEPRECATE_OLD_ALLOCATOR_MEMBERS _NODISCARD size_t max_size() const noexcept {
        return static_cast<size_t>(-1) / sizeof(_Ty);
    }
#endif // _HAS_DEPRECATED_ALLOCATOR_MEMBERS

    static constexpr size_t _Minimum_allocation_alignment = _Asan_granularity;
};

template <>
class allocator<void> {
public:
    using value_type = void;
#if _HAS_DEPRECATED_ALLOCATOR_MEMBERS
    _CXX17_DEPRECATE_OLD_ALLOCATOR_MEMBERS typedef void* pointer;
    _CXX17_DEPRECATE_OLD_ALLOCATOR_MEMBERS typedef const void* const_pointer;
#endif // _HAS_DEPRECATED_ALLOCATOR_MEMBERS

    using size_type       = size_t;
    using difference_type = ptrdiff_t;

    using propagate_on_container_move_assignment           = true_type;
    using is_always_equal _CXX20_DEPRECATE_IS_ALWAYS_EQUAL = true_type;

#if _HAS_DEPRECATED_ALLOCATOR_MEMBERS
    template <class _Other>
    struct _CXX17_DEPRECATE_OLD_ALLOCATOR_MEMBERS rebind {
        using other = allocator<_Other>;
    };
#endif // _HAS_DEPRECATED_ALLOCATOR_MEMBERS
};

template <class _Ty, class _Other>
_NODISCARD _CONSTEXPR20 bool operator==(const allocator<_Ty>&, const allocator<_Other>&) noexcept {
    return true;
}

#if !_HAS_CXX20
template <class _Ty, class _Other>
_NODISCARD bool operator!=(const allocator<_Ty>&, const allocator<_Other>&) noexcept {
    return false;
}
#endif // !_HAS_CXX20

#if _HAS_CXX17
// See N4892 [unord.map.overview]/4
template <class _Alloc>
using _Guide_size_type_t =
    typename allocator_traits<conditional_t<_Is_allocator<_Alloc>::value, _Alloc, allocator<int>>>::size_type;
#endif // _HAS_CXX17

template <class _Alloc>
using _Alloc_ptr_t = typename allocator_traits<_Alloc>::pointer;

template <class _Alloc>
using _Alloc_size_t = typename allocator_traits<_Alloc>::size_type;

template <class _Alloc>
_CONSTEXPR20 void _Pocca(_Alloc& _Left, const _Alloc& _Right) noexcept {
    if constexpr (allocator_traits<_Alloc>::propagate_on_container_copy_assignment::value) {
        _Left = _Right;
    }
}

template <class _Alloc>
_CONSTEXPR20 void _Pocma(_Alloc& _Left, _Alloc& _Right) noexcept { // (maybe) propagate on container move assignment
    if constexpr (allocator_traits<_Alloc>::propagate_on_container_move_assignment::value) {
        _Left = _STD move(_Right);
    }
}

template <class _Alloc>
_CONSTEXPR20 void _Pocs(_Alloc& _Left, _Alloc& _Right) noexcept {
    if constexpr (allocator_traits<_Alloc>::propagate_on_container_swap::value) {
        _Swap_adl(_Left, _Right);
    } else {
        _STL_ASSERT(_Left == _Right, "containers incompatible for swap");
    }
}

template <class _Alloc>
_CONSTEXPR20 void _Destroy_range(_Alloc_ptr_t<_Alloc> _First, const _Alloc_ptr_t<_Alloc> _Last, _Alloc& _Al) noexcept {
    // note that this is an optimization for debug mode codegen; in release mode the BE removes all of this
    using _Ty = typename _Alloc::value_type;
    if constexpr (!::std::conjunction_v<::std::is_trivially_destructible<_Ty>, _Uses_default_destroy<_Alloc, _Ty*>>) {
        for (; _First != _Last; ++_First) {
            allocator_traits<_Alloc>::destroy(_Al, _Unfancy(_First));
        }
    }
}

template <class _NoThrowFwdIt, class _NoThrowSentinel>
_CONSTEXPR20 void _Destroy_range(_NoThrowFwdIt _First, const _NoThrowSentinel _Last) noexcept {
    // note that this is an optimization for debug mode codegen; in release mode the BE removes all of this
    if constexpr (!::std::is_trivially_destructible_v<_Iter_value_t<_NoThrowFwdIt>>) {
        for (; _First != _Last; ++_First) {
            _Destroy_in_place(*_First);
        }
    }
}

template <class _Size_type>
_NODISCARD constexpr _Size_type _Convert_size(const size_t _Len) noexcept(::std::is_same_v<_Size_type, size_t>) {
    // convert size_t to _Size_type, avoiding truncation
    if constexpr (!::std::is_same_v<_Size_type, size_t>) {
        if (_Len > (::std::numeric_limits<_Size_type>::max) ()) {
            throw ::std::length_error("size_t too long for _Size_type");
        }
    }

    return static_cast<_Size_type>(_Len);
}

template <class _Alloc>
_CONSTEXPR20 void _Deallocate_plain(_Alloc& _Al, typename _Alloc::value_type* const _Ptr) noexcept {
    // deallocate a plain pointer using an allocator
    using _Alloc_traits = allocator_traits<_Alloc>;
    if constexpr (::std::is_same_v<_Alloc_ptr_t<_Alloc>, typename _Alloc::value_type*>) {
        _Alloc_traits::deallocate(_Al, _Ptr, 1);
    } else {
        using _Ptr_traits = pointer_traits<_Alloc_ptr_t<_Alloc>>;
        _Alloc_traits::deallocate(_Al, _Ptr_traits::pointer_to(*_Ptr), 1);
    }
}

template <class _Alloc>
_CONSTEXPR20 void _Delete_plain_internal(_Alloc& _Al, typename _Alloc::value_type* const _Ptr) noexcept {
    // destroy *_Ptr in place, then deallocate _Ptr using _Al; used for internal container types the user didn't name
    using _Ty = typename _Alloc::value_type;
    _Ptr->~_Ty();
    _Deallocate_plain(_Al, _Ptr);
}

template <class _Alloc>
struct _Alloc_construct_ptr { // pointer used to help construct 1 _Alloc::value_type without EH
    using pointer = _Alloc_ptr_t<_Alloc>;
    _Alloc& _Al;
    pointer _Ptr;

    _CONSTEXPR20 explicit _Alloc_construct_ptr(_Alloc& _Al_) : _Al(_Al_), _Ptr(nullptr) {}

    _NODISCARD _CONSTEXPR20 pointer _Release() noexcept { // disengage *this and return contained pointer
        return _STD exchange(_Ptr, nullptr);
    }

    _CONSTEXPR20 void _Allocate() { // disengage *this, then allocate a new memory block
        _Ptr = nullptr; // if allocate throws, prevents double-free
        _Ptr = _Al.allocate(1);
    }

    _CONSTEXPR20 ~_Alloc_construct_ptr() { // if this instance is engaged, deallocate storage
        if (_Ptr) {
            _Al.deallocate(_Ptr, 1);
        }
    }

    _Alloc_construct_ptr(const _Alloc_construct_ptr&) = delete;
    _Alloc_construct_ptr& operator=(const _Alloc_construct_ptr&) = delete;
};

struct _Fake_allocator {};

struct _Container_base0 {
    _CONSTEXPR20 void _Orphan_all() noexcept {}
    _CONSTEXPR20 void _Swap_proxy_and_iterators(_Container_base0&) noexcept {}
    _CONSTEXPR20 void _Alloc_proxy(const _Fake_allocator&) noexcept {}
    _CONSTEXPR20 void _Reload_proxy(const _Fake_allocator&, const _Fake_allocator&) noexcept {}
};

struct _Iterator_base0 {
    _CONSTEXPR20 void _Adopt(const void*) noexcept {}
    _CONSTEXPR20 const _Container_base0* _Getcont() const noexcept {
        return nullptr;
    }

    static constexpr bool _Unwrap_when_unverified = true;
};

struct _Container_base12;
struct _Container_proxy { // store head of iterator chain and back pointer
    _CONSTEXPR20 _Container_proxy() noexcept = default;
    _CONSTEXPR20 _Container_proxy(_Container_base12* _Mycont_) noexcept : _Mycont(_Mycont_) {}

    const _Container_base12* _Mycont       = nullptr;
    mutable _Iterator_base12* _Myfirstiter = nullptr;
};

struct _Container_base12 {
public:
    _CONSTEXPR20 _Container_base12() noexcept = default;

    _Container_base12(const _Container_base12&) = delete;
    _Container_base12& operator=(const _Container_base12&) = delete;

    _CONSTEXPR20 void _Orphan_all() noexcept;
    _CONSTEXPR20 void _Swap_proxy_and_iterators(_Container_base12&) noexcept;

    template <class _Alloc>
    _CONSTEXPR20 void _Alloc_proxy(_Alloc&& _Al) {
        _Container_proxy* const _New_proxy = _Unfancy(_Al.allocate(1));
        _Construct_in_place(*_New_proxy, this);
        _Myproxy            = _New_proxy;
        _New_proxy->_Mycont = this;
    }

    template <class _Alloc>
    _CONSTEXPR20 void _Reload_proxy(_Alloc&& _Old_alloc, _Alloc&& _New_alloc) {
        // pre: no iterators refer to the existing proxy
        _Container_proxy* const _New_proxy = _Unfancy(_New_alloc.allocate(1));
        _Construct_in_place(*_New_proxy, this);
        _New_proxy->_Mycont = this;
        _Delete_plain_internal(_Old_alloc, _STD exchange(_Myproxy, _New_proxy));
    }

    _Container_proxy* _Myproxy = nullptr;

private:
    _CONSTEXPR20 void _Orphan_all_unlocked_v3() noexcept;
    _CONSTEXPR20 void _Swap_proxy_and_iterators_unlocked(_Container_base12&) noexcept;

    void _Orphan_all_locked_v3() noexcept {
        _Lockit _Lock(_LOCK_DEBUG);
        _Orphan_all_unlocked_v3();
    }

    void _Swap_proxy_and_iterators_locked(_Container_base12& _Right) noexcept {
        _Lockit _Lock(_LOCK_DEBUG);
        _Swap_proxy_and_iterators_unlocked(_Right);
    }
};

struct _Iterator_base12 { // store links to container proxy, next iterator
public:
    _CONSTEXPR20 _Iterator_base12() noexcept = default; // construct orphaned iterator

    _CONSTEXPR20 _Iterator_base12(const _Iterator_base12& _Right) noexcept {
        *this = _Right;
    }

    _CONSTEXPR20 _Iterator_base12& operator=(const _Iterator_base12& _Right) noexcept {
#if _ITERATOR_DEBUG_LEVEL == 2
#if _HAS_CXX20
        if (_STD is_constant_evaluated()) {
            _Assign_unlocked(_Right);
        } else
#endif // _HAS_CXX20
        {
            _Assign_locked(_Right);
        }
#else // ^^^ _ITERATOR_DEBUG_LEVEL == 2 ^^^ / vvv _ITERATOR_DEBUG_LEVEL != 2 vvv
        _Myproxy = _Right._Myproxy;
#endif // _ITERATOR_DEBUG_LEVEL != 2
        return *this;
    }

#if _ITERATOR_DEBUG_LEVEL == 2
    _CONSTEXPR20 ~_Iterator_base12() noexcept {
#if _HAS_CXX20
        if (_STD is_constant_evaluated()) {
            _Orphan_me_unlocked_v3();
        } else
#endif // _HAS_CXX20
        {
            _Orphan_me_locked_v3();
        }
    }

    _CONSTEXPR20 void _Adopt(const _Container_base12* _Parent) noexcept {
#if _HAS_CXX20
        if (_STD is_constant_evaluated()) {
            _Adopt_unlocked(_Parent);
        } else
#endif // _HAS_CXX20
        {
            _Adopt_locked(_Parent);
        }
    }
#else // ^^^ _ITERATOR_DEBUG_LEVEL == 2 ^^^ / vvv _ITERATOR_DEBUG_LEVEL != 2 vvv
    _CONSTEXPR20 void _Adopt(const _Container_base12* _Parent) noexcept {
        if (_Parent) { // have a parent, do adoption
            _Myproxy = _Parent->_Myproxy;
        } else { // no future parent, just disown current parent
            _Myproxy = nullptr;
        }
    }
#endif // _ITERATOR_DEBUG_LEVEL != 2

    _CONSTEXPR20 const _Container_base12* _Getcont() const noexcept {
        return _Myproxy ? _Myproxy->_Mycont : nullptr;
    }

    static constexpr bool _Unwrap_when_unverified = _ITERATOR_DEBUG_LEVEL == 0;

    mutable _Container_proxy* _Myproxy    = nullptr;
    mutable _Iterator_base12* _Mynextiter = nullptr;

#if _ITERATOR_DEBUG_LEVEL == 2
private:
    _CONSTEXPR20 void _Assign_unlocked(const _Iterator_base12& _Right) noexcept {
        if (_Myproxy == _Right._Myproxy) {
            return;
        }

        if (_Right._Myproxy) {
            _Adopt_unlocked(_Right._Myproxy->_Mycont);
        } else { // becoming invalid, disown current parent
            _Orphan_me_unlocked_v3();
        }
    }

    void _Assign_locked(const _Iterator_base12& _Right) noexcept {
        _Lockit _Lock(_LOCK_DEBUG);
        _Assign_unlocked(_Right);
    }

    _CONSTEXPR20 void _Adopt_unlocked(const _Container_base12* _Parent) noexcept {
        if (!_Parent) {
            _Orphan_me_unlocked_v3();
            return;
        }

        _Container_proxy* _Parent_proxy = _Parent->_Myproxy;
        if (_Myproxy != _Parent_proxy) { // change parentage
            if (_Myproxy) { // adopted, remove self from list
                _Orphan_me_unlocked_v3();
            }
            _Mynextiter                 = _Parent_proxy->_Myfirstiter;
            _Parent_proxy->_Myfirstiter = this;
            _Myproxy                    = _Parent_proxy;
        }
    }

    void _Adopt_locked(const _Container_base12* _Parent) noexcept {
        _Lockit _Lock(_LOCK_DEBUG);
        _Adopt_unlocked(_Parent);
    }

    _CONSTEXPR20 void _Orphan_me_unlocked_v3() noexcept {
        if (!_Myproxy) { // already orphaned
            return;
        }

        // adopted, remove self from list
        _Iterator_base12** _Pnext = &_Myproxy->_Myfirstiter;
        while (*_Pnext && *_Pnext != this) {
            const auto _Temp = *_Pnext; // TRANSITION, VSO-1269037
            _Pnext           = &_Temp->_Mynextiter;
        }

        _STL_VERIFY(*_Pnext, "ITERATOR LIST CORRUPTED!");
        *_Pnext  = _Mynextiter;
        _Myproxy = nullptr;
    }

    void _Orphan_me_locked_v3() noexcept {
        _Lockit _Lock(_LOCK_DEBUG);
        _Orphan_me_unlocked_v3();
    }
#endif // _ITERATOR_DEBUG_LEVEL == 2
};

_CONSTEXPR20 void _Container_base12::_Orphan_all_unlocked_v3() noexcept {
    if (!_Myproxy) { // no proxy, already done
        return;
    }

    // proxy allocated, drain it
    for (auto& _Pnext = _Myproxy->_Myfirstiter; _Pnext; _Pnext = _Pnext->_Mynextiter) { // TRANSITION, VSO-1269037
        _Pnext->_Myproxy = nullptr;
    }
    _Myproxy->_Myfirstiter = nullptr;
}

_CONSTEXPR20 void _Container_base12::_Orphan_all() noexcept {
#if _ITERATOR_DEBUG_LEVEL == 2
#if _HAS_CXX20
    if (_STD is_constant_evaluated()) {
        _Orphan_all_unlocked_v3();
    } else
#endif // _HAS_CXX20
    {
        _Orphan_all_locked_v3();
    }
#endif // _ITERATOR_DEBUG_LEVEL == 2
}

_CONSTEXPR20 void _Container_base12::_Swap_proxy_and_iterators_unlocked(_Container_base12& _Right) noexcept {
    _Container_proxy* _Temp = _Myproxy;
    _Myproxy                = _Right._Myproxy;
    _Right._Myproxy         = _Temp;

    if (_Myproxy) {
        _Myproxy->_Mycont = this;
    }

    if (_Right._Myproxy) {
        _Right._Myproxy->_Mycont = &_Right;
    }
}

_CONSTEXPR20 void _Container_base12::_Swap_proxy_and_iterators(_Container_base12& _Right) noexcept {
#if _ITERATOR_DEBUG_LEVEL == 2
#if _HAS_CXX20
    if (_STD is_constant_evaluated()) {
        _Swap_proxy_and_iterators_unlocked(_Right);
    } else
#endif // _HAS_CXX20
    {
        _Swap_proxy_and_iterators_locked(_Right);
    }
#else // ^^^ _ITERATOR_DEBUG_LEVEL == 2 ^^^ / vvv _ITERATOR_DEBUG_LEVEL != 2 vvv
    _Swap_proxy_and_iterators_unlocked(_Right);
#endif // _ITERATOR_DEBUG_LEVEL != 2
}

#if _ITERATOR_DEBUG_LEVEL == 0
using _Container_base = _Container_base0;
using _Iterator_base  = _Iterator_base0;
#else // _ITERATOR_DEBUG_LEVEL == 0
using _Container_base = _Container_base12;
using _Iterator_base = _Iterator_base12;
#endif // _ITERATOR_DEBUG_LEVEL == 0

struct _Leave_proxy_unbound {
    explicit _Leave_proxy_unbound() = default;
}; // tag to indicate that a proxy is being allocated before it is safe to bind to a _Container_base12

struct _Fake_proxy_ptr_impl { // fake replacement for a container proxy smart pointer when no container proxy is in use
    _Fake_proxy_ptr_impl(const _Fake_proxy_ptr_impl&) = delete;
    _Fake_proxy_ptr_impl& operator=(const _Fake_proxy_ptr_impl&) = delete;
    _CONSTEXPR20 _Fake_proxy_ptr_impl(const _Fake_allocator&, _Leave_proxy_unbound) noexcept {}
    _CONSTEXPR20 _Fake_proxy_ptr_impl(const _Fake_allocator&, const _Container_base0&) noexcept {}

    _CONSTEXPR20 void _Bind(const _Fake_allocator&, _Container_base0*) noexcept {}
    _CONSTEXPR20 void _Release() noexcept {}
};

struct _Basic_container_proxy_ptr12 {
    // smart pointer components for a _Container_proxy * that don't depend on the allocator
    _Container_proxy* _Ptr = nullptr;

    constexpr void _Release() noexcept { // disengage this _Basic_container_proxy_ptr12
        _Ptr = nullptr;
    }

protected:
    _CONSTEXPR20 _Basic_container_proxy_ptr12()                       = default;
    _Basic_container_proxy_ptr12(const _Basic_container_proxy_ptr12&) = delete;
    _Basic_container_proxy_ptr12(_Basic_container_proxy_ptr12&&)      = delete;
};

template <class _Alloc>
struct _Container_proxy_ptr12 : _Basic_container_proxy_ptr12 {
    // smart pointer components for a _Container_proxy * for an allocator family
    _Alloc& _Al;

    _CONSTEXPR20 _Container_proxy_ptr12(_Alloc& _Al_, _Leave_proxy_unbound) : _Al(_Al_) {
        // create a new unbound _Container_proxy
        _Ptr = _Unfancy(_Al_.allocate(1));
        _Construct_in_place(*_Ptr);
    }

    _CONSTEXPR20 _Container_proxy_ptr12(_Alloc& _Al_, _Container_base12& _Mycont) : _Al(_Al_) {
        // create a new _Container_proxy pointing at _Mycont
        _Ptr = _Unfancy(_Al_.allocate(1));
        _Construct_in_place(*_Ptr, _STD addressof(_Mycont));
        _Mycont._Myproxy = _Ptr;
    }

    _CONSTEXPR20 void _Bind(_Alloc& _Old_alloc, _Container_base12* _Mycont) noexcept {
        // Attach the proxy stored in *this to _Mycont, and destroy _Mycont's existing proxy
        // with _Old_alloc. Requires that no iterators are alive referring to _Mycont.
        _Ptr->_Mycont = _Mycont;
        _Delete_plain_internal(_Old_alloc, _STD exchange(_Mycont->_Myproxy, _STD exchange(_Ptr, nullptr)));
    }

    _CONSTEXPR20 ~_Container_proxy_ptr12() {
        if (_Ptr) {
            _Delete_plain_internal(_Al, _Ptr);
        }
    }
};

#if _ITERATOR_DEBUG_LEVEL == 0
_INLINE_VAR constexpr _Fake_allocator _Fake_alloc{};
#define _GET_PROXY_ALLOCATOR(_Alty, _Al) _Fake_alloc // TRANSITION, VSO-1284799, should be _Fake_allocator{}
template <class _Alloc>
using _Container_proxy_ptr = _Fake_proxy_ptr_impl;
#else // _ITERATOR_DEBUG_LEVEL == 0
#define _GET_PROXY_ALLOCATOR(_Alty, _Al) static_cast<_Rebind_alloc_t<_Alty, _Container_proxy>>(_Al)
template <class _Alloc>
using _Container_proxy_ptr = _Container_proxy_ptr12<_Rebind_alloc_t<_Alloc, _Container_proxy>>;
#endif // _ITERATOR_DEBUG_LEVEL == 0

struct _Zero_then_variadic_args_t {
    explicit _Zero_then_variadic_args_t() = default;
}; // tag type for value-initializing first, constructing second from remaining args

struct _One_then_variadic_args_t {
    explicit _One_then_variadic_args_t() = default;
}; // tag type for constructing first from one arg, constructing second from remaining args

template <class _Ty1, class _Ty2, bool = ::std::is_empty_v<_Ty1> && !::std::is_final_v<_Ty1>>
class _Compressed_pair final : private _Ty1 { // store a ::std::pair of values, deriving from empty first
public:
    _Ty2 _Myval2;

    using _Mybase = _Ty1; // for visualization

    template <class... _Other2>
    constexpr explicit _Compressed_pair(_Zero_then_variadic_args_t, _Other2&&... _Val2) noexcept(
        ::std::conjunction_v<::std::is_nothrow_default_constructible<_Ty1>, ::std::is_nothrow_constructible<_Ty2, _Other2...>>)
        : _Ty1(), _Myval2(_STD forward<_Other2>(_Val2)...) {}

    template <class _Other1, class... _Other2>
    constexpr _Compressed_pair(_One_then_variadic_args_t, _Other1&& _Val1, _Other2&&... _Val2) noexcept(
        ::std::conjunction_v<::std::is_nothrow_constructible<_Ty1, _Other1>, ::std::is_nothrow_constructible<_Ty2, _Other2...>>)
        : _Ty1(_STD forward<_Other1>(_Val1)), _Myval2(_STD forward<_Other2>(_Val2)...) {}

    constexpr _Ty1& _Get_first() noexcept {
        return *this;
    }

    constexpr const _Ty1& _Get_first() const noexcept {
        return *this;
    }
};

template <class _Ty1, class _Ty2>
class _Compressed_pair<_Ty1, _Ty2, false> final { // store a ::std::pair of values, not deriving from first
public:
    _Ty1 _Myval1;
    _Ty2 _Myval2;

    template <class... _Other2>
    constexpr explicit _Compressed_pair(_Zero_then_variadic_args_t, _Other2&&... _Val2) noexcept(
        ::std::conjunction_v<::std::is_nothrow_default_constructible<_Ty1>, ::std::is_nothrow_constructible<_Ty2, _Other2...>>)
        : _Myval1(), _Myval2(_STD forward<_Other2>(_Val2)...) {}

    template <class _Other1, class... _Other2>
    constexpr _Compressed_pair(_One_then_variadic_args_t, _Other1&& _Val1, _Other2&&... _Val2) noexcept(
        ::std::conjunction_v<::std::is_nothrow_constructible<_Ty1, _Other1>, ::std::is_nothrow_constructible<_Ty2, _Other2...>>)
        : _Myval1(_STD forward<_Other1>(_Val1)), _Myval2(_STD forward<_Other2>(_Val2)...) {}

    constexpr _Ty1& _Get_first() noexcept {
        return _Myval1;
    }

    constexpr const _Ty1& _Get_first() const noexcept {
        return _Myval1;
    }
};

struct _Move_allocator_tag {
    explicit _Move_allocator_tag() = default;
};

template <class _Ty>
::std::pair<_Ty*, ptrdiff_t> _Get_temporary_buffer(ptrdiff_t _Count) noexcept {
    if (static_cast<size_t>(_Count) <= static_cast<size_t>(-1) / sizeof(_Ty)) {
        for (; 0 < _Count; _Count /= 2) {
            const auto _Size = static_cast<size_t>(_Count) * sizeof(_Ty);
            void* _Pbuf;
#ifdef __cpp_aligned_new
            if constexpr (alignof(_Ty) > __STDCPP_DEFAULT_NEW_ALIGNMENT__) {
                _Pbuf = ::operator new (_Size, ::std::align_val_t{alignof(_Ty)}, ::std::nothrow);
            } else
#endif // __cpp_aligned_new
            {
                _Pbuf = ::operator new(_Size, ::std::nothrow);
            }

            if (_Pbuf) {
                return {static_cast<_Ty*>(_Pbuf), _Count};
            }
        }
    }

    return {nullptr, 0};
}

template <class _Ty>
void _Return_temporary_buffer(_Ty* const _Pbuf) noexcept {
#ifdef __cpp_aligned_new
    if constexpr (alignof(_Ty) > __STDCPP_DEFAULT_NEW_ALIGNMENT__) {
        ::operator delete (_Pbuf, ::std::align_val_t{alignof(_Ty)});
    } else
#endif // __cpp_aligned_new
    {
        ::operator delete(_Pbuf);
    }
}

template <class _NoThrowFwdIt>
struct _NODISCARD _Uninitialized_backout {
    // struct to undo partially constructed ranges in _Uninitialized_xxx algorithms
    _NoThrowFwdIt _First;
    _NoThrowFwdIt _Last;

    constexpr explicit _Uninitialized_backout(_NoThrowFwdIt _Dest) : _First(_Dest), _Last(_Dest) {}

    constexpr _Uninitialized_backout(_NoThrowFwdIt _First_, _NoThrowFwdIt _Last_) : _First(_First_), _Last(_Last_) {}

    _Uninitialized_backout(const _Uninitialized_backout&) = delete;
    _Uninitialized_backout& operator=(const _Uninitialized_backout&) = delete;

    _CONSTEXPR20 ~_Uninitialized_backout() {
        _Destroy_range(_First, _Last);
    }

    template <class... _Types>
    _CONSTEXPR20 void _Emplace_back(_Types&&... _Vals) {
        // construct a new element at *_Last and increment
        _Construct_in_place(*_Last, _STD forward<_Types>(_Vals)...);
        ++_Last;
    }

    constexpr _NoThrowFwdIt _Release() { // suppress any exception handling backout and return _Last
        _First = _Last;
        return _Last;
    }
};

template <class _InIt, class _NoThrowFwdIt>
_CONSTEXPR20 _NoThrowFwdIt _Uninitialized_move_unchecked(_InIt _First, const _InIt _Last, _NoThrowFwdIt _Dest) {
    // move [_First, _Last) to raw [_Dest, ...)
    if constexpr (_Iter_move_cat<_InIt, _NoThrowFwdIt>::_Bitcopy_constructible) {
#if _HAS_CXX20
        if (!_STD is_constant_evaluated())
#endif // _HAS_CXX20
        {
            return _Copy_memmove(_First, _Last, _Dest);
        }
    }
    _Uninitialized_backout<_NoThrowFwdIt> _Backout{_Dest};
    for (; _First != _Last; ++_First) {
        _Backout._Emplace_back(_STD move(*_First));
    }

    return _Backout._Release();
}

#ifdef __cpp_lib_concepts
namespace ranges {
    template <class _It>
    concept _No_throw_input_iterator = input_iterator<_It> //
        && is_lvalue_reference_v<iter_reference_t<_It>> //
        && same_as<remove_cvref_t<iter_reference_t<_It>>, iter_value_t<_It>>;

    template <class _Se, class _It>
    concept _No_throw_sentinel_for = sentinel_for<_Se, _It>;

    template <class _It>
    concept _No_throw_forward_iterator = _No_throw_input_iterator<_It> //
        && forward_iterator<_It> //
        && _No_throw_sentinel_for<_It, _It>;

    template <class _Rng>
    concept _No_throw_input_range = range<_Rng> //
        && _No_throw_input_iterator<iterator_t<_Rng>> //
        && _No_throw_sentinel_for<sentinel_t<_Rng>, iterator_t<_Rng>>;

    template <class _Rng>
    concept _No_throw_forward_range = _No_throw_input_range<_Rng> //
        && _No_throw_forward_iterator<iterator_t<_Rng>>;

    template <class _InIt, class _OutIt>
    in_out_result<_InIt, _OutIt> _Copy_memcpy_count(_InIt _IFirst, _OutIt _OFirst, const size_t _Count) noexcept {
        const auto _IFirstPtr     = _To_address(_IFirst);
        const auto _OFirstPtr     = _To_address(_OFirst);
        const auto _IFirst_ch     = const_cast<char*>(reinterpret_cast<const volatile char*>(_IFirstPtr));
        const auto _OFirst_ch     = const_cast<char*>(reinterpret_cast<const volatile char*>(_OFirstPtr));
        const size_t _Count_bytes = _Count * sizeof(iter_value_t<_InIt>);
        _CSTD memcpy(_OFirst_ch, _IFirst_ch, _Count_bytes);
        if constexpr (::std::is_pointer_v<_InIt>) {
            _IFirst = reinterpret_cast<_InIt>(_IFirst_ch + _Count_bytes);
        } else {
            _IFirst += _Count;
        }

        if constexpr (::std::is_pointer_v<_OutIt>) {
            _OFirst = reinterpret_cast<_OutIt>(_OFirst_ch + _Count_bytes);
        } else {
            _OFirst += _Count;
        }
        return {_STD move(_IFirst), _STD move(_OFirst)};
    }

    template <class _InIt, class _OutIt, class _DistIt>
    in_out_result<_InIt, _OutIt> _Copy_memcpy_distance(
        _InIt _IFirst, _OutIt _OFirst, const _DistIt _DFirst, const _DistIt _DLast) noexcept {
        // equivalent to _Copy_memcpy_count(_IFirst, _OFirst, _DLast - _DFirst) but computes distance more efficiently
        const auto _IFirstPtr   = _To_address(_IFirst);
        const auto _OFirstPtr   = _To_address(_OFirst);
        const auto _DFirstPtr   = _To_address(_DFirst);
        const auto _DLastPtr    = _To_address(_DLast);
        const auto _IFirst_ch   = const_cast<char*>(reinterpret_cast<const volatile char*>(_IFirstPtr));
        const auto _OFirst_ch   = const_cast<char*>(reinterpret_cast<const volatile char*>(_OFirstPtr));
        const auto _DFirst_ch   = const_cast<char*>(reinterpret_cast<const volatile char*>(_DFirstPtr));
        const auto _DLast_ch    = const_cast<char*>(reinterpret_cast<const volatile char*>(_DLastPtr));
        const auto _Count_bytes = static_cast<size_t>(_DLast_ch - _DFirst_ch);
        _CSTD memcpy(_OFirst_ch, _IFirst_ch, _Count_bytes);
        if constexpr (::std::is_pointer_v<_InIt>) {
            _IFirst = reinterpret_cast<_InIt>(_IFirst_ch + _Count_bytes);
        } else {
            _IFirst += _Count_bytes / sizeof(iter_value_t<_InIt>);
        }

        if constexpr (::std::is_pointer_v<_OutIt>) {
            _OFirst = reinterpret_cast<_OutIt>(_OFirst_ch + _Count_bytes);
        } else {
            _OFirst += _Count_bytes / sizeof(iter_value_t<_OutIt>);
        }
        return {_STD move(_IFirst), _STD move(_OFirst)};
    }

    template <class _InIt, class _OutIt>
    in_out_result<_InIt, _OutIt> _Copy_memcpy_common(
        _InIt _IFirst, _InIt _ILast, _OutIt _OFirst, _OutIt _OLast) noexcept {
        const auto _IFirstPtr   = _To_address(_IFirst);
        const auto _ILastPtr    = _To_address(_ILast);
        const auto _OFirstPtr   = _To_address(_OFirst);
        const auto _OLastPtr    = _To_address(_OLast);
        const auto _IFirst_ch   = const_cast<char*>(reinterpret_cast<const volatile char*>(_IFirstPtr));
        const auto _ILast_ch    = const_cast<const char*>(reinterpret_cast<const volatile char*>(_ILastPtr));
        const auto _OFirst_ch   = const_cast<char*>(reinterpret_cast<const volatile char*>(_OFirstPtr));
        const auto _OLast_ch    = const_cast<const char*>(reinterpret_cast<const volatile char*>(_OLastPtr));
        const auto _Count_bytes = static_cast<size_t>((_STD min) (_ILast_ch - _IFirst_ch, _OLast_ch - _OFirst_ch));
        _CSTD memcpy(_OFirst_ch, _IFirst_ch, _Count_bytes);
        if constexpr (::std::is_pointer_v<_InIt>) {
            _IFirst = reinterpret_cast<_InIt>(_IFirst_ch + _Count_bytes);
        } else {
            _IFirst += _Count_bytes / sizeof(iter_value_t<_InIt>);
        }

        if constexpr (::std::is_pointer_v<_OutIt>) {
            _OFirst = reinterpret_cast<_OutIt>(_OFirst_ch + _Count_bytes);
        } else {
            _OFirst += _Count_bytes / sizeof(iter_value_t<_OutIt>);
        }
        return {_STD move(_IFirst), _STD move(_OFirst)};
    }

    template <class _In, class _Out>
    using uninitialized_move_result = in_out_result<_In, _Out>;

    // clang-format off
    template <input_iterator _It, sentinel_for<_It> _Se, _No_throw_forward_iterator _Out,
        _No_throw_sentinel_for<_Out> _OSe>
        requires (constructible_from<iter_value_t<_Out>, iter_rvalue_reference_t<_It>>)
    uninitialized_move_result<_It, _Out> _Uninitialized_move_unchecked(
        _It _IFirst, _Se _ILast, _Out _OFirst, _OSe _OLast) {
        // clang-format on
        constexpr bool _Is_sized1 = sized_sentinel_for<_Se, _It>;
        constexpr bool _Is_sized2 = sized_sentinel_for<_OSe, _Out>;
        if constexpr (_Iter_move_cat<_It, _Out>::_Bitcopy_constructible
                      && _Sized_or_unreachable_sentinel_for<_Se, _It> //
                      && _Sized_or_unreachable_sentinel_for<_OSe, _Out>) {
            if constexpr (_Is_sized1 && _Is_sized2) {
                return _Copy_memcpy_common(_IFirst, _RANGES next(_IFirst, _STD move(_ILast)), _OFirst,
                    _RANGES next(_OFirst, _STD move(_OLast)));
            } else if constexpr (_Is_sized1) {
                return _Copy_memcpy_distance(_IFirst, _OFirst, _IFirst, _RANGES next(_IFirst, _STD move(_ILast)));
            } else if constexpr (_Is_sized2) {
                return _Copy_memcpy_distance(_IFirst, _OFirst, _OFirst, _RANGES next(_OFirst, _STD move(_OLast)));
            } else {
                _STL_ASSERT(false, "Tried to uninitialized_move two ranges with unreachable sentinels");
            }
        } else {
            _Uninitialized_backout _Backout{_STD move(_OFirst)};

            for (; _IFirst != _ILast && _Backout._Last != _OLast; ++_IFirst) {
                _Backout._Emplace_back(_RANGES iter_move(_IFirst));
            }

            return {_STD move(_IFirst), _Backout._Release()};
        }
    }
} // namespace ranges
#endif // __cpp_lib_concepts

template <class _Alloc>
class _NODISCARD _Uninitialized_backout_al {
    // struct to undo partially constructed ranges in _Uninitialized_xxx_al algorithms
    using pointer = _Alloc_ptr_t<_Alloc>;

public:
    _CONSTEXPR20 _Uninitialized_backout_al(pointer _Dest, _Alloc& _Al_) : _First(_Dest), _Last(_Dest), _Al(_Al_) {}

    _Uninitialized_backout_al(const _Uninitialized_backout_al&) = delete;
    _Uninitialized_backout_al& operator=(const _Uninitialized_backout_al&) = delete;

    _CONSTEXPR20 ~_Uninitialized_backout_al() {
        _Destroy_range(_First, _Last, _Al);
    }

    template <class... _Types>
    _CONSTEXPR20 void _Emplace_back(_Types&&... _Vals) { // construct a new element at *_Last and increment
        allocator_traits<_Alloc>::construct(_Al, _Unfancy(_Last), _STD forward<_Types>(_Vals)...);
        ++_Last;
    }

    constexpr pointer _Release() { // suppress any exception handling backout and return _Last
        _First = _Last;
        return _Last;
    }

private:
    pointer _First;
    pointer _Last;
    _Alloc& _Al;
};

template <class _InIt, class _Alloc>
_CONSTEXPR20 _Alloc_ptr_t<_Alloc> _Uninitialized_copy(
    const _InIt _First, const _InIt _Last, _Alloc_ptr_t<_Alloc> _Dest, _Alloc& _Al) {
    // copy [_First, _Last) to raw _Dest, using _Al
    // note: only called internally from elsewhere in the STL
    using _Ptrval = typename _Alloc::value_type*;

    auto _UFirst      = _Get_unwrapped(_First);
    const auto _ULast = _Get_unwrapped(_Last);

    if constexpr (::std::conjunction_v<bool_constant<_Iter_copy_cat<decltype(_UFirst), _Ptrval>::_Bitcopy_constructible>,
                      _Uses_default_construct<_Alloc, _Ptrval, decltype(*_UFirst)>>) {
#if _HAS_CXX20
        if (!_STD is_constant_evaluated())
#endif // _HAS_CXX20
        {
            _Copy_memmove(_UFirst, _ULast, _Unfancy(_Dest));
            _Dest += _ULast - _UFirst;
            return _Dest;
        }
    }

    _Uninitialized_backout_al<_Alloc> _Backout{_Dest, _Al};
    for (; _UFirst != _ULast; ++_UFirst) {
        _Backout._Emplace_back(*_UFirst);
    }

    return _Backout._Release();
}

template <class _InIt, class _NoThrowFwdIt>
_CONSTEXPR20 _NoThrowFwdIt _Uninitialized_copy_unchecked(_InIt _First, const _InIt _Last, _NoThrowFwdIt _Dest) {
    // copy [_First, _Last) to raw [_Dest, ...)
    if constexpr (_Iter_copy_cat<_InIt, _NoThrowFwdIt>::_Bitcopy_constructible) {
#if _HAS_CXX20
        if (!_STD is_constant_evaluated())
#endif // _HAS_CXX20
        {
            return _Copy_memmove(_First, _Last, _Dest);
        }
    }

    _Uninitialized_backout<_NoThrowFwdIt> _Backout{_Dest};
    for (; _First != _Last; ++_First) {
        _Backout._Emplace_back(*_First);
    }

    return _Backout._Release();
}

template <class _InIt, class _NoThrowFwdIt>
_NoThrowFwdIt uninitialized_copy(const _InIt _First, const _InIt _Last, _NoThrowFwdIt _Dest) {
    // copy [_First, _Last) to raw [_Dest, ...)
    _Adl_verify_range(_First, _Last);
    auto _UFirst      = _Get_unwrapped(_First);
    const auto _ULast = _Get_unwrapped(_Last);
    auto _UDest       = _Get_unwrapped_n(_Dest, _Idl_distance<_InIt>(_UFirst, _ULast));
    _Seek_wrapped(_Dest, _Uninitialized_copy_unchecked(_UFirst, _ULast, _UDest));
    return _Dest;
}

template <class _InIt, class _Alloc>
_CONSTEXPR20 _Alloc_ptr_t<_Alloc> _Uninitialized_move(
    const _InIt _First, const _InIt _Last, _Alloc_ptr_t<_Alloc> _Dest, _Alloc& _Al) {
    // move [_First, _Last) to raw _Dest, using _Al
    // note: only called internally from elsewhere in the STL
    using _Ptrval     = typename _Alloc::value_type*;
    auto _UFirst      = _Get_unwrapped(_First);
    const auto _ULast = _Get_unwrapped(_Last);
    if constexpr (::std::conjunction_v<bool_constant<_Iter_move_cat<decltype(_UFirst), _Ptrval>::_Bitcopy_constructible>,
                      _Uses_default_construct<_Alloc, _Ptrval, decltype(_STD move(*_UFirst))>>) {
#if _HAS_CXX20
        if (!_STD is_constant_evaluated())
#endif // _HAS_CXX20
        {
            _Copy_memmove(_UFirst, _ULast, _Unfancy(_Dest));
            return _Dest + (_ULast - _UFirst);
        }
    }

    _Uninitialized_backout_al<_Alloc> _Backout{_Dest, _Al};
    for (; _UFirst != _ULast; ++_UFirst) {
        _Backout._Emplace_back(_STD move(*_UFirst));
    }

    return _Backout._Release();
}

template <class _Alloc>
_CONSTEXPR20 _Alloc_ptr_t<_Alloc> _Uninitialized_fill_n(
    _Alloc_ptr_t<_Alloc> _First, _Alloc_size_t<_Alloc> _Count, const typename _Alloc::value_type& _Val, _Alloc& _Al) {
    // copy _Count copies of _Val to raw _First, using _Al
    using _Ty = typename _Alloc::value_type;
    if constexpr (_Fill_memset_is_safe<_Ty*, _Ty> && _Uses_default_construct<_Alloc, _Ty*, _Ty>::value) {
#if _HAS_CXX20
        if (!_STD is_constant_evaluated())
#endif // _HAS_CXX20
        {
            _Fill_memset(_Unfancy(_First), _Val, static_cast<size_t>(_Count));
            return _First + _Count;
        }
    } else if constexpr (_Fill_zero_memset_is_safe<_Ty*, _Ty> && _Uses_default_construct<_Alloc, _Ty*, _Ty>::value) {
#if _HAS_CXX20
        if (!_STD is_constant_evaluated())
#endif // _HAS_CXX20
        {
            if (_Is_all_bits_zero(_Val)) {
                _Fill_zero_memset(_Unfancy(_First), static_cast<size_t>(_Count));
                return _First + _Count;
            }
        }
    }

    _Uninitialized_backout_al<_Alloc> _Backout{_First, _Al};
    for (; 0 < _Count; --_Count) {
        _Backout._Emplace_back(_Val);
    }

    return _Backout._Release();
}

template <class _NoThrowFwdIt, class _Tval>
void uninitialized_fill(const _NoThrowFwdIt _First, const _NoThrowFwdIt _Last, const _Tval& _Val) {
    // copy _Val throughout raw [_First, _Last)
    _Adl_verify_range(_First, _Last);
    auto _UFirst      = _Get_unwrapped(_First);
    const auto _ULast = _Get_unwrapped(_Last);
    if constexpr (_Fill_memset_is_safe<_Unwrapped_t<const _NoThrowFwdIt&>, _Tval>) {
        _Fill_memset(_UFirst, _Val, static_cast<size_t>(_ULast - _UFirst));
    } else {
        if constexpr (_Fill_zero_memset_is_safe<_Unwrapped_t<const _NoThrowFwdIt&>, _Tval>) {
            if (_Is_all_bits_zero(_Val)) {
                _Fill_zero_memset(_UFirst, static_cast<size_t>(_ULast - _UFirst));
                return;
            }
        }

        _Uninitialized_backout<_Unwrapped_t<const _NoThrowFwdIt&>> _Backout{_UFirst};
        while (_Backout._Last != _ULast) {
            _Backout._Emplace_back(_Val);
        }

        _Backout._Release();
    }
}

template <class _NoThrowFwdIt>
_INLINE_VAR constexpr bool _Use_memset_value_construct_v =
    ::std::conjunction_v<bool_constant<_Iterator_is_contiguous<_NoThrowFwdIt>>, ::std::is_scalar<_Iter_value_t<_NoThrowFwdIt>>,
        ::std::negation<::std::is_volatile<remove_reference_t<_Iter_ref_t<_NoThrowFwdIt>>>>,
        ::std::negation<::std::is_member_pointer<_Iter_value_t<_NoThrowFwdIt>>>>;

template <class _Ptr>
_Ptr _Zero_range(const _Ptr _First, const _Ptr _Last) { // fill [_First, _Last) with zeroes
    char* const _First_ch = reinterpret_cast<char*>(_To_address(_First));
    char* const _Last_ch  = reinterpret_cast<char*>(_To_address(_Last));
    _CSTD memset(_First_ch, 0, static_cast<size_t>(_Last_ch - _First_ch));
    return _Last;
}

template <class _Alloc>
_CONSTEXPR20 _Alloc_ptr_t<_Alloc> _Uninitialized_value_construct_n(
    _Alloc_ptr_t<_Alloc> _First, _Alloc_size_t<_Alloc> _Count, _Alloc& _Al) {
    // value-initialize _Count objects to raw _First, using _Al
    using _Ptrty = typename _Alloc::value_type*;
    if constexpr (_Use_memset_value_construct_v<_Ptrty> && _Uses_default_construct<_Alloc, _Ptrty>::value) {
#if _HAS_CXX20
        if (!_STD is_constant_evaluated())
#endif // _HAS_CXX20
        {
            auto _PFirst = _Unfancy(_First);
            _Zero_range(_PFirst, _PFirst + _Count);
            return _First + _Count;
        }
    }

    _Uninitialized_backout_al<_Alloc> _Backout{_First, _Al};
    for (; 0 < _Count; --_Count) {
        _Backout._Emplace_back();
    }

    return _Backout._Release();
}

template <class _NoThrowFwdIt, class _Diff>
_NoThrowFwdIt _Uninitialized_value_construct_n_unchecked1(_NoThrowFwdIt _UFirst, _Diff _Count) {
    // value-initialize all elements in [_UFirst, _UFirst + _Count_raw)
    _STL_INTERNAL_CHECK(_Count >= 0);
    if constexpr (_Use_memset_value_construct_v<_NoThrowFwdIt>) {
        return _Zero_range(_UFirst, _UFirst + _Count);
    } else {
        _Uninitialized_backout<_NoThrowFwdIt> _Backout{_UFirst};
        for (; 0 < _Count; --_Count) {
            _Backout._Emplace_back();
        }

        return _Backout._Release();
    }
}

#if _HAS_DEPRECATED_TEMPORARY_BUFFER
template <class _Ty>
_CXX17_DEPRECATE_TEMPORARY_BUFFER _NODISCARD ::std::pair<_Ty*, ptrdiff_t> get_temporary_buffer(ptrdiff_t _Count) noexcept {
    return _Get_temporary_buffer<_Ty>(_Count);
}

template <class _Ty>
_CXX17_DEPRECATE_TEMPORARY_BUFFER void return_temporary_buffer(_Ty* _Pbuf) {
    _Return_temporary_buffer(_Pbuf);
}
#endif // _HAS_DEPRECATED_TEMPORARY_BUFFER

// assumes _Args have already been _Remove_cvref_t'd
template <class _Key, class... _Args>
struct _In_place_key_extract_set {
    // by default we can't extract the key in the emplace family and must construct a node we might not use
    static constexpr bool _Extractable = false;
};

template <class _Key>
struct _In_place_key_extract_set<_Key, _Key> {
    // we can extract the key in emplace if the emplaced type is identical to the key type
    static constexpr bool _Extractable = true;
    static const _Key& _Extract(const _Key& _Val) noexcept {
        return _Val;
    }
};

// assumes _Args have already been _Remove_cvref_t'd
template <class _Key, class... _Args>
struct _In_place_key_extract_map {
    // by default we can't extract the key in the emplace family and must construct a node we might not use
    static constexpr bool _Extractable = false;
};

template <class _Key, class _Second>
struct _In_place_key_extract_map<_Key, _Key, _Second> {
    // if we would call the ::std::pair(key, value) constructor family, we can use the first parameter as the key
    static constexpr bool _Extractable = true;
    static const _Key& _Extract(const _Key& _Val, const _Second&) noexcept {
        return _Val;
    }
};

template <class _Key, class _First, class _Second>
struct _In_place_key_extract_map<_Key, ::std::pair<_First, _Second>> {
    // if we would call the ::std::pair(::std::pair<other, other>) constructor family, we can use the ::std::pair.first member as the key
    static constexpr bool _Extractable = ::std::is_same_v<_Key, _Remove_cvref_t<_First>>;
    static const _Key& _Extract(const ::std::pair<_First, _Second>& _Val) {
        return _Val.first;
    }
};

#if defined(__clang__) || defined(__GNUC__) || defined(__GNUG__)
#else
#pragma warning(push)
#pragma warning(disable : 4624) // '%s': destructor was implicitly defined as deleted
#endif
template <class _Ty>
struct _Wrap {
    _Ty _Value; // workaround for VSO-586813 "T^ is not allowed in a union"
};
#if defined(__clang__) || defined(__GNUC__) || defined(__GNUG__)
#else
#pragma warning(pop)
#endif

template <class _Alloc>
struct _Alloc_temporary2 {
    using value_type = typename _Alloc::value_type;
    using _Traits    = allocator_traits<_Alloc>;

    _Alloc& _Al;

#ifdef __cplusplus_winrt
    union {
        _Wrap<value_type> _Storage;
    };

    _NODISCARD _CONSTEXPR20 value_type& _Get_value() noexcept {
        return _Storage._Value;
    }

    _NODISCARD _CONSTEXPR20 const value_type& _Get_value() const noexcept {
        return _Storage._Value;
    }
#else // ^^^ workaround for VSO-586813 "T^ is not allowed in a union" ^^^ / vvv no workaround vvv
    union {
        value_type _Value;
    };

    _NODISCARD _CONSTEXPR20 value_type& _Get_value() noexcept {
        return _Value;
    }

    _NODISCARD _CONSTEXPR20 const value_type& _Get_value() const noexcept {
        return _Value;
    }
#endif // ^^^ no workaround ^^^

    template <class... _Args>
    _CONSTEXPR20 explicit _Alloc_temporary2(_Alloc& _Al_, _Args&&... _Vals) noexcept(
        noexcept(_Traits::construct(_Al_, _STD addressof(_Get_value()), _STD forward<_Args>(_Vals)...)))
        : _Al(_Al_) {
        _Traits::construct(_Al, _STD addressof(_Get_value()), _STD forward<_Args>(_Vals)...);
    }

    _Alloc_temporary2(const _Alloc_temporary2&) = delete;
    _Alloc_temporary2& operator=(const _Alloc_temporary2&) = delete;

    _CONSTEXPR20 ~_Alloc_temporary2() {
        _Traits::destroy(_Al, _STD addressof(_Get_value()));
    }
};

template <class _Alloc>
_NODISCARD constexpr bool _Allocators_equal(const _Alloc& _Lhs, const _Alloc& _Rhs) noexcept {
    if constexpr (allocator_traits<_Alloc>::is_always_equal::value) {
        return true;
    } else {
        return _Lhs == _Rhs;
    }
}

template <class _FwdIt, class _Ty>
_NODISCARD _CONSTEXPR20 _FwdIt remove(_FwdIt _First, const _FwdIt _Last, const _Ty& _Val) {
    // remove each matching _Val
    _Adl_verify_range(_First, _Last);
    auto _UFirst      = _Get_unwrapped(_First);
    const auto _ULast = _Get_unwrapped(_Last);
    _UFirst           = _Find_unchecked(_UFirst, _ULast, _Val);
    auto _UNext       = _UFirst;
    if (_UFirst != _ULast) {
        while (++_UFirst != _ULast) {
            if (!(*_UFirst == _Val)) {
                *_UNext = _STD move(*_UFirst);
                ++_UNext;
            }
        }
    }

    _Seek_wrapped(_First, _UNext);
    return _First;
}

template <class _FwdIt, class _Pr>
_NODISCARD _CONSTEXPR20 _FwdIt remove_if(_FwdIt _First, const _FwdIt _Last, _Pr _Pred) {
    // remove each satisfying _Pred
    _Adl_verify_range(_First, _Last);
    auto _UFirst      = _Get_unwrapped(_First);
    const auto _ULast = _Get_unwrapped(_Last);
    _UFirst           = _STD find_if(_UFirst, _ULast, _Pass_fn(_Pred));
    auto _UNext       = _UFirst;
    if (_UFirst != _ULast) {
        while (++_UFirst != _ULast) {
            if (!_Pred(*_UFirst)) {
                *_UNext = _STD move(*_UFirst);
                ++_UNext;
            }
        }
    }

    _Seek_wrapped(_First, _UNext);
    return _First;
}

template <class _Container, class _Uty>
_CONSTEXPR20 typename _Container::size_type _Erase_remove(_Container& _Cont, const _Uty& _Val) {
    // erase each element matching _Val
    auto _First          = _Cont.begin();
    const auto _Last     = _Cont.end();
    const auto _Old_size = _Cont.size();
    _Seek_wrapped(_First, _STD remove(_Get_unwrapped(_First), _Get_unwrapped(_Last), _Val));
    _Cont.erase(_First, _Last);
    return _Old_size - _Cont.size();
}

template <class _Container, class _Pr>
_CONSTEXPR20 typename _Container::size_type _Erase_remove_if(_Container& _Cont, _Pr _Pred) {
    // erase each element satisfying _Pred
    auto _First          = _Cont.begin();
    const auto _Last     = _Cont.end();
    const auto _Old_size = _Cont.size();
    _Seek_wrapped(_First, _STD remove_if(_Get_unwrapped(_First), _Get_unwrapped(_Last), _Pred));
    _Cont.erase(_First, _Last);
    return _Old_size - _Cont.size();
}

template <class _Container, class _Pr>
typename _Container::size_type _Erase_nodes_if(_Container& _Cont, _Pr _Pred) {
    // erase each element satisfying _Pred
    auto _First          = _Cont.begin();
    const auto _Last     = _Cont.end();
    const auto _Old_size = _Cont.size();
    while (_First != _Last) {
        if (_Pred(*_First)) {
            _First = _Cont.erase(_First);
        } else {
            ++_First;
        }
    }
    return _Old_size - _Cont.size();
}

#if _HAS_CXX20
template <class _Ty, class _Alloc, class... _Types, enable_if_t<!_Is_specialization_v<_Ty, ::std::pair>, int> = 0>
_NODISCARD constexpr auto uses_allocator_construction_args(const _Alloc& _Al, _Types&&... _Args) noexcept {
    if constexpr (!uses_allocator_v<_Ty, _Alloc>) {
        static_assert(::std::is_constructible_v<_Ty, _Types...>,
            "If uses_allocator_v<T, Alloc> does not hold, T must be constructible from Types...");
        (void) _Al;
        return _STD forward_as_tuple(_STD forward<_Types>(_Args)...);
    } else if constexpr (::std::is_constructible_v<_Ty, allocator_arg_t, const _Alloc&, _Types...>) {
        using _ReturnType = tuple<allocator_arg_t, const _Alloc&, _Types&&...>;
        return _ReturnType{allocator_arg, _Al, _STD forward<_Types>(_Args)...};
    } else if constexpr (::std::is_constructible_v<_Ty, _Types..., const _Alloc&>) {
        return _STD forward_as_tuple(_STD forward<_Types>(_Args)..., _Al);
    } else {
        static_assert(_Always_false<_Ty>,
            "T must be constructible from either (allocator_arg_t, const Alloc&, Types...) "
            "or (Types..., const Alloc&) if uses_allocator_v<T, Alloc> is true");
    }
}

template <class _Ty, class _Alloc, enable_if_t<_Is_specialization_v<_Ty, ::std::pair>, int> = 0>
_NODISCARD constexpr auto uses_allocator_construction_args(const _Alloc& _Al) noexcept;

template <class _Ty, class _Alloc, class _Uty1, class _Uty2, enable_if_t<_Is_specialization_v<_Ty, ::std::pair>, int> = 0>
_NODISCARD constexpr auto uses_allocator_construction_args(const _Alloc& _Al, _Uty1&& _Val1, _Uty2&& _Val2) noexcept;

template <class _Ty, class _Alloc, class _Uty1, class _Uty2, enable_if_t<_Is_specialization_v<_Ty, ::std::pair>, int> = 0>
_NODISCARD constexpr auto uses_allocator_construction_args(const _Alloc& _Al, const ::std::pair<_Uty1, _Uty2>& _Pair) noexcept;

template <class _Ty, class _Alloc, class _Uty1, class _Uty2, enable_if_t<_Is_specialization_v<_Ty, ::std::pair>, int> = 0>
_NODISCARD constexpr auto uses_allocator_construction_args(const _Alloc& _Al, ::std::pair<_Uty1, _Uty2>&& _Pair) noexcept;

template <class _Ty, class _Alloc, class _Tuple1, class _Tuple2, enable_if_t<_Is_specialization_v<_Ty, ::std::pair>, int> = 0>
_NODISCARD constexpr auto uses_allocator_construction_args(
    const _Alloc& _Al, piecewise_construct_t, _Tuple1&& _Tup1, _Tuple2&& _Tup2) noexcept {
    return _STD make_tuple(piecewise_construct,
        _STD apply(
            [&_Al](auto&&... _Tuple_args) {
                return _STD uses_allocator_construction_args<typename _Ty::first_type>(
                    _Al, _STD forward<decltype(_Tuple_args)>(_Tuple_args)...);
            },
            _STD forward<_Tuple1>(_Tup1)),
        _STD apply(
            [&_Al](auto&&... _Tuple_args) {
                return _STD uses_allocator_construction_args<typename _Ty::second_type>(
                    _Al, _STD forward<decltype(_Tuple_args)>(_Tuple_args)...);
            },
            _STD forward<_Tuple2>(_Tup2)));
}

template <class _Ty, class _Alloc, enable_if_t<_Is_specialization_v<_Ty, ::std::pair>, int>>
_NODISCARD constexpr auto uses_allocator_construction_args(const _Alloc& _Al) noexcept {
    // equivalent to
    // return _STD uses_allocator_construction_args<_Ty>(_Al, piecewise_construct, tuple<>{}, tuple<>{});
    return _STD make_tuple(piecewise_construct, _STD uses_allocator_construction_args<typename _Ty::first_type>(_Al),
        _STD uses_allocator_construction_args<typename _Ty::second_type>(_Al));
}

template <class _Ty, class _Alloc, class _Uty1, class _Uty2, enable_if_t<_Is_specialization_v<_Ty, ::std::pair>, int>>
_NODISCARD constexpr auto uses_allocator_construction_args(const _Alloc& _Al, _Uty1&& _Val1, _Uty2&& _Val2) noexcept {
    // equivalent to
    // return _STD uses_allocator_construction_args<_Ty>(_Al, piecewise_construct,
    //     _STD forward_as_tuple(_STD forward<_Uty1>(_Val1)), _STD forward_as_tuple(_STD forward<_Uty2>(_Val2)));
    return _STD make_tuple(piecewise_construct,
        _STD uses_allocator_construction_args<typename _Ty::first_type>(_Al, _STD forward<_Uty1>(_Val1)),
        _STD uses_allocator_construction_args<typename _Ty::second_type>(_Al, _STD forward<_Uty2>(_Val2)));
}

template <class _Ty, class _Alloc, class _Uty1, class _Uty2, enable_if_t<_Is_specialization_v<_Ty, ::std::pair>, int>>
_NODISCARD constexpr auto uses_allocator_construction_args(
    const _Alloc& _Al, const ::std::pair<_Uty1, _Uty2>& _Pair) noexcept {
    // equivalent to
    // return _STD uses_allocator_construction_args<_Ty>(_Al, piecewise_construct,
    //     _STD forward_as_tuple(_Pair.first), _STD forward_as_tuple(_Pair.second));
    return _STD make_tuple(piecewise_construct,
        _STD uses_allocator_construction_args<typename _Ty::first_type>(_Al, _Pair.first),
        _STD uses_allocator_construction_args<typename _Ty::second_type>(_Al, _Pair.second));
}

template <class _Ty, class _Alloc, class _Uty1, class _Uty2, enable_if_t<_Is_specialization_v<_Ty, ::std::pair>, int>>
_NODISCARD constexpr auto uses_allocator_construction_args(const _Alloc& _Al, ::std::pair<_Uty1, _Uty2>&& _Pair) noexcept {
    // equivalent to
    // return _STD uses_allocator_construction_args<_Ty>(_Al, piecewise_construct,
    //     _STD forward_as_tuple(_STD get<0>(_STD move(_Pair)), _STD forward_as_tuple(_STD get<1>(_STD move(_Pair)));
    return _STD make_tuple(piecewise_construct,
        _STD uses_allocator_construction_args<typename _Ty::first_type>(_Al, _STD get<0>(_STD move(_Pair))),
        _STD uses_allocator_construction_args<typename _Ty::second_type>(_Al, _STD get<1>(_STD move(_Pair))));
}

template <class _Ty, class _Alloc, class... _Types>
_NODISCARD constexpr _Ty make_obj_using_allocator(const _Alloc& _Al, _Types&&... _Args) {
    return _STD make_from_tuple<_Ty>(_STD uses_allocator_construction_args<_Ty>(_Al, _STD forward<_Types>(_Args)...));
}

template <class _Ty, class _Alloc, class... _Types>
constexpr _Ty* uninitialized_construct_using_allocator(_Ty* _Ptr, const _Alloc& _Al, _Types&&... _Args) {
    return _STD apply(
        [&](auto&&... _Construct_args) {
            return _STD construct_at(_Ptr, _STD forward<decltype(_Construct_args)>(_Construct_args)...);
        },
        _STD uses_allocator_construction_args<_Ty>(_Al, _STD forward<_Types>(_Args)...));
}
#endif // _HAS_CXX20
_RPC_END

#if defined(__clang__) || defined(__GNUC__) || defined(__GNUG__)
#else
#pragma pop_macro("new")
_STL_RESTORE_CLANG_WARNINGS
#pragma warning(pop)
#pragma pack(pop)
#endif
#endif // _STL_COMPILER_PREPROCESSOR
#endif // _XMEMORY_
=======
// xmemory internal header

// Copyright (c) Microsoft Corporation.
// SPDX-License-Identifier: Apache-2.0 WITH LLVM-exception

#pragma once
#ifndef _XMEMORY_
#define _XMEMORY_
#include <rpc/stl_clang12/rpc_yvals_core.h>
#if _STL_COMPILER_PREPROCESSOR
#include <cstdint>
#include <stdexcept>
#include <cstdlib>
#include <limits>
#include <new>
#include <rpc/stl_clang12/rpc_xatomic.h>
#include <rpc/stl_clang12/rpc_xutility.h>



#if _HAS_CXX20
#include <tuple>
#endif // _HAS_CXX20

#if defined(__clang__) || defined(__GNUC__) || defined(__GNUG__)
    #pragma GCC diagnostic ignored "-Wdeprecated-dynamic-exception-spec"
#else
#pragma pack(push, _CRT_PACKING)
#pragma warning(push, _STL_WARNING_LEVEL)
#pragma warning(disable : _STL_DISABLED_WARNINGS)
_STL_DISABLE_CLANG_WARNINGS
#pragma push_macro("new")
#endif
#undef new

_RPC_BEGIN

class bad_array_new_length : public ::std::exception {
public:
    bad_array_new_length() {} 
    virtual ~bad_array_new_length() {}
    virtual const char* what() const throw() {return "bad array new length";}
};

template <class _Ty>
struct _NODISCARD _Tidy_guard { // class with destructor that calls _Tidy
    _Ty* _Target;
    _CONSTEXPR20 ~_Tidy_guard() {
        if (_Target) {
            _Target->_Tidy();
        }
    }
};

template <class _Ty>
struct _NODISCARD _Tidy_deallocate_guard { // class with destructor that calls _Tidy_deallocate
    _Ty* _Target;
    _CONSTEXPR20 ~_Tidy_deallocate_guard() {
        if (_Target) {
            _Target->_Tidy_deallocate();
        }
    }
};

template <class _Keycmp, class _Lhs, class _Rhs>
_INLINE_VAR constexpr bool _Nothrow_compare = noexcept(
    static_cast<bool>(_STD declval<const _Keycmp&>()(_STD declval<const _Lhs&>(), _STD declval<const _Rhs&>())));

template <size_t _Ty_size>
_NODISCARD constexpr size_t _Get_size_of_n(const size_t _Count) {
    constexpr bool _Overflow_is_possible = _Ty_size > 1;

    if constexpr (_Overflow_is_possible) {
        constexpr size_t _Max_possible = static_cast<size_t>(-1) / _Ty_size;
        if (_Count > _Max_possible) {
            throw bad_array_new_length(); // multiply overflow
        }
    }

    return _Count * _Ty_size;
}

template <class _Ty>
_INLINE_VAR constexpr size_t _New_alignof = (_STD max) (alignof(_Ty),
    static_cast<size_t>(__STDCPP_DEFAULT_NEW_ALIGNMENT__) // TRANSITION, VSO-522105
);

struct _Default_allocate_traits {
    static
#ifdef __clang__ // Clang and MSVC implement P0784R7 differently; see GH-1532
        _CONSTEXPR20
#endif // __clang__
        void* _Allocate(const size_t _Bytes) {
        return ::operator new(_Bytes);
    }

#ifdef __cpp_aligned_new
    static
#ifdef __clang__ // Clang and MSVC implement P0784R7 differently; see GH-1532
        _CONSTEXPR20
#endif // __clang__
        void* _Allocate_aligned(const size_t _Bytes, const size_t _Align) {
#ifdef __clang__ // Clang and MSVC implement P0784R7 differently; see GH-1532
#if _HAS_CXX20
        if (_STD is_constant_evaluated()) {
            return ::operator new(_Bytes);
        } else
#endif // _HAS_CXX20
#endif // __clang__
        {
            return ::operator new (_Bytes, ::std::align_val_t{_Align});
        }
    }
#endif // __cpp_aligned_new
};

constexpr bool _Is_pow_2(const size_t _Value) noexcept {
    return _Value != 0 && (_Value & (_Value - 1)) == 0;
}

#if defined(_M_IX86) || defined(_M_X64)
constexpr size_t _Big_allocation_threshold = 4096;
constexpr size_t _Big_allocation_alignment = 32;

static_assert(2 * sizeof(void*) <= _Big_allocation_alignment,
    "Big allocation alignment should at least match vector register alignment");
static_assert(_Is_pow_2(_Big_allocation_alignment), "Big allocation alignment must be a power of two");

#ifdef _DEBUG
constexpr size_t _Non_user_size = 2 * sizeof(void*) + _Big_allocation_alignment - 1;
#else // _DEBUG
constexpr size_t _Non_user_size           = sizeof(void*) + _Big_allocation_alignment - 1;
#endif // _DEBUG

#ifdef _WIN64
constexpr size_t _Big_allocation_sentinel = 0xFAFAFAFAFAFAFAFAULL;
#else // ^^^ _WIN64 ^^^ // vvv !_WIN64 vvv
constexpr size_t _Big_allocation_sentinel = 0xFAFAFAFAUL;
#endif // _WIN64

template <class _Traits>
void* _Allocate_manually_vector_aligned(const size_t _Bytes) {
    // allocate _Bytes manually aligned to at least _Big_allocation_alignment
    const size_t _Block_size = _Non_user_size + _Bytes;
    if (_Block_size <= _Bytes) {
        throw bad_array_new_length(); // add overflow
    }

    const uintptr_t _Ptr_container = reinterpret_cast<uintptr_t>(_Traits::_Allocate(_Block_size));
    _STL_VERIFY(_Ptr_container != 0, "invalid argument"); // validate even in release since we're doing p[-1]
    void* const _Ptr = reinterpret_cast<void*>((_Ptr_container + _Non_user_size) & ~(_Big_allocation_alignment - 1));
    static_cast<uintptr_t*>(_Ptr)[-1] = _Ptr_container;

#ifdef _DEBUG
    static_cast<uintptr_t*>(_Ptr)[-2] = _Big_allocation_sentinel;
#endif // _DEBUG
    return _Ptr;
}

inline void _Adjust_manually_vector_aligned(void*& _Ptr, size_t& _Bytes) {
    // adjust parameters from _Allocate_manually_vector_aligned to pass to operator delete
    _Bytes += _Non_user_size;

    const uintptr_t* const _Ptr_user = static_cast<uintptr_t*>(_Ptr);
    const uintptr_t _Ptr_container   = _Ptr_user[-1];

    // If the following asserts, it likely means that we are performing
    // an aligned delete on memory coming from an unaligned allocation.
    assert(_Ptr_user[-2] == _Big_allocation_sentinel ? true : !"invalid argument");

    // Extra paranoia on aligned allocation/deallocation; ensure _Ptr_container is
    // in range [_Min_back_shift, _Non_user_size]
#ifdef _DEBUG
    constexpr uintptr_t _Min_back_shift = 2 * sizeof(void*);
#else // ^^^ _DEBUG ^^^ // vvv !_DEBUG vvv
    constexpr uintptr_t _Min_back_shift = sizeof(void*);
#endif // _DEBUG
    const uintptr_t _Back_shift = reinterpret_cast<uintptr_t>(_Ptr) - _Ptr_container;
    _STL_VERIFY(_Back_shift >= _Min_back_shift && _Back_shift <= _Non_user_size, "invalid argument");
    _Ptr = reinterpret_cast<void*>(_Ptr_container);
}
#endif // defined(_M_IX86) || defined(_M_X64)

#ifdef __cpp_aligned_new
template <size_t _Align, class _Traits = _Default_allocate_traits,
    enable_if_t<(_Align > __STDCPP_DEFAULT_NEW_ALIGNMENT__), int> = 0>
_CONSTEXPR20 void* _Allocate(const size_t _Bytes) {
    // allocate _Bytes when __cpp_aligned_new && _Align > __STDCPP_DEFAULT_NEW_ALIGNMENT__
    if (_Bytes == 0) {
        return nullptr;
    }

#if _HAS_CXX20 // TRANSITION, GH-1532
    if (_STD is_constant_evaluated()) {
        return _Traits::_Allocate(_Bytes);
    } else
#endif // _HAS_CXX20
    {
        size_t _Passed_align = _Align;
#if defined(_M_IX86) || defined(_M_X64)
        if (_Bytes >= _Big_allocation_threshold) {
            // boost the alignment of big allocations to help autovectorization
            _Passed_align = (_STD max) (_Align, _Big_allocation_alignment);
        }
#endif // defined(_M_IX86) || defined(_M_X64)
        return _Traits::_Allocate_aligned(_Bytes, _Passed_align);
    }
}


template <size_t _Align, enable_if_t<(_Align > __STDCPP_DEFAULT_NEW_ALIGNMENT__), int> = 0>
_CONSTEXPR20 void _Deallocate(void* _Ptr, const size_t _Bytes) noexcept {
    // deallocate storage allocated by _Allocate when __cpp_aligned_new && _Align > __STDCPP_DEFAULT_NEW_ALIGNMENT__
#if _HAS_CXX20 // TRANSITION, GH-1532
    if (_STD is_constant_evaluated()) {
        ::operator delete(_Ptr);
    } else
#endif // _HAS_CXX20
    {
        size_t _Passed_align = _Align;
#if defined(_M_IX86) || defined(_M_X64)
        if (_Bytes >= _Big_allocation_threshold) { // boost the alignment of big allocations to help autovectorization
            _Passed_align = (_STD max) (_Align, _Big_allocation_alignment);
        }
#endif // defined(_M_IX86) || defined(_M_X64)
///I hope this does not leak
//        ::operator delete (_Ptr, _Bytes, ::std::align_val_t{_Passed_align});
        ::operator delete (_Ptr, ::std::align_val_t{_Passed_align});
    }
}

#define _HAS_ALIGNED_NEW 1
#else // ^^^ __cpp_aligned_new ^^^ / vvv !__cpp_aligned_new vvv
#define _HAS_ALIGNED_NEW 0
#endif // __cpp_aligned_new

template <size_t _Align, class _Traits = _Default_allocate_traits,
    enable_if_t<(!_HAS_ALIGNED_NEW || _Align <= __STDCPP_DEFAULT_NEW_ALIGNMENT__), int> = 0>
_CONSTEXPR20 void* _Allocate(const size_t _Bytes) {
    // allocate _Bytes when !_HAS_ALIGNED_NEW || _Align <= __STDCPP_DEFAULT_NEW_ALIGNMENT__
#if defined(_M_IX86) || defined(_M_X64)
#if _HAS_CXX20 // TRANSITION, GH-1532
    if (!_STD is_constant_evaluated())
#endif // _HAS_CXX20
    {
        if (_Bytes >= _Big_allocation_threshold) { // boost the alignment of big allocations to help autovectorization
            return _Allocate_manually_vector_aligned<_Traits>(_Bytes);
        }
    }
#endif // defined(_M_IX86) || defined(_M_X64)

    if (_Bytes != 0) {
        return _Traits::_Allocate(_Bytes);
    }

    return nullptr;
}

template <size_t _Align, enable_if_t<(!_HAS_ALIGNED_NEW || _Align <= __STDCPP_DEFAULT_NEW_ALIGNMENT__), int> = 0>
_CONSTEXPR20 void _Deallocate(void* _Ptr, size_t _Bytes) noexcept {
    // deallocate storage allocated by _Allocate when !_HAS_ALIGNED_NEW || _Align <= __STDCPP_DEFAULT_NEW_ALIGNMENT__
#if _HAS_CXX20 // TRANSITION, GH-1532
    if (_STD is_constant_evaluated()) {
        ::operator delete(_Ptr);
    } else
#endif // _HAS_CXX20
    {
#if defined(_M_IX86) || defined(_M_X64)
        if (_Bytes >= _Big_allocation_threshold) { // boost the alignment of big allocations to help autovectorization
            _Adjust_manually_vector_aligned(_Ptr, _Bytes);
        }
#endif // defined(_M_IX86) || defined(_M_X64)
///I hope this does not leak
//        ::operator delete(_Ptr, _Bytes);
        ::operator delete(_Ptr);
    }
}

#undef _HAS_ALIGNED_NEW

template <class _Ty, class... _Types>
_Ty* _Global_new(_Types&&... _Args) { // acts as "new" while disallowing user overload selection
    struct _NODISCARD _Guard_type {
        void* _Result;
        ~_Guard_type() {
            if (_Result) {
                _Deallocate<_New_alignof<_Ty>>(_Result, sizeof(_Ty));
            }
        }
    };

    _Guard_type _Guard{_Allocate<_New_alignof<_Ty>>(sizeof(_Ty))};
    ::new (_Guard._Result) _Ty(_STD forward<_Types>(_Args)...);
    return static_cast<_Ty*>(_STD exchange(_Guard._Result, nullptr));
}

template <class _Ptr, class _Ty>
using _Rebind_pointer_t = typename pointer_traits<_Ptr>::template rebind<_Ty>;

template <class _Pointer, enable_if_t<!::std::is_pointer_v<_Pointer>, int> = 0>
_CONSTEXPR20 _Pointer _Refancy(typename pointer_traits<_Pointer>::element_type* _Ptr) noexcept {
    return pointer_traits<_Pointer>::pointer_to(*_Ptr);
}

template <class _Pointer, enable_if_t<::std::is_pointer_v<_Pointer>, int> = 0>
_CONSTEXPR20 _Pointer _Refancy(_Pointer _Ptr) noexcept {
    return _Ptr;
}

template <class _NoThrowFwdIt, class _NoThrowSentinel>
_CONSTEXPR20 void _Destroy_range(_NoThrowFwdIt _First, _NoThrowSentinel _Last) noexcept;

template <class _Ty>
_CONSTEXPR20 void _Destroy_in_place(_Ty& _Obj) noexcept {
    if constexpr (::std::is_array_v<_Ty>) {
        _Destroy_range(_Obj, _Obj + ::std::extent_v<_Ty>);
    } else {
        _Obj.~_Ty();
    }
}

#if _HAS_CXX17
template <class _Ty>
_CONSTEXPR20 void destroy_at(_Ty* const _Location) noexcept /* strengthened */ {
#if _HAS_CXX20
    if constexpr (::std::is_array_v<_Ty>) {
        _Destroy_range(_STD begin(*_Location), _STD end(*_Location));
    } else
#endif // _HAS_CXX20
    {
        _Location->~_Ty();
    }
}
#endif // _HAS_CXX17

template <class _Ptrty>
auto _Const_cast(_Ptrty _Ptr) noexcept { // remove constness from a fancy pointer
    using _Elem       = typename pointer_traits<_Ptrty>::element_type;
    using _Modifiable = remove_const_t<_Elem>;
    using _Dest       = typename pointer_traits<_Ptrty>::template rebind<_Modifiable>;

    return pointer_traits<_Dest>::pointer_to(const_cast<_Modifiable&>(*_Ptr));
}

template <class _Ty>
auto _Const_cast(_Ty* _Ptr) noexcept {
    return const_cast<remove_const_t<_Ty>*>(_Ptr);
}

template <class _Ty, class = void>
struct _Get_pointer_type {
    using type = typename _Ty::value_type*;
};

_STL_DISABLE_DEPRECATED_WARNING
template <class _Ty>
struct _Get_pointer_type<_Ty, ::std::void_t<typename _Ty::pointer>> {
    using type = typename _Ty::pointer;
};
_STL_RESTORE_DEPRECATED_WARNING

template <class _Ty, class = void>
struct _Get_const_pointer_type {
    using _Ptrty = typename _Get_pointer_type<_Ty>::type;
    using _Valty = typename _Ty::value_type;
    using type   = typename pointer_traits<_Ptrty>::template rebind<const _Valty>;
};

_STL_DISABLE_DEPRECATED_WARNING
template <class _Ty>
struct _Get_const_pointer_type<_Ty, ::std::void_t<typename _Ty::const_pointer>> {
    using type = typename _Ty::const_pointer;
};
_STL_RESTORE_DEPRECATED_WARNING

template <class _Ty, class = void>
struct _Get_void_pointer_type {
    using _Ptrty = typename _Get_pointer_type<_Ty>::type;
    using type   = typename pointer_traits<_Ptrty>::template rebind<void>;
};

template <class _Ty>
struct _Get_void_pointer_type<_Ty, ::std::void_t<typename _Ty::void_pointer>> {
    using type = typename _Ty::void_pointer;
};

template <class _Ty, class = void>
struct _Get_const_void_pointer_type {
    using _Ptrty = typename _Get_pointer_type<_Ty>::type;
    using type   = typename pointer_traits<_Ptrty>::template rebind<const void>;
};

template <class _Ty>
struct _Get_const_void_pointer_type<_Ty, ::std::void_t<typename _Ty::const_void_pointer>> {
    using type = typename _Ty::const_void_pointer;
};

template <class _Ty, class = void>
struct _Get_difference_type {
    using _Ptrty = typename _Get_pointer_type<_Ty>::type;
    using type   = typename pointer_traits<_Ptrty>::difference_type;
};

template <class _Ty>
struct _Get_difference_type<_Ty, ::std::void_t<typename _Ty::difference_type>> {
    using type = typename _Ty::difference_type;
};

template <class _Ty, class = void>
struct _Get_size_type {
    using type = ::std::make_unsigned_t<typename _Get_difference_type<_Ty>::type>;
};

template <class _Ty>
struct _Get_size_type<_Ty, ::std::void_t<typename _Ty::size_type>> {
    using type = typename _Ty::size_type;
};

template <class _Ty, class = void>
struct _Get_propagate_on_container_copy {
    using type = false_type;
};

template <class _Ty>
struct _Get_propagate_on_container_copy<_Ty, ::std::void_t<typename _Ty::propagate_on_container_copy_assignment>> {
    using type = typename _Ty::propagate_on_container_copy_assignment;
};

template <class _Ty, class = void>
struct _Get_propagate_on_container_move {
    using type = false_type;
};

template <class _Ty>
struct _Get_propagate_on_container_move<_Ty, ::std::void_t<typename _Ty::propagate_on_container_move_assignment>> {
    using type = typename _Ty::propagate_on_container_move_assignment;
};

template <class _Ty, class = void>
struct _Get_propagate_on_container_swap {
    using type = false_type;
};

template <class _Ty>
struct _Get_propagate_on_container_swap<_Ty, ::std::void_t<typename _Ty::propagate_on_container_swap>> {
    using type = typename _Ty::propagate_on_container_swap;
};

template <class _Ty, class = void>
struct _Get_is_always_equal {
    using type = bool_constant<::std::is_empty_v<_Ty>>;
};

_STL_DISABLE_DEPRECATED_WARNING
template <class _Ty>
struct _Get_is_always_equal<_Ty, ::std::void_t<typename _Ty::is_always_equal>> {
    using type = typename _Ty::is_always_equal;
};
_STL_RESTORE_DEPRECATED_WARNING

template <class _Ty, class _Other, class = void>
struct _Get_rebind_type {
    using type = typename _Replace_first_parameter<_Other, _Ty>::type;
};

_STL_DISABLE_DEPRECATED_WARNING
template <class _Ty, class _Other>
struct _Get_rebind_type<_Ty, _Other, ::std::void_t<typename _Ty::template rebind<_Other>::other>> {
    using type = typename _Ty::template rebind<_Other>::other;
};
_STL_RESTORE_DEPRECATED_WARNING

template <class _Ty>
class allocator;

template <class _Alloc, class = void>
struct _Is_default_allocator : false_type {};

template <class _Ty>
struct _Is_default_allocator<allocator<_Ty>, ::std::void_t<typename allocator<_Ty>::_From_primary>>
    : is_same<typename allocator<_Ty>::_From_primary, allocator<_Ty>>::type {};

template <class _Void, class... _Types>
struct _Has_no_allocator_construct : true_type {};

_STL_DISABLE_DEPRECATED_WARNING
template <class _Alloc, class _Ptr, class... _Args>
struct _Has_no_allocator_construct<
    ::std::void_t<decltype(_STD declval<_Alloc&>().construct(_STD declval<_Ptr>(), _STD declval<_Args>()...))>, _Alloc, _Ptr,
    _Args...> : false_type {};
_STL_RESTORE_DEPRECATED_WARNING

template <class _Alloc, class _Ptr, class... _Args>
using _Uses_default_construct =
    disjunction<_Is_default_allocator<_Alloc>, _Has_no_allocator_construct<void, _Alloc, _Ptr, _Args...>>;

template <class _Alloc, class _Ptr, class = void>
struct _Has_no_alloc_destroy : true_type {};

_STL_DISABLE_DEPRECATED_WARNING
template <class _Alloc, class _Ptr>
struct _Has_no_alloc_destroy<_Alloc, _Ptr, ::std::void_t<decltype(_STD declval<_Alloc&>().destroy(_STD declval<_Ptr>()))>>
    : false_type {};
_STL_RESTORE_DEPRECATED_WARNING

template <class _Alloc, class _Ptr>
using _Uses_default_destroy = disjunction<_Is_default_allocator<_Alloc>, _Has_no_alloc_destroy<_Alloc, _Ptr>>;

template <class _Alloc, class _Ptr>
using _Uses_default_destroy_t = typename _Uses_default_destroy<_Alloc, _Ptr>::type;

template <class _Alloc, class _Size_type, class _Const_void_pointer, class = void>
struct _Has_allocate_hint : false_type {};

_STL_DISABLE_DEPRECATED_WARNING
template <class _Alloc, class _Size_type, class _Const_void_pointer>
struct _Has_allocate_hint<_Alloc, _Size_type, _Const_void_pointer,
    ::std::void_t<decltype(_STD declval<_Alloc&>().allocate(
        _STD declval<const _Size_type&>(), _STD declval<const _Const_void_pointer&>()))>> : true_type {};
_STL_RESTORE_DEPRECATED_WARNING

template <class _Alloc, class = void>
struct _Has_max_size : false_type {};

_STL_DISABLE_DEPRECATED_WARNING
template <class _Alloc>
struct _Has_max_size<_Alloc, ::std::void_t<decltype(_STD declval<const _Alloc&>().max_size())>> : true_type {};
_STL_RESTORE_DEPRECATED_WARNING

template <class _Alloc, class = void>
struct _Has_select_on_container_copy_construction : false_type {};

template <class _Alloc>
struct _Has_select_on_container_copy_construction<_Alloc,
    ::std::void_t<decltype(_STD declval<const _Alloc&>().select_on_container_copy_construction())>> : true_type {};

template <class _Alloc>
struct allocator_traits;

_STL_DISABLE_DEPRECATED_WARNING
template <class _Alloc>
struct _Normal_allocator_traits { // defines traits for allocators
    using allocator_type = _Alloc;
    using value_type     = typename _Alloc::value_type;

    using pointer            = typename _Get_pointer_type<_Alloc>::type;
    using const_pointer      = typename _Get_const_pointer_type<_Alloc>::type;
    using void_pointer       = typename _Get_void_pointer_type<_Alloc>::type;
    using const_void_pointer = typename _Get_const_void_pointer_type<_Alloc>::type;

    using size_type       = typename _Get_size_type<_Alloc>::type;
    using difference_type = typename _Get_difference_type<_Alloc>::type;

    using propagate_on_container_copy_assignment = typename _Get_propagate_on_container_copy<_Alloc>::type;
    using propagate_on_container_move_assignment = typename _Get_propagate_on_container_move<_Alloc>::type;
    using propagate_on_container_swap            = typename _Get_propagate_on_container_swap<_Alloc>::type;
    using is_always_equal                        = typename _Get_is_always_equal<_Alloc>::type;

    template <class _Other>
    using rebind_alloc = typename _Get_rebind_type<_Alloc, _Other>::type;

    template <class _Other>
    using rebind_traits = allocator_traits<rebind_alloc<_Other>>;

    _NODISCARD static _CONSTEXPR20 pointer
        allocate(_Alloc& _Al, _CRT_GUARDOVERFLOW const size_type _Count) {
        return _Al.allocate(_Count);
    }

    _NODISCARD static _CONSTEXPR20 pointer
        allocate(_Alloc& _Al, _CRT_GUARDOVERFLOW const size_type _Count, const const_void_pointer _Hint) {
        if constexpr (_Has_allocate_hint<_Alloc, size_type, const_void_pointer>::value) {
            return _Al.allocate(_Count, _Hint);
        } else {
            return _Al.allocate(_Count);
        }
    }

    static _CONSTEXPR20 void deallocate(_Alloc& _Al, pointer _Ptr, size_type _Count) {
        _Al.deallocate(_Ptr, _Count);
    }

    template <class _Ty, class... _Types>
    static _CONSTEXPR20 void construct(_Alloc& _Al, _Ty* _Ptr, _Types&&... _Args) {
        if constexpr (_Uses_default_construct<_Alloc, _Ty*, _Types...>::value) {
#if _HAS_CXX20
            _STD construct_at(_Ptr, _STD forward<_Types>(_Args)...);
#else // _HAS_CXX20
            ::new (static_cast<void*>(_Ptr)) _Ty(_STD forward<_Types>(_Args)...);
#endif // _HAS_CXX20
        } else {
            _Al.construct(_Ptr, _STD forward<_Types>(_Args)...);
        }
    }

    template <class _Ty>
    static _CONSTEXPR20 void destroy(_Alloc& _Al, _Ty* _Ptr) {
        if constexpr (_Uses_default_destroy<_Alloc, _Ty*>::value) {
#if _HAS_CXX20
            _STD destroy_at(_Ptr);
#else // _HAS_CXX20
            _Ptr->~_Ty();
#endif // _HAS_CXX20
        } else {
            _Al.destroy(_Ptr);
        }
    }

    _NODISCARD static _CONSTEXPR20 size_type max_size(const _Alloc& _Al) noexcept {
        if constexpr (_Has_max_size<_Alloc>::value) {
            return _Al.max_size();
        } else {
            return (::std::numeric_limits<size_type>::max) () / sizeof(value_type);
        }
    }

    _NODISCARD static _CONSTEXPR20 _Alloc select_on_container_copy_construction(const _Alloc& _Al) {
        if constexpr (_Has_select_on_container_copy_construction<_Alloc>::value) {
            return _Al.select_on_container_copy_construction();
        } else {
            return _Al;
        }
    }
};
_STL_RESTORE_DEPRECATED_WARNING

template <class _Alloc>
struct _Default_allocator_traits { // traits for std::allocator
    using allocator_type = _Alloc;
    using value_type     = typename _Alloc::value_type;

    using pointer            = value_type*;
    using const_pointer      = const value_type*;
    using void_pointer       = void*;
    using const_void_pointer = const void*;

    using size_type       = size_t;
    using difference_type = ptrdiff_t;

    using propagate_on_container_copy_assignment = false_type;
    using propagate_on_container_move_assignment = true_type;
    using propagate_on_container_swap            = false_type;
    using is_always_equal                        = true_type;

    template <class _Other>
    using rebind_alloc = allocator<_Other>;

    template <class _Other>
    using rebind_traits = allocator_traits<allocator<_Other>>;

    _NODISCARD static _CONSTEXPR20 pointer
        allocate(_Alloc& _Al, _CRT_GUARDOVERFLOW const size_type _Count) {
#if _HAS_CXX20 // TRANSITION, GH-1532
        if (_STD is_constant_evaluated()) {
            return _Al.allocate(_Count);
        } else
#endif // _HAS_CXX20
        {
            (void) _Al;
            return static_cast<pointer>(
                _Allocate<_New_alignof<value_type>>(_Get_size_of_n<sizeof(value_type)>(_Count)));
        }
    }

    _NODISCARD static _CONSTEXPR20 pointer
        allocate(_Alloc& _Al, _CRT_GUARDOVERFLOW const size_type _Count, const_void_pointer) {
#if _HAS_CXX20 // TRANSITION, GH-1532
        if (_STD is_constant_evaluated()) {
            return _Al.allocate(_Count);
        } else
#endif // _HAS_CXX20
        {
            (void) _Al;
            return static_cast<pointer>(
                _Allocate<_New_alignof<value_type>>(_Get_size_of_n<sizeof(value_type)>(_Count)));
        }
    }

    static _CONSTEXPR20 void deallocate(_Alloc& _Al, const pointer _Ptr, const size_type _Count) {
        // no overflow check on the following multiply; we assume _Allocate did that check
#if _HAS_CXX20 // TRANSITION, GH-1532
        if (_STD is_constant_evaluated()) {
            _Al.deallocate(_Ptr, _Count);
        } else
#endif // _HAS_CXX20
        {
            (void) _Al;
            _Deallocate<_New_alignof<value_type>>(_Ptr, sizeof(value_type) * _Count);
        }
    }

    template <class _Objty, class... _Types>
    static _CONSTEXPR20 void construct(_Alloc&, _Objty* const _Ptr, _Types&&... _Args) {
#if _HAS_CXX20
        if (_STD is_constant_evaluated()) {
            _STD construct_at(_Ptr, _STD forward<_Types>(_Args)...);
        } else
#endif // _HAS_CXX20
        {
            ::new (_Voidify_iter(_Ptr)) _Objty(_STD forward<_Types>(_Args)...);
        }
    }

    template <class _Uty>
    static _CONSTEXPR20 void destroy(_Alloc&, _Uty* const _Ptr) {
#if _HAS_CXX20
        _STD destroy_at(_Ptr);
#else // _HAS_CXX20
        _Ptr->~_Uty();
#endif // _HAS_CXX20
    }

    _NODISCARD static _CONSTEXPR20 size_type max_size(const _Alloc&) noexcept {
        return static_cast<size_t>(-1) / sizeof(value_type);
    }

    _NODISCARD static _CONSTEXPR20 _Alloc select_on_container_copy_construction(const _Alloc& _Al) {
        return _Al;
    }
};

template <class _Alloc>
struct allocator_traits : conditional_t<_Is_default_allocator<_Alloc>::value, _Default_allocator_traits<_Alloc>,
                              _Normal_allocator_traits<_Alloc>> {};

// _Choose_pocca_v returns whether an attempt to propagate allocators is necessary in copy assignment operations.
// Note that even when false_type, callers should call _Pocca as we want to assign allocators even when equal.
template <class _Alloc>
_INLINE_VAR constexpr bool _Choose_pocca_v = allocator_traits<_Alloc>::propagate_on_container_copy_assignment::value
                                          && !allocator_traits<_Alloc>::is_always_equal::value;

enum class _Pocma_values {
    _Equal_allocators, // usually allows contents to be stolen (e.g. with swap)
    _Propagate_allocators, // usually allows the allocator to be propagated, and then contents stolen
    _No_propagate_allocators, // usually turns moves into copies
};

template <class _Alloc>
_INLINE_VAR constexpr _Pocma_values
    _Choose_pocma_v = allocator_traits<_Alloc>::is_always_equal::value
                        ? _Pocma_values::_Equal_allocators
                        : (allocator_traits<_Alloc>::propagate_on_container_move_assignment::value
                                ? _Pocma_values::_Propagate_allocators
                                : _Pocma_values::_No_propagate_allocators);

template <class _Alloc, class _Value_type>
using _Rebind_alloc_t = typename allocator_traits<_Alloc>::template rebind_alloc<_Value_type>;

// If _Alloc is already rebound appropriately, binds an lvalue reference to it, avoiding a copy. Otherwise, creates a
// rebound copy.
template <class _Alloc, class _Value_type>
using _Maybe_rebind_alloc_t =
    typename _Select<::std::is_same_v<typename _Alloc::value_type, _Value_type>>::template _Apply<_Alloc&,
        _Rebind_alloc_t<_Alloc, _Value_type>>;

template <class _Alloc> // tests if allocator has simple addressing
_INLINE_VAR constexpr bool _Is_simple_alloc_v = ::std::is_same_v<typename allocator_traits<_Alloc>::size_type, size_t>&&
    ::std::is_same_v<typename allocator_traits<_Alloc>::difference_type, ptrdiff_t>&&
        ::std::is_same_v<typename allocator_traits<_Alloc>::pointer, typename _Alloc::value_type*>&&
            ::std::is_same_v<typename allocator_traits<_Alloc>::const_pointer, const typename _Alloc::value_type*>;

template <class _Value_type>
struct _Simple_types { // wraps types from allocators with simple addressing for use in iterators
                       // and other SCARY machinery
    using value_type      = _Value_type;
    using size_type       = size_t;
    using difference_type = ptrdiff_t;
    using pointer         = value_type*;
    using const_pointer   = const value_type*;
};

#if _HAS_CXX23
template <class _Ptr>
struct allocation_result {
    _Ptr ptr;
    size_t count;
};

#ifdef __cpp_lib_concepts
template <class _Alloc>
concept _Has_member_allocate_at_least = requires(_Alloc _Al, size_t _Count) {
    _Al.allocate_at_least(_Count);
};

template <class _Alloc>
_NODISCARD constexpr allocation_result<typename allocator_traits<_Alloc>::pointer> allocate_at_least(
    _Alloc& _Al, const size_t _Count) {
    if constexpr (_Has_member_allocate_at_least<_Alloc>) {
        return _Al.allocate_at_least(_Count);
    } else {
        return {_Al.allocate(_Count), _Count};
    }
}
#endif // __cpp_lib_concepts
#endif // _HAS_CXX23

// The number of user bytes a single byte of ASAN shadow memory can track.
_INLINE_VAR constexpr size_t _Asan_granularity = 8;

template <class _Ty>
class allocator {
public:
    static_assert(!::std::is_const_v<_Ty>, "The C++ Standard forbids containers of const elements "
                                    "because allocator<const T> is ill-formed.");

    using _From_primary = allocator;

    using value_type = _Ty;

#if _HAS_DEPRECATED_ALLOCATOR_MEMBERS
    _CXX17_DEPRECATE_OLD_ALLOCATOR_MEMBERS typedef _Ty* pointer;
    _CXX17_DEPRECATE_OLD_ALLOCATOR_MEMBERS typedef const _Ty* const_pointer;

    _CXX17_DEPRECATE_OLD_ALLOCATOR_MEMBERS typedef _Ty& reference;
    _CXX17_DEPRECATE_OLD_ALLOCATOR_MEMBERS typedef const _Ty& const_reference;
#endif // _HAS_DEPRECATED_ALLOCATOR_MEMBERS

    using size_type       = size_t;
    using difference_type = ptrdiff_t;

    using propagate_on_container_move_assignment           = true_type;
    using is_always_equal _CXX20_DEPRECATE_IS_ALWAYS_EQUAL = true_type;

#if _HAS_DEPRECATED_ALLOCATOR_MEMBERS
    template <class _Other>
    struct _CXX17_DEPRECATE_OLD_ALLOCATOR_MEMBERS rebind {
        using other = allocator<_Other>;
    };

    _CXX17_DEPRECATE_OLD_ALLOCATOR_MEMBERS _NODISCARD _Ty* address(_Ty& _Val) const noexcept {
        return _STD addressof(_Val);
    }

    _CXX17_DEPRECATE_OLD_ALLOCATOR_MEMBERS _NODISCARD const _Ty* address(const _Ty& _Val) const noexcept {
        return _STD addressof(_Val);
    }
#endif // _HAS_DEPRECATED_ALLOCATOR_MEMBERS

    constexpr allocator() noexcept {}

    constexpr allocator(const allocator&) noexcept = default;
    template <class _Other>
    constexpr allocator(const allocator<_Other>&) noexcept {}
    _CONSTEXPR20 ~allocator()       = default;
    _CONSTEXPR20 allocator& operator=(const allocator&) = default;

    _CONSTEXPR20 void deallocate(_Ty* const _Ptr, const size_t _Count) {
        _STL_ASSERT(_Ptr != nullptr || _Count == 0, "null pointer cannot point to a block of non-zero size");
        // no overflow check on the following multiply; we assume _Allocate did that check
        _Deallocate<_New_alignof<_Ty>>(_Ptr, sizeof(_Ty) * _Count);
    }

    _NODISCARD _CONSTEXPR20 _Ty* allocate(_CRT_GUARDOVERFLOW const size_t _Count) {
        return static_cast<_Ty*>(_Allocate<_New_alignof<_Ty>>(_Get_size_of_n<sizeof(_Ty)>(_Count)));
    }

#if _HAS_CXX23
    _NODISCARD constexpr allocation_result<_Ty*> allocate_at_least(_CRT_GUARDOVERFLOW const size_t _Count) {
        return {allocate(_Count), _Count};
    }
#endif // _HAS_CXX23

#if _HAS_DEPRECATED_ALLOCATOR_MEMBERS
    _CXX17_DEPRECATE_OLD_ALLOCATOR_MEMBERS _NODISCARD _Ty* allocate(
        _CRT_GUARDOVERFLOW const size_t _Count, const void*) {
        return allocate(_Count);
    }

    template <class _Objty, class... _Types>
    _CXX17_DEPRECATE_OLD_ALLOCATOR_MEMBERS void construct(_Objty* const _Ptr, _Types&&... _Args) {
        ::new (_Voidify_iter(_Ptr)) _Objty(_STD forward<_Types>(_Args)...);
    }

    template <class _Uty>
    _CXX17_DEPRECATE_OLD_ALLOCATOR_MEMBERS void destroy(_Uty* const _Ptr) {
        _Ptr->~_Uty();
    }

    _CXX17_DEPRECATE_OLD_ALLOCATOR_MEMBERS _NODISCARD size_t max_size() const noexcept {
        return static_cast<size_t>(-1) / sizeof(_Ty);
    }
#endif // _HAS_DEPRECATED_ALLOCATOR_MEMBERS

    static constexpr size_t _Minimum_allocation_alignment = _Asan_granularity;
};

template <>
class allocator<void> {
public:
    using value_type = void;
#if _HAS_DEPRECATED_ALLOCATOR_MEMBERS
    _CXX17_DEPRECATE_OLD_ALLOCATOR_MEMBERS typedef void* pointer;
    _CXX17_DEPRECATE_OLD_ALLOCATOR_MEMBERS typedef const void* const_pointer;
#endif // _HAS_DEPRECATED_ALLOCATOR_MEMBERS

    using size_type       = size_t;
    using difference_type = ptrdiff_t;

    using propagate_on_container_move_assignment           = true_type;
    using is_always_equal _CXX20_DEPRECATE_IS_ALWAYS_EQUAL = true_type;

#if _HAS_DEPRECATED_ALLOCATOR_MEMBERS
    template <class _Other>
    struct _CXX17_DEPRECATE_OLD_ALLOCATOR_MEMBERS rebind {
        using other = allocator<_Other>;
    };
#endif // _HAS_DEPRECATED_ALLOCATOR_MEMBERS
};

template <class _Ty, class _Other>
_NODISCARD _CONSTEXPR20 bool operator==(const allocator<_Ty>&, const allocator<_Other>&) noexcept {
    return true;
}

#if !_HAS_CXX20
template <class _Ty, class _Other>
_NODISCARD bool operator!=(const allocator<_Ty>&, const allocator<_Other>&) noexcept {
    return false;
}
#endif // !_HAS_CXX20

#if _HAS_CXX17
// See N4892 [unord.map.overview]/4
template <class _Alloc>
using _Guide_size_type_t =
    typename allocator_traits<conditional_t<_Is_allocator<_Alloc>::value, _Alloc, allocator<int>>>::size_type;
#endif // _HAS_CXX17

template <class _Alloc>
using _Alloc_ptr_t = typename allocator_traits<_Alloc>::pointer;

template <class _Alloc>
using _Alloc_size_t = typename allocator_traits<_Alloc>::size_type;

template <class _Alloc>
_CONSTEXPR20 void _Pocca(_Alloc& _Left, const _Alloc& _Right) noexcept {
    if constexpr (allocator_traits<_Alloc>::propagate_on_container_copy_assignment::value) {
        _Left = _Right;
    }
}

template <class _Alloc>
_CONSTEXPR20 void _Pocma(_Alloc& _Left, _Alloc& _Right) noexcept { // (maybe) propagate on container move assignment
    if constexpr (allocator_traits<_Alloc>::propagate_on_container_move_assignment::value) {
        _Left = _STD move(_Right);
    }
}

template <class _Alloc>
_CONSTEXPR20 void _Pocs(_Alloc& _Left, _Alloc& _Right) noexcept {
    if constexpr (allocator_traits<_Alloc>::propagate_on_container_swap::value) {
        _Swap_adl(_Left, _Right);
    } else {
        _STL_ASSERT(_Left == _Right, "containers incompatible for swap");
    }
}

template <class _Alloc>
_CONSTEXPR20 void _Destroy_range(_Alloc_ptr_t<_Alloc> _First, const _Alloc_ptr_t<_Alloc> _Last, _Alloc& _Al) noexcept {
    // note that this is an optimization for debug mode codegen; in release mode the BE removes all of this
    using _Ty = typename _Alloc::value_type;
    if constexpr (!::std::conjunction_v<::std::is_trivially_destructible<_Ty>, _Uses_default_destroy<_Alloc, _Ty*>>) {
        for (; _First != _Last; ++_First) {
            allocator_traits<_Alloc>::destroy(_Al, _Unfancy(_First));
        }
    }
}

template <class _NoThrowFwdIt, class _NoThrowSentinel>
_CONSTEXPR20 void _Destroy_range(_NoThrowFwdIt _First, const _NoThrowSentinel _Last) noexcept {
    // note that this is an optimization for debug mode codegen; in release mode the BE removes all of this
    if constexpr (!::std::is_trivially_destructible_v<_Iter_value_t<_NoThrowFwdIt>>) {
        for (; _First != _Last; ++_First) {
            _Destroy_in_place(*_First);
        }
    }
}

template <class _Size_type>
_NODISCARD constexpr _Size_type _Convert_size(const size_t _Len) noexcept(::std::is_same_v<_Size_type, size_t>) {
    // convert size_t to _Size_type, avoiding truncation
    if constexpr (!::std::is_same_v<_Size_type, size_t>) {
        if (_Len > (::std::numeric_limits<_Size_type>::max) ()) {
            throw ::std::length_error("size_t too long for _Size_type");
        }
    }

    return static_cast<_Size_type>(_Len);
}

template <class _Alloc>
_CONSTEXPR20 void _Deallocate_plain(_Alloc& _Al, typename _Alloc::value_type* const _Ptr) noexcept {
    // deallocate a plain pointer using an allocator
    using _Alloc_traits = allocator_traits<_Alloc>;
    if constexpr (::std::is_same_v<_Alloc_ptr_t<_Alloc>, typename _Alloc::value_type*>) {
        _Alloc_traits::deallocate(_Al, _Ptr, 1);
    } else {
        using _Ptr_traits = pointer_traits<_Alloc_ptr_t<_Alloc>>;
        _Alloc_traits::deallocate(_Al, _Ptr_traits::pointer_to(*_Ptr), 1);
    }
}

template <class _Alloc>
_CONSTEXPR20 void _Delete_plain_internal(_Alloc& _Al, typename _Alloc::value_type* const _Ptr) noexcept {
    // destroy *_Ptr in place, then deallocate _Ptr using _Al; used for internal container types the user didn't name
    using _Ty = typename _Alloc::value_type;
    _Ptr->~_Ty();
    _Deallocate_plain(_Al, _Ptr);
}

template <class _Alloc>
struct _Alloc_construct_ptr { // pointer used to help construct 1 _Alloc::value_type without EH
    using pointer = _Alloc_ptr_t<_Alloc>;
    _Alloc& _Al;
    pointer _Ptr;

    _CONSTEXPR20 explicit _Alloc_construct_ptr(_Alloc& _Al_) : _Al(_Al_), _Ptr(nullptr) {}

    _NODISCARD _CONSTEXPR20 pointer _Release() noexcept { // disengage *this and return contained pointer
        return _STD exchange(_Ptr, nullptr);
    }

    _CONSTEXPR20 void _Allocate() { // disengage *this, then allocate a new memory block
        _Ptr = nullptr; // if allocate throws, prevents double-free
        _Ptr = _Al.allocate(1);
    }

    _CONSTEXPR20 ~_Alloc_construct_ptr() { // if this instance is engaged, deallocate storage
        if (_Ptr) {
            _Al.deallocate(_Ptr, 1);
        }
    }

    _Alloc_construct_ptr(const _Alloc_construct_ptr&) = delete;
    _Alloc_construct_ptr& operator=(const _Alloc_construct_ptr&) = delete;
};

struct _Fake_allocator {};

struct _Container_base0 {
    _CONSTEXPR20 void _Orphan_all() noexcept {}
    _CONSTEXPR20 void _Swap_proxy_and_iterators(_Container_base0&) noexcept {}
    _CONSTEXPR20 void _Alloc_proxy(const _Fake_allocator&) noexcept {}
    _CONSTEXPR20 void _Reload_proxy(const _Fake_allocator&, const _Fake_allocator&) noexcept {}
};

struct _Iterator_base0 {
    _CONSTEXPR20 void _Adopt(const void*) noexcept {}
    _CONSTEXPR20 const _Container_base0* _Getcont() const noexcept {
        return nullptr;
    }

    static constexpr bool _Unwrap_when_unverified = true;
};

struct _Container_base12;
struct _Container_proxy { // store head of iterator chain and back pointer
    _CONSTEXPR20 _Container_proxy() noexcept = default;
    _CONSTEXPR20 _Container_proxy(_Container_base12* _Mycont_) noexcept : _Mycont(_Mycont_) {}

    const _Container_base12* _Mycont       = nullptr;
    mutable _Iterator_base12* _Myfirstiter = nullptr;
};

struct _Container_base12 {
public:
    _CONSTEXPR20 _Container_base12() noexcept = default;

    _Container_base12(const _Container_base12&) = delete;
    _Container_base12& operator=(const _Container_base12&) = delete;

    _CONSTEXPR20 void _Orphan_all() noexcept;
    _CONSTEXPR20 void _Swap_proxy_and_iterators(_Container_base12&) noexcept;

    template <class _Alloc>
    _CONSTEXPR20 void _Alloc_proxy(_Alloc&& _Al) {
        _Container_proxy* const _New_proxy = _Unfancy(_Al.allocate(1));
        _Construct_in_place(*_New_proxy, this);
        _Myproxy            = _New_proxy;
        _New_proxy->_Mycont = this;
    }

    template <class _Alloc>
    _CONSTEXPR20 void _Reload_proxy(_Alloc&& _Old_alloc, _Alloc&& _New_alloc) {
        // pre: no iterators refer to the existing proxy
        _Container_proxy* const _New_proxy = _Unfancy(_New_alloc.allocate(1));
        _Construct_in_place(*_New_proxy, this);
        _New_proxy->_Mycont = this;
        _Delete_plain_internal(_Old_alloc, _STD exchange(_Myproxy, _New_proxy));
    }

    _Container_proxy* _Myproxy = nullptr;

private:
    _CONSTEXPR20 void _Orphan_all_unlocked_v3() noexcept;
    _CONSTEXPR20 void _Swap_proxy_and_iterators_unlocked(_Container_base12&) noexcept;

    void _Orphan_all_locked_v3() noexcept {
        _Lockit _Lock(_LOCK_DEBUG);
        _Orphan_all_unlocked_v3();
    }

    void _Swap_proxy_and_iterators_locked(_Container_base12& _Right) noexcept {
        _Lockit _Lock(_LOCK_DEBUG);
        _Swap_proxy_and_iterators_unlocked(_Right);
    }
};

struct _Iterator_base12 { // store links to container proxy, next iterator
public:
    _CONSTEXPR20 _Iterator_base12() noexcept = default; // construct orphaned iterator

    _CONSTEXPR20 _Iterator_base12(const _Iterator_base12& _Right) noexcept {
        *this = _Right;
    }

    _CONSTEXPR20 _Iterator_base12& operator=(const _Iterator_base12& _Right) noexcept {
#if _ITERATOR_DEBUG_LEVEL == 2
#if _HAS_CXX20
        if (_STD is_constant_evaluated()) {
            _Assign_unlocked(_Right);
        } else
#endif // _HAS_CXX20
        {
            _Assign_locked(_Right);
        }
#else // ^^^ _ITERATOR_DEBUG_LEVEL == 2 ^^^ / vvv _ITERATOR_DEBUG_LEVEL != 2 vvv
        _Myproxy = _Right._Myproxy;
#endif // _ITERATOR_DEBUG_LEVEL != 2
        return *this;
    }

#if _ITERATOR_DEBUG_LEVEL == 2
    _CONSTEXPR20 ~_Iterator_base12() noexcept {
#if _HAS_CXX20
        if (_STD is_constant_evaluated()) {
            _Orphan_me_unlocked_v3();
        } else
#endif // _HAS_CXX20
        {
            _Orphan_me_locked_v3();
        }
    }

    _CONSTEXPR20 void _Adopt(const _Container_base12* _Parent) noexcept {
#if _HAS_CXX20
        if (_STD is_constant_evaluated()) {
            _Adopt_unlocked(_Parent);
        } else
#endif // _HAS_CXX20
        {
            _Adopt_locked(_Parent);
        }
    }
#else // ^^^ _ITERATOR_DEBUG_LEVEL == 2 ^^^ / vvv _ITERATOR_DEBUG_LEVEL != 2 vvv
    _CONSTEXPR20 void _Adopt(const _Container_base12* _Parent) noexcept {
        if (_Parent) { // have a parent, do adoption
            _Myproxy = _Parent->_Myproxy;
        } else { // no future parent, just disown current parent
            _Myproxy = nullptr;
        }
    }
#endif // _ITERATOR_DEBUG_LEVEL != 2

    _CONSTEXPR20 const _Container_base12* _Getcont() const noexcept {
        return _Myproxy ? _Myproxy->_Mycont : nullptr;
    }

    static constexpr bool _Unwrap_when_unverified = _ITERATOR_DEBUG_LEVEL == 0;

    mutable _Container_proxy* _Myproxy    = nullptr;
    mutable _Iterator_base12* _Mynextiter = nullptr;

#if _ITERATOR_DEBUG_LEVEL == 2
private:
    _CONSTEXPR20 void _Assign_unlocked(const _Iterator_base12& _Right) noexcept {
        if (_Myproxy == _Right._Myproxy) {
            return;
        }

        if (_Right._Myproxy) {
            _Adopt_unlocked(_Right._Myproxy->_Mycont);
        } else { // becoming invalid, disown current parent
            _Orphan_me_unlocked_v3();
        }
    }

    void _Assign_locked(const _Iterator_base12& _Right) noexcept {
        _Lockit _Lock(_LOCK_DEBUG);
        _Assign_unlocked(_Right);
    }

    _CONSTEXPR20 void _Adopt_unlocked(const _Container_base12* _Parent) noexcept {
        if (!_Parent) {
            _Orphan_me_unlocked_v3();
            return;
        }

        _Container_proxy* _Parent_proxy = _Parent->_Myproxy;
        if (_Myproxy != _Parent_proxy) { // change parentage
            if (_Myproxy) { // adopted, remove self from list
                _Orphan_me_unlocked_v3();
            }
            _Mynextiter                 = _Parent_proxy->_Myfirstiter;
            _Parent_proxy->_Myfirstiter = this;
            _Myproxy                    = _Parent_proxy;
        }
    }

    void _Adopt_locked(const _Container_base12* _Parent) noexcept {
        _Lockit _Lock(_LOCK_DEBUG);
        _Adopt_unlocked(_Parent);
    }

    _CONSTEXPR20 void _Orphan_me_unlocked_v3() noexcept {
        if (!_Myproxy) { // already orphaned
            return;
        }

        // adopted, remove self from list
        _Iterator_base12** _Pnext = &_Myproxy->_Myfirstiter;
        while (*_Pnext && *_Pnext != this) {
            const auto _Temp = *_Pnext; // TRANSITION, VSO-1269037
            _Pnext           = &_Temp->_Mynextiter;
        }

        _STL_VERIFY(*_Pnext, "ITERATOR LIST CORRUPTED!");
        *_Pnext  = _Mynextiter;
        _Myproxy = nullptr;
    }

    void _Orphan_me_locked_v3() noexcept {
        _Lockit _Lock(_LOCK_DEBUG);
        _Orphan_me_unlocked_v3();
    }
#endif // _ITERATOR_DEBUG_LEVEL == 2
};

_CONSTEXPR20 void _Container_base12::_Orphan_all_unlocked_v3() noexcept {
    if (!_Myproxy) { // no proxy, already done
        return;
    }

    // proxy allocated, drain it
    for (auto& _Pnext = _Myproxy->_Myfirstiter; _Pnext; _Pnext = _Pnext->_Mynextiter) { // TRANSITION, VSO-1269037
        _Pnext->_Myproxy = nullptr;
    }
    _Myproxy->_Myfirstiter = nullptr;
}

_CONSTEXPR20 void _Container_base12::_Orphan_all() noexcept {
#if _ITERATOR_DEBUG_LEVEL == 2
#if _HAS_CXX20
    if (_STD is_constant_evaluated()) {
        _Orphan_all_unlocked_v3();
    } else
#endif // _HAS_CXX20
    {
        _Orphan_all_locked_v3();
    }
#endif // _ITERATOR_DEBUG_LEVEL == 2
}

_CONSTEXPR20 void _Container_base12::_Swap_proxy_and_iterators_unlocked(_Container_base12& _Right) noexcept {
    _Container_proxy* _Temp = _Myproxy;
    _Myproxy                = _Right._Myproxy;
    _Right._Myproxy         = _Temp;

    if (_Myproxy) {
        _Myproxy->_Mycont = this;
    }

    if (_Right._Myproxy) {
        _Right._Myproxy->_Mycont = &_Right;
    }
}

_CONSTEXPR20 void _Container_base12::_Swap_proxy_and_iterators(_Container_base12& _Right) noexcept {
#if _ITERATOR_DEBUG_LEVEL == 2
#if _HAS_CXX20
    if (_STD is_constant_evaluated()) {
        _Swap_proxy_and_iterators_unlocked(_Right);
    } else
#endif // _HAS_CXX20
    {
        _Swap_proxy_and_iterators_locked(_Right);
    }
#else // ^^^ _ITERATOR_DEBUG_LEVEL == 2 ^^^ / vvv _ITERATOR_DEBUG_LEVEL != 2 vvv
    _Swap_proxy_and_iterators_unlocked(_Right);
#endif // _ITERATOR_DEBUG_LEVEL != 2
}

#if _ITERATOR_DEBUG_LEVEL == 0
using _Container_base = _Container_base0;
using _Iterator_base  = _Iterator_base0;
#else // _ITERATOR_DEBUG_LEVEL == 0
using _Container_base = _Container_base12;
using _Iterator_base = _Iterator_base12;
#endif // _ITERATOR_DEBUG_LEVEL == 0

struct _Leave_proxy_unbound {
    explicit _Leave_proxy_unbound() = default;
}; // tag to indicate that a proxy is being allocated before it is safe to bind to a _Container_base12

struct _Fake_proxy_ptr_impl { // fake replacement for a container proxy smart pointer when no container proxy is in use
    _Fake_proxy_ptr_impl(const _Fake_proxy_ptr_impl&) = delete;
    _Fake_proxy_ptr_impl& operator=(const _Fake_proxy_ptr_impl&) = delete;
    _CONSTEXPR20 _Fake_proxy_ptr_impl(const _Fake_allocator&, _Leave_proxy_unbound) noexcept {}
    _CONSTEXPR20 _Fake_proxy_ptr_impl(const _Fake_allocator&, const _Container_base0&) noexcept {}

    _CONSTEXPR20 void _Bind(const _Fake_allocator&, _Container_base0*) noexcept {}
    _CONSTEXPR20 void _Release() noexcept {}
};

struct _Basic_container_proxy_ptr12 {
    // smart pointer components for a _Container_proxy * that don't depend on the allocator
    _Container_proxy* _Ptr = nullptr;

    constexpr void _Release() noexcept { // disengage this _Basic_container_proxy_ptr12
        _Ptr = nullptr;
    }

protected:
    _CONSTEXPR20 _Basic_container_proxy_ptr12()                       = default;
    _Basic_container_proxy_ptr12(const _Basic_container_proxy_ptr12&) = delete;
    _Basic_container_proxy_ptr12(_Basic_container_proxy_ptr12&&)      = delete;
};

template <class _Alloc>
struct _Container_proxy_ptr12 : _Basic_container_proxy_ptr12 {
    // smart pointer components for a _Container_proxy * for an allocator family
    _Alloc& _Al;

    _CONSTEXPR20 _Container_proxy_ptr12(_Alloc& _Al_, _Leave_proxy_unbound) : _Al(_Al_) {
        // create a new unbound _Container_proxy
        _Ptr = _Unfancy(_Al_.allocate(1));
        _Construct_in_place(*_Ptr);
    }

    _CONSTEXPR20 _Container_proxy_ptr12(_Alloc& _Al_, _Container_base12& _Mycont) : _Al(_Al_) {
        // create a new _Container_proxy pointing at _Mycont
        _Ptr = _Unfancy(_Al_.allocate(1));
        _Construct_in_place(*_Ptr, _STD addressof(_Mycont));
        _Mycont._Myproxy = _Ptr;
    }

    _CONSTEXPR20 void _Bind(_Alloc& _Old_alloc, _Container_base12* _Mycont) noexcept {
        // Attach the proxy stored in *this to _Mycont, and destroy _Mycont's existing proxy
        // with _Old_alloc. Requires that no iterators are alive referring to _Mycont.
        _Ptr->_Mycont = _Mycont;
        _Delete_plain_internal(_Old_alloc, _STD exchange(_Mycont->_Myproxy, _STD exchange(_Ptr, nullptr)));
    }

    _CONSTEXPR20 ~_Container_proxy_ptr12() {
        if (_Ptr) {
            _Delete_plain_internal(_Al, _Ptr);
        }
    }
};

#if _ITERATOR_DEBUG_LEVEL == 0
_INLINE_VAR constexpr _Fake_allocator _Fake_alloc{};
#define _GET_PROXY_ALLOCATOR(_Alty, _Al) _Fake_alloc // TRANSITION, VSO-1284799, should be _Fake_allocator{}
template <class _Alloc>
using _Container_proxy_ptr = _Fake_proxy_ptr_impl;
#else // _ITERATOR_DEBUG_LEVEL == 0
#define _GET_PROXY_ALLOCATOR(_Alty, _Al) static_cast<_Rebind_alloc_t<_Alty, _Container_proxy>>(_Al)
template <class _Alloc>
using _Container_proxy_ptr = _Container_proxy_ptr12<_Rebind_alloc_t<_Alloc, _Container_proxy>>;
#endif // _ITERATOR_DEBUG_LEVEL == 0

struct _Zero_then_variadic_args_t {
    explicit _Zero_then_variadic_args_t() = default;
}; // tag type for value-initializing first, constructing second from remaining args

struct _One_then_variadic_args_t {
    explicit _One_then_variadic_args_t() = default;
}; // tag type for constructing first from one arg, constructing second from remaining args

template <class _Ty1, class _Ty2, bool = ::std::is_empty_v<_Ty1> && !::std::is_final_v<_Ty1>>
class _Compressed_pair final : private _Ty1 { // store a ::std::pair of values, deriving from empty first
public:
    _Ty2 _Myval2;

    using _Mybase = _Ty1; // for visualization

    template <class... _Other2>
    constexpr explicit _Compressed_pair(_Zero_then_variadic_args_t, _Other2&&... _Val2) noexcept(
        ::std::conjunction_v<::std::is_nothrow_default_constructible<_Ty1>, ::std::is_nothrow_constructible<_Ty2, _Other2...>>)
        : _Ty1(), _Myval2(_STD forward<_Other2>(_Val2)...) {}

    template <class _Other1, class... _Other2>
    constexpr _Compressed_pair(_One_then_variadic_args_t, _Other1&& _Val1, _Other2&&... _Val2) noexcept(
        ::std::conjunction_v<::std::is_nothrow_constructible<_Ty1, _Other1>, ::std::is_nothrow_constructible<_Ty2, _Other2...>>)
        : _Ty1(_STD forward<_Other1>(_Val1)), _Myval2(_STD forward<_Other2>(_Val2)...) {}

    constexpr _Ty1& _Get_first() noexcept {
        return *this;
    }

    constexpr const _Ty1& _Get_first() const noexcept {
        return *this;
    }
};

template <class _Ty1, class _Ty2>
class _Compressed_pair<_Ty1, _Ty2, false> final { // store a ::std::pair of values, not deriving from first
public:
    _Ty1 _Myval1;
    _Ty2 _Myval2;

    template <class... _Other2>
    constexpr explicit _Compressed_pair(_Zero_then_variadic_args_t, _Other2&&... _Val2) noexcept(
        ::std::conjunction_v<::std::is_nothrow_default_constructible<_Ty1>, ::std::is_nothrow_constructible<_Ty2, _Other2...>>)
        : _Myval1(), _Myval2(_STD forward<_Other2>(_Val2)...) {}

    template <class _Other1, class... _Other2>
    constexpr _Compressed_pair(_One_then_variadic_args_t, _Other1&& _Val1, _Other2&&... _Val2) noexcept(
        ::std::conjunction_v<::std::is_nothrow_constructible<_Ty1, _Other1>, ::std::is_nothrow_constructible<_Ty2, _Other2...>>)
        : _Myval1(_STD forward<_Other1>(_Val1)), _Myval2(_STD forward<_Other2>(_Val2)...) {}

    constexpr _Ty1& _Get_first() noexcept {
        return _Myval1;
    }

    constexpr const _Ty1& _Get_first() const noexcept {
        return _Myval1;
    }
};

struct _Move_allocator_tag {
    explicit _Move_allocator_tag() = default;
};

template <class _Ty>
::std::pair<_Ty*, ptrdiff_t> _Get_temporary_buffer(ptrdiff_t _Count) noexcept {
    if (static_cast<size_t>(_Count) <= static_cast<size_t>(-1) / sizeof(_Ty)) {
        for (; 0 < _Count; _Count /= 2) {
            const auto _Size = static_cast<size_t>(_Count) * sizeof(_Ty);
            void* _Pbuf;
#ifdef __cpp_aligned_new
            if constexpr (alignof(_Ty) > __STDCPP_DEFAULT_NEW_ALIGNMENT__) {
                _Pbuf = ::operator new (_Size, ::std::align_val_t{alignof(_Ty)}, ::std::nothrow);
            } else
#endif // __cpp_aligned_new
            {
                _Pbuf = ::operator new(_Size, ::std::nothrow);
            }

            if (_Pbuf) {
                return {static_cast<_Ty*>(_Pbuf), _Count};
            }
        }
    }

    return {nullptr, 0};
}

template <class _Ty>
void _Return_temporary_buffer(_Ty* const _Pbuf) noexcept {
#ifdef __cpp_aligned_new
    if constexpr (alignof(_Ty) > __STDCPP_DEFAULT_NEW_ALIGNMENT__) {
        ::operator delete (_Pbuf, ::std::align_val_t{alignof(_Ty)});
    } else
#endif // __cpp_aligned_new
    {
        ::operator delete(_Pbuf);
    }
}

template <class _NoThrowFwdIt>
struct _NODISCARD _Uninitialized_backout {
    // struct to undo partially constructed ranges in _Uninitialized_xxx algorithms
    _NoThrowFwdIt _First;
    _NoThrowFwdIt _Last;

    constexpr explicit _Uninitialized_backout(_NoThrowFwdIt _Dest) : _First(_Dest), _Last(_Dest) {}

    constexpr _Uninitialized_backout(_NoThrowFwdIt _First_, _NoThrowFwdIt _Last_) : _First(_First_), _Last(_Last_) {}

    _Uninitialized_backout(const _Uninitialized_backout&) = delete;
    _Uninitialized_backout& operator=(const _Uninitialized_backout&) = delete;

    _CONSTEXPR20 ~_Uninitialized_backout() {
        _Destroy_range(_First, _Last);
    }

    template <class... _Types>
    _CONSTEXPR20 void _Emplace_back(_Types&&... _Vals) {
        // construct a new element at *_Last and increment
        _Construct_in_place(*_Last, _STD forward<_Types>(_Vals)...);
        ++_Last;
    }

    constexpr _NoThrowFwdIt _Release() { // suppress any exception handling backout and return _Last
        _First = _Last;
        return _Last;
    }
};

template <class _InIt, class _NoThrowFwdIt>
_CONSTEXPR20 _NoThrowFwdIt _Uninitialized_move_unchecked(_InIt _First, const _InIt _Last, _NoThrowFwdIt _Dest) {
    // move [_First, _Last) to raw [_Dest, ...)
    if constexpr (_Iter_move_cat<_InIt, _NoThrowFwdIt>::_Bitcopy_constructible) {
#if _HAS_CXX20
        if (!_STD is_constant_evaluated())
#endif // _HAS_CXX20
        {
            return _Copy_memmove(_First, _Last, _Dest);
        }
    }
    _Uninitialized_backout<_NoThrowFwdIt> _Backout{_Dest};
    for (; _First != _Last; ++_First) {
        _Backout._Emplace_back(_STD move(*_First));
    }

    return _Backout._Release();
}

#ifdef __cpp_lib_concepts
namespace ranges {
    template <class _It>
    concept _No_throw_input_iterator = input_iterator<_It> //
        && is_lvalue_reference_v<iter_reference_t<_It>> //
        && same_as<remove_cvref_t<iter_reference_t<_It>>, iter_value_t<_It>>;

    template <class _Se, class _It>
    concept _No_throw_sentinel_for = sentinel_for<_Se, _It>;

    template <class _It>
    concept _No_throw_forward_iterator = _No_throw_input_iterator<_It> //
        && forward_iterator<_It> //
        && _No_throw_sentinel_for<_It, _It>;

    template <class _Rng>
    concept _No_throw_input_range = range<_Rng> //
        && _No_throw_input_iterator<iterator_t<_Rng>> //
        && _No_throw_sentinel_for<sentinel_t<_Rng>, iterator_t<_Rng>>;

    template <class _Rng>
    concept _No_throw_forward_range = _No_throw_input_range<_Rng> //
        && _No_throw_forward_iterator<iterator_t<_Rng>>;

    template <class _InIt, class _OutIt>
    in_out_result<_InIt, _OutIt> _Copy_memcpy_count(_InIt _IFirst, _OutIt _OFirst, const size_t _Count) noexcept {
        const auto _IFirstPtr     = _To_address(_IFirst);
        const auto _OFirstPtr     = _To_address(_OFirst);
        const auto _IFirst_ch     = const_cast<char*>(reinterpret_cast<const volatile char*>(_IFirstPtr));
        const auto _OFirst_ch     = const_cast<char*>(reinterpret_cast<const volatile char*>(_OFirstPtr));
        const size_t _Count_bytes = _Count * sizeof(iter_value_t<_InIt>);
        _CSTD memcpy(_OFirst_ch, _IFirst_ch, _Count_bytes);
        if constexpr (::std::is_pointer_v<_InIt>) {
            _IFirst = reinterpret_cast<_InIt>(_IFirst_ch + _Count_bytes);
        } else {
            _IFirst += _Count;
        }

        if constexpr (::std::is_pointer_v<_OutIt>) {
            _OFirst = reinterpret_cast<_OutIt>(_OFirst_ch + _Count_bytes);
        } else {
            _OFirst += _Count;
        }
        return {_STD move(_IFirst), _STD move(_OFirst)};
    }

    template <class _InIt, class _OutIt, class _DistIt>
    in_out_result<_InIt, _OutIt> _Copy_memcpy_distance(
        _InIt _IFirst, _OutIt _OFirst, const _DistIt _DFirst, const _DistIt _DLast) noexcept {
        // equivalent to _Copy_memcpy_count(_IFirst, _OFirst, _DLast - _DFirst) but computes distance more efficiently
        const auto _IFirstPtr   = _To_address(_IFirst);
        const auto _OFirstPtr   = _To_address(_OFirst);
        const auto _DFirstPtr   = _To_address(_DFirst);
        const auto _DLastPtr    = _To_address(_DLast);
        const auto _IFirst_ch   = const_cast<char*>(reinterpret_cast<const volatile char*>(_IFirstPtr));
        const auto _OFirst_ch   = const_cast<char*>(reinterpret_cast<const volatile char*>(_OFirstPtr));
        const auto _DFirst_ch   = const_cast<char*>(reinterpret_cast<const volatile char*>(_DFirstPtr));
        const auto _DLast_ch    = const_cast<char*>(reinterpret_cast<const volatile char*>(_DLastPtr));
        const auto _Count_bytes = static_cast<size_t>(_DLast_ch - _DFirst_ch);
        _CSTD memcpy(_OFirst_ch, _IFirst_ch, _Count_bytes);
        if constexpr (::std::is_pointer_v<_InIt>) {
            _IFirst = reinterpret_cast<_InIt>(_IFirst_ch + _Count_bytes);
        } else {
            _IFirst += _Count_bytes / sizeof(iter_value_t<_InIt>);
        }

        if constexpr (::std::is_pointer_v<_OutIt>) {
            _OFirst = reinterpret_cast<_OutIt>(_OFirst_ch + _Count_bytes);
        } else {
            _OFirst += _Count_bytes / sizeof(iter_value_t<_OutIt>);
        }
        return {_STD move(_IFirst), _STD move(_OFirst)};
    }

    template <class _InIt, class _OutIt>
    in_out_result<_InIt, _OutIt> _Copy_memcpy_common(
        _InIt _IFirst, _InIt _ILast, _OutIt _OFirst, _OutIt _OLast) noexcept {
        const auto _IFirstPtr   = _To_address(_IFirst);
        const auto _ILastPtr    = _To_address(_ILast);
        const auto _OFirstPtr   = _To_address(_OFirst);
        const auto _OLastPtr    = _To_address(_OLast);
        const auto _IFirst_ch   = const_cast<char*>(reinterpret_cast<const volatile char*>(_IFirstPtr));
        const auto _ILast_ch    = const_cast<const char*>(reinterpret_cast<const volatile char*>(_ILastPtr));
        const auto _OFirst_ch   = const_cast<char*>(reinterpret_cast<const volatile char*>(_OFirstPtr));
        const auto _OLast_ch    = const_cast<const char*>(reinterpret_cast<const volatile char*>(_OLastPtr));
        const auto _Count_bytes = static_cast<size_t>((_STD min) (_ILast_ch - _IFirst_ch, _OLast_ch - _OFirst_ch));
        _CSTD memcpy(_OFirst_ch, _IFirst_ch, _Count_bytes);
        if constexpr (::std::is_pointer_v<_InIt>) {
            _IFirst = reinterpret_cast<_InIt>(_IFirst_ch + _Count_bytes);
        } else {
            _IFirst += _Count_bytes / sizeof(iter_value_t<_InIt>);
        }

        if constexpr (::std::is_pointer_v<_OutIt>) {
            _OFirst = reinterpret_cast<_OutIt>(_OFirst_ch + _Count_bytes);
        } else {
            _OFirst += _Count_bytes / sizeof(iter_value_t<_OutIt>);
        }
        return {_STD move(_IFirst), _STD move(_OFirst)};
    }

    template <class _In, class _Out>
    using uninitialized_move_result = in_out_result<_In, _Out>;

    // clang-format off
    template <input_iterator _It, sentinel_for<_It> _Se, _No_throw_forward_iterator _Out,
        _No_throw_sentinel_for<_Out> _OSe>
        requires (constructible_from<iter_value_t<_Out>, iter_rvalue_reference_t<_It>>)
    uninitialized_move_result<_It, _Out> _Uninitialized_move_unchecked(
        _It _IFirst, _Se _ILast, _Out _OFirst, _OSe _OLast) {
        // clang-format on
        constexpr bool _Is_sized1 = sized_sentinel_for<_Se, _It>;
        constexpr bool _Is_sized2 = sized_sentinel_for<_OSe, _Out>;
        if constexpr (_Iter_move_cat<_It, _Out>::_Bitcopy_constructible
                      && _Sized_or_unreachable_sentinel_for<_Se, _It> //
                      && _Sized_or_unreachable_sentinel_for<_OSe, _Out>) {
            if constexpr (_Is_sized1 && _Is_sized2) {
                return _Copy_memcpy_common(_IFirst, _RANGES next(_IFirst, _STD move(_ILast)), _OFirst,
                    _RANGES next(_OFirst, _STD move(_OLast)));
            } else if constexpr (_Is_sized1) {
                return _Copy_memcpy_distance(_IFirst, _OFirst, _IFirst, _RANGES next(_IFirst, _STD move(_ILast)));
            } else if constexpr (_Is_sized2) {
                return _Copy_memcpy_distance(_IFirst, _OFirst, _OFirst, _RANGES next(_OFirst, _STD move(_OLast)));
            } else {
                _STL_ASSERT(false, "Tried to uninitialized_move two ranges with unreachable sentinels");
            }
        } else {
            _Uninitialized_backout _Backout{_STD move(_OFirst)};

            for (; _IFirst != _ILast && _Backout._Last != _OLast; ++_IFirst) {
                _Backout._Emplace_back(_RANGES iter_move(_IFirst));
            }

            return {_STD move(_IFirst), _Backout._Release()};
        }
    }
} // namespace ranges
#endif // __cpp_lib_concepts

template <class _Alloc>
class _NODISCARD _Uninitialized_backout_al {
    // struct to undo partially constructed ranges in _Uninitialized_xxx_al algorithms
    using pointer = _Alloc_ptr_t<_Alloc>;

public:
    _CONSTEXPR20 _Uninitialized_backout_al(pointer _Dest, _Alloc& _Al_) : _First(_Dest), _Last(_Dest), _Al(_Al_) {}

    _Uninitialized_backout_al(const _Uninitialized_backout_al&) = delete;
    _Uninitialized_backout_al& operator=(const _Uninitialized_backout_al&) = delete;

    _CONSTEXPR20 ~_Uninitialized_backout_al() {
        _Destroy_range(_First, _Last, _Al);
    }

    template <class... _Types>
    _CONSTEXPR20 void _Emplace_back(_Types&&... _Vals) { // construct a new element at *_Last and increment
        allocator_traits<_Alloc>::construct(_Al, _Unfancy(_Last), _STD forward<_Types>(_Vals)...);
        ++_Last;
    }

    constexpr pointer _Release() { // suppress any exception handling backout and return _Last
        _First = _Last;
        return _Last;
    }

private:
    pointer _First;
    pointer _Last;
    _Alloc& _Al;
};

template <class _InIt, class _Alloc>
_CONSTEXPR20 _Alloc_ptr_t<_Alloc> _Uninitialized_copy(
    const _InIt _First, const _InIt _Last, _Alloc_ptr_t<_Alloc> _Dest, _Alloc& _Al) {
    // copy [_First, _Last) to raw _Dest, using _Al
    // note: only called internally from elsewhere in the STL
    using _Ptrval = typename _Alloc::value_type*;

    auto _UFirst      = _Get_unwrapped(_First);
    const auto _ULast = _Get_unwrapped(_Last);

    if constexpr (::std::conjunction_v<bool_constant<_Iter_copy_cat<decltype(_UFirst), _Ptrval>::_Bitcopy_constructible>,
                      _Uses_default_construct<_Alloc, _Ptrval, decltype(*_UFirst)>>) {
#if _HAS_CXX20
        if (!_STD is_constant_evaluated())
#endif // _HAS_CXX20
        {
            _Copy_memmove(_UFirst, _ULast, _Unfancy(_Dest));
            _Dest += _ULast - _UFirst;
            return _Dest;
        }
    }

    _Uninitialized_backout_al<_Alloc> _Backout{_Dest, _Al};
    for (; _UFirst != _ULast; ++_UFirst) {
        _Backout._Emplace_back(*_UFirst);
    }

    return _Backout._Release();
}

template <class _InIt, class _NoThrowFwdIt>
_CONSTEXPR20 _NoThrowFwdIt _Uninitialized_copy_unchecked(_InIt _First, const _InIt _Last, _NoThrowFwdIt _Dest) {
    // copy [_First, _Last) to raw [_Dest, ...)
    if constexpr (_Iter_copy_cat<_InIt, _NoThrowFwdIt>::_Bitcopy_constructible) {
#if _HAS_CXX20
        if (!_STD is_constant_evaluated())
#endif // _HAS_CXX20
        {
            return _Copy_memmove(_First, _Last, _Dest);
        }
    }

    _Uninitialized_backout<_NoThrowFwdIt> _Backout{_Dest};
    for (; _First != _Last; ++_First) {
        _Backout._Emplace_back(*_First);
    }

    return _Backout._Release();
}

template <class _InIt, class _NoThrowFwdIt>
_NoThrowFwdIt uninitialized_copy(const _InIt _First, const _InIt _Last, _NoThrowFwdIt _Dest) {
    // copy [_First, _Last) to raw [_Dest, ...)
    _Adl_verify_range(_First, _Last);
    auto _UFirst      = _Get_unwrapped(_First);
    const auto _ULast = _Get_unwrapped(_Last);
    auto _UDest       = _Get_unwrapped_n(_Dest, _Idl_distance<_InIt>(_UFirst, _ULast));
    _Seek_wrapped(_Dest, _Uninitialized_copy_unchecked(_UFirst, _ULast, _UDest));
    return _Dest;
}

template <class _InIt, class _Alloc>
_CONSTEXPR20 _Alloc_ptr_t<_Alloc> _Uninitialized_move(
    const _InIt _First, const _InIt _Last, _Alloc_ptr_t<_Alloc> _Dest, _Alloc& _Al) {
    // move [_First, _Last) to raw _Dest, using _Al
    // note: only called internally from elsewhere in the STL
    using _Ptrval     = typename _Alloc::value_type*;
    auto _UFirst      = _Get_unwrapped(_First);
    const auto _ULast = _Get_unwrapped(_Last);
    if constexpr (::std::conjunction_v<bool_constant<_Iter_move_cat<decltype(_UFirst), _Ptrval>::_Bitcopy_constructible>,
                      _Uses_default_construct<_Alloc, _Ptrval, decltype(_STD move(*_UFirst))>>) {
#if _HAS_CXX20
        if (!_STD is_constant_evaluated())
#endif // _HAS_CXX20
        {
            _Copy_memmove(_UFirst, _ULast, _Unfancy(_Dest));
            return _Dest + (_ULast - _UFirst);
        }
    }

    _Uninitialized_backout_al<_Alloc> _Backout{_Dest, _Al};
    for (; _UFirst != _ULast; ++_UFirst) {
        _Backout._Emplace_back(_STD move(*_UFirst));
    }

    return _Backout._Release();
}

template <class _Alloc>
_CONSTEXPR20 _Alloc_ptr_t<_Alloc> _Uninitialized_fill_n(
    _Alloc_ptr_t<_Alloc> _First, _Alloc_size_t<_Alloc> _Count, const typename _Alloc::value_type& _Val, _Alloc& _Al) {
    // copy _Count copies of _Val to raw _First, using _Al
    using _Ty = typename _Alloc::value_type;
    if constexpr (_Fill_memset_is_safe<_Ty*, _Ty> && _Uses_default_construct<_Alloc, _Ty*, _Ty>::value) {
#if _HAS_CXX20
        if (!_STD is_constant_evaluated())
#endif // _HAS_CXX20
        {
            _Fill_memset(_Unfancy(_First), _Val, static_cast<size_t>(_Count));
            return _First + _Count;
        }
    } else if constexpr (_Fill_zero_memset_is_safe<_Ty*, _Ty> && _Uses_default_construct<_Alloc, _Ty*, _Ty>::value) {
#if _HAS_CXX20
        if (!_STD is_constant_evaluated())
#endif // _HAS_CXX20
        {
            if (_Is_all_bits_zero(_Val)) {
                _Fill_zero_memset(_Unfancy(_First), static_cast<size_t>(_Count));
                return _First + _Count;
            }
        }
    }

    _Uninitialized_backout_al<_Alloc> _Backout{_First, _Al};
    for (; 0 < _Count; --_Count) {
        _Backout._Emplace_back(_Val);
    }

    return _Backout._Release();
}

template <class _NoThrowFwdIt, class _Tval>
void uninitialized_fill(const _NoThrowFwdIt _First, const _NoThrowFwdIt _Last, const _Tval& _Val) {
    // copy _Val throughout raw [_First, _Last)
    _Adl_verify_range(_First, _Last);
    auto _UFirst      = _Get_unwrapped(_First);
    const auto _ULast = _Get_unwrapped(_Last);
    if constexpr (_Fill_memset_is_safe<_Unwrapped_t<const _NoThrowFwdIt&>, _Tval>) {
        _Fill_memset(_UFirst, _Val, static_cast<size_t>(_ULast - _UFirst));
    } else {
        if constexpr (_Fill_zero_memset_is_safe<_Unwrapped_t<const _NoThrowFwdIt&>, _Tval>) {
            if (_Is_all_bits_zero(_Val)) {
                _Fill_zero_memset(_UFirst, static_cast<size_t>(_ULast - _UFirst));
                return;
            }
        }

        _Uninitialized_backout<_Unwrapped_t<const _NoThrowFwdIt&>> _Backout{_UFirst};
        while (_Backout._Last != _ULast) {
            _Backout._Emplace_back(_Val);
        }

        _Backout._Release();
    }
}

template <class _NoThrowFwdIt>
_INLINE_VAR constexpr bool _Use_memset_value_construct_v =
    ::std::conjunction_v<bool_constant<_Iterator_is_contiguous<_NoThrowFwdIt>>, ::std::is_scalar<_Iter_value_t<_NoThrowFwdIt>>,
        ::std::negation<::std::is_volatile<remove_reference_t<_Iter_ref_t<_NoThrowFwdIt>>>>,
        ::std::negation<::std::is_member_pointer<_Iter_value_t<_NoThrowFwdIt>>>>;

template <class _Ptr>
_Ptr _Zero_range(const _Ptr _First, const _Ptr _Last) { // fill [_First, _Last) with zeroes
    char* const _First_ch = reinterpret_cast<char*>(_To_address(_First));
    char* const _Last_ch  = reinterpret_cast<char*>(_To_address(_Last));
    _CSTD memset(_First_ch, 0, static_cast<size_t>(_Last_ch - _First_ch));
    return _Last;
}

template <class _Alloc>
_CONSTEXPR20 _Alloc_ptr_t<_Alloc> _Uninitialized_value_construct_n(
    _Alloc_ptr_t<_Alloc> _First, _Alloc_size_t<_Alloc> _Count, _Alloc& _Al) {
    // value-initialize _Count objects to raw _First, using _Al
    using _Ptrty = typename _Alloc::value_type*;
    if constexpr (_Use_memset_value_construct_v<_Ptrty> && _Uses_default_construct<_Alloc, _Ptrty>::value) {
#if _HAS_CXX20
        if (!_STD is_constant_evaluated())
#endif // _HAS_CXX20
        {
            auto _PFirst = _Unfancy(_First);
            _Zero_range(_PFirst, _PFirst + _Count);
            return _First + _Count;
        }
    }

    _Uninitialized_backout_al<_Alloc> _Backout{_First, _Al};
    for (; 0 < _Count; --_Count) {
        _Backout._Emplace_back();
    }

    return _Backout._Release();
}

template <class _NoThrowFwdIt, class _Diff>
_NoThrowFwdIt _Uninitialized_value_construct_n_unchecked1(_NoThrowFwdIt _UFirst, _Diff _Count) {
    // value-initialize all elements in [_UFirst, _UFirst + _Count_raw)
    _STL_INTERNAL_CHECK(_Count >= 0);
    if constexpr (_Use_memset_value_construct_v<_NoThrowFwdIt>) {
        return _Zero_range(_UFirst, _UFirst + _Count);
    } else {
        _Uninitialized_backout<_NoThrowFwdIt> _Backout{_UFirst};
        for (; 0 < _Count; --_Count) {
            _Backout._Emplace_back();
        }

        return _Backout._Release();
    }
}

#if _HAS_DEPRECATED_TEMPORARY_BUFFER
template <class _Ty>
_CXX17_DEPRECATE_TEMPORARY_BUFFER _NODISCARD ::std::pair<_Ty*, ptrdiff_t> get_temporary_buffer(ptrdiff_t _Count) noexcept {
    return _Get_temporary_buffer<_Ty>(_Count);
}

template <class _Ty>
_CXX17_DEPRECATE_TEMPORARY_BUFFER void return_temporary_buffer(_Ty* _Pbuf) {
    _Return_temporary_buffer(_Pbuf);
}
#endif // _HAS_DEPRECATED_TEMPORARY_BUFFER

// assumes _Args have already been _Remove_cvref_t'd
template <class _Key, class... _Args>
struct _In_place_key_extract_set {
    // by default we can't extract the key in the emplace family and must construct a node we might not use
    static constexpr bool _Extractable = false;
};

template <class _Key>
struct _In_place_key_extract_set<_Key, _Key> {
    // we can extract the key in emplace if the emplaced type is identical to the key type
    static constexpr bool _Extractable = true;
    static const _Key& _Extract(const _Key& _Val) noexcept {
        return _Val;
    }
};

// assumes _Args have already been _Remove_cvref_t'd
template <class _Key, class... _Args>
struct _In_place_key_extract_map {
    // by default we can't extract the key in the emplace family and must construct a node we might not use
    static constexpr bool _Extractable = false;
};

template <class _Key, class _Second>
struct _In_place_key_extract_map<_Key, _Key, _Second> {
    // if we would call the ::std::pair(key, value) constructor family, we can use the first parameter as the key
    static constexpr bool _Extractable = true;
    static const _Key& _Extract(const _Key& _Val, const _Second&) noexcept {
        return _Val;
    }
};

template <class _Key, class _First, class _Second>
struct _In_place_key_extract_map<_Key, ::std::pair<_First, _Second>> {
    // if we would call the ::std::pair(::std::pair<other, other>) constructor family, we can use the ::std::pair.first member as the key
    static constexpr bool _Extractable = ::std::is_same_v<_Key, _Remove_cvref_t<_First>>;
    static const _Key& _Extract(const ::std::pair<_First, _Second>& _Val) {
        return _Val.first;
    }
};

#if defined(__clang__) || defined(__GNUC__) || defined(__GNUG__)
#else
#pragma warning(push)
#pragma warning(disable : 4624) // '%s': destructor was implicitly defined as deleted
#endif
template <class _Ty>
struct _Wrap {
    _Ty _Value; // workaround for VSO-586813 "T^ is not allowed in a union"
};
#if defined(__clang__) || defined(__GNUC__) || defined(__GNUG__)
#else
#pragma warning(pop)
#endif

template <class _Alloc>
struct _Alloc_temporary2 {
    using value_type = typename _Alloc::value_type;
    using _Traits    = allocator_traits<_Alloc>;

    _Alloc& _Al;

#ifdef __cplusplus_winrt
    union {
        _Wrap<value_type> _Storage;
    };

    _NODISCARD _CONSTEXPR20 value_type& _Get_value() noexcept {
        return _Storage._Value;
    }

    _NODISCARD _CONSTEXPR20 const value_type& _Get_value() const noexcept {
        return _Storage._Value;
    }
#else // ^^^ workaround for VSO-586813 "T^ is not allowed in a union" ^^^ / vvv no workaround vvv
    union {
        value_type _Value;
    };

    _NODISCARD _CONSTEXPR20 value_type& _Get_value() noexcept {
        return _Value;
    }

    _NODISCARD _CONSTEXPR20 const value_type& _Get_value() const noexcept {
        return _Value;
    }
#endif // ^^^ no workaround ^^^

    template <class... _Args>
    _CONSTEXPR20 explicit _Alloc_temporary2(_Alloc& _Al_, _Args&&... _Vals) noexcept(
        noexcept(_Traits::construct(_Al_, _STD addressof(_Get_value()), _STD forward<_Args>(_Vals)...)))
        : _Al(_Al_) {
        _Traits::construct(_Al, _STD addressof(_Get_value()), _STD forward<_Args>(_Vals)...);
    }

    _Alloc_temporary2(const _Alloc_temporary2&) = delete;
    _Alloc_temporary2& operator=(const _Alloc_temporary2&) = delete;

    _CONSTEXPR20 ~_Alloc_temporary2() {
        _Traits::destroy(_Al, _STD addressof(_Get_value()));
    }
};

template <class _Alloc>
_NODISCARD constexpr bool _Allocators_equal(const _Alloc& _Lhs, const _Alloc& _Rhs) noexcept {
    if constexpr (allocator_traits<_Alloc>::is_always_equal::value) {
        return true;
    } else {
        return _Lhs == _Rhs;
    }
}

template <class _FwdIt, class _Ty>
_NODISCARD _CONSTEXPR20 _FwdIt remove(_FwdIt _First, const _FwdIt _Last, const _Ty& _Val) {
    // remove each matching _Val
    _Adl_verify_range(_First, _Last);
    auto _UFirst      = _Get_unwrapped(_First);
    const auto _ULast = _Get_unwrapped(_Last);
    _UFirst           = _Find_unchecked(_UFirst, _ULast, _Val);
    auto _UNext       = _UFirst;
    if (_UFirst != _ULast) {
        while (++_UFirst != _ULast) {
            if (!(*_UFirst == _Val)) {
                *_UNext = _STD move(*_UFirst);
                ++_UNext;
            }
        }
    }

    _Seek_wrapped(_First, _UNext);
    return _First;
}

template <class _FwdIt, class _Pr>
_NODISCARD _CONSTEXPR20 _FwdIt remove_if(_FwdIt _First, const _FwdIt _Last, _Pr _Pred) {
    // remove each satisfying _Pred
    _Adl_verify_range(_First, _Last);
    auto _UFirst      = _Get_unwrapped(_First);
    const auto _ULast = _Get_unwrapped(_Last);
    _UFirst           = _STD find_if(_UFirst, _ULast, _Pass_fn(_Pred));
    auto _UNext       = _UFirst;
    if (_UFirst != _ULast) {
        while (++_UFirst != _ULast) {
            if (!_Pred(*_UFirst)) {
                *_UNext = _STD move(*_UFirst);
                ++_UNext;
            }
        }
    }

    _Seek_wrapped(_First, _UNext);
    return _First;
}

template <class _Container, class _Uty>
_CONSTEXPR20 typename _Container::size_type _Erase_remove(_Container& _Cont, const _Uty& _Val) {
    // erase each element matching _Val
    auto _First          = _Cont.begin();
    const auto _Last     = _Cont.end();
    const auto _Old_size = _Cont.size();
    _Seek_wrapped(_First, _STD remove(_Get_unwrapped(_First), _Get_unwrapped(_Last), _Val));
    _Cont.erase(_First, _Last);
    return _Old_size - _Cont.size();
}

template <class _Container, class _Pr>
_CONSTEXPR20 typename _Container::size_type _Erase_remove_if(_Container& _Cont, _Pr _Pred) {
    // erase each element satisfying _Pred
    auto _First          = _Cont.begin();
    const auto _Last     = _Cont.end();
    const auto _Old_size = _Cont.size();
    _Seek_wrapped(_First, _STD remove_if(_Get_unwrapped(_First), _Get_unwrapped(_Last), _Pred));
    _Cont.erase(_First, _Last);
    return _Old_size - _Cont.size();
}

template <class _Container, class _Pr>
typename _Container::size_type _Erase_nodes_if(_Container& _Cont, _Pr _Pred) {
    // erase each element satisfying _Pred
    auto _First          = _Cont.begin();
    const auto _Last     = _Cont.end();
    const auto _Old_size = _Cont.size();
    while (_First != _Last) {
        if (_Pred(*_First)) {
            _First = _Cont.erase(_First);
        } else {
            ++_First;
        }
    }
    return _Old_size - _Cont.size();
}

#if _HAS_CXX20
template <class _Ty, class _Alloc, class... _Types, enable_if_t<!_Is_specialization_v<_Ty, ::std::pair>, int> = 0>
_NODISCARD constexpr auto uses_allocator_construction_args(const _Alloc& _Al, _Types&&... _Args) noexcept {
    if constexpr (!uses_allocator_v<_Ty, _Alloc>) {
        static_assert(::std::is_constructible_v<_Ty, _Types...>,
            "If uses_allocator_v<T, Alloc> does not hold, T must be constructible from Types...");
        (void) _Al;
        return _STD forward_as_tuple(_STD forward<_Types>(_Args)...);
    } else if constexpr (::std::is_constructible_v<_Ty, allocator_arg_t, const _Alloc&, _Types...>) {
        using _ReturnType = tuple<allocator_arg_t, const _Alloc&, _Types&&...>;
        return _ReturnType{allocator_arg, _Al, _STD forward<_Types>(_Args)...};
    } else if constexpr (::std::is_constructible_v<_Ty, _Types..., const _Alloc&>) {
        return _STD forward_as_tuple(_STD forward<_Types>(_Args)..., _Al);
    } else {
        static_assert(_Always_false<_Ty>,
            "T must be constructible from either (allocator_arg_t, const Alloc&, Types...) "
            "or (Types..., const Alloc&) if uses_allocator_v<T, Alloc> is true");
    }
}

template <class _Ty, class _Alloc, enable_if_t<_Is_specialization_v<_Ty, ::std::pair>, int> = 0>
_NODISCARD constexpr auto uses_allocator_construction_args(const _Alloc& _Al) noexcept;

template <class _Ty, class _Alloc, class _Uty1, class _Uty2, enable_if_t<_Is_specialization_v<_Ty, ::std::pair>, int> = 0>
_NODISCARD constexpr auto uses_allocator_construction_args(const _Alloc& _Al, _Uty1&& _Val1, _Uty2&& _Val2) noexcept;

template <class _Ty, class _Alloc, class _Uty1, class _Uty2, enable_if_t<_Is_specialization_v<_Ty, ::std::pair>, int> = 0>
_NODISCARD constexpr auto uses_allocator_construction_args(const _Alloc& _Al, const ::std::pair<_Uty1, _Uty2>& _Pair) noexcept;

template <class _Ty, class _Alloc, class _Uty1, class _Uty2, enable_if_t<_Is_specialization_v<_Ty, ::std::pair>, int> = 0>
_NODISCARD constexpr auto uses_allocator_construction_args(const _Alloc& _Al, ::std::pair<_Uty1, _Uty2>&& _Pair) noexcept;

template <class _Ty, class _Alloc, class _Tuple1, class _Tuple2, enable_if_t<_Is_specialization_v<_Ty, ::std::pair>, int> = 0>
_NODISCARD constexpr auto uses_allocator_construction_args(
    const _Alloc& _Al, piecewise_construct_t, _Tuple1&& _Tup1, _Tuple2&& _Tup2) noexcept {
    return _STD make_tuple(piecewise_construct,
        _STD apply(
            [&_Al](auto&&... _Tuple_args) {
                return _STD uses_allocator_construction_args<typename _Ty::first_type>(
                    _Al, _STD forward<decltype(_Tuple_args)>(_Tuple_args)...);
            },
            _STD forward<_Tuple1>(_Tup1)),
        _STD apply(
            [&_Al](auto&&... _Tuple_args) {
                return _STD uses_allocator_construction_args<typename _Ty::second_type>(
                    _Al, _STD forward<decltype(_Tuple_args)>(_Tuple_args)...);
            },
            _STD forward<_Tuple2>(_Tup2)));
}

template <class _Ty, class _Alloc, enable_if_t<_Is_specialization_v<_Ty, ::std::pair>, int>>
_NODISCARD constexpr auto uses_allocator_construction_args(const _Alloc& _Al) noexcept {
    // equivalent to
    // return _STD uses_allocator_construction_args<_Ty>(_Al, piecewise_construct, tuple<>{}, tuple<>{});
    return _STD make_tuple(piecewise_construct, _STD uses_allocator_construction_args<typename _Ty::first_type>(_Al),
        _STD uses_allocator_construction_args<typename _Ty::second_type>(_Al));
}

template <class _Ty, class _Alloc, class _Uty1, class _Uty2, enable_if_t<_Is_specialization_v<_Ty, ::std::pair>, int>>
_NODISCARD constexpr auto uses_allocator_construction_args(const _Alloc& _Al, _Uty1&& _Val1, _Uty2&& _Val2) noexcept {
    // equivalent to
    // return _STD uses_allocator_construction_args<_Ty>(_Al, piecewise_construct,
    //     _STD forward_as_tuple(_STD forward<_Uty1>(_Val1)), _STD forward_as_tuple(_STD forward<_Uty2>(_Val2)));
    return _STD make_tuple(piecewise_construct,
        _STD uses_allocator_construction_args<typename _Ty::first_type>(_Al, _STD forward<_Uty1>(_Val1)),
        _STD uses_allocator_construction_args<typename _Ty::second_type>(_Al, _STD forward<_Uty2>(_Val2)));
}

template <class _Ty, class _Alloc, class _Uty1, class _Uty2, enable_if_t<_Is_specialization_v<_Ty, ::std::pair>, int>>
_NODISCARD constexpr auto uses_allocator_construction_args(
    const _Alloc& _Al, const ::std::pair<_Uty1, _Uty2>& _Pair) noexcept {
    // equivalent to
    // return _STD uses_allocator_construction_args<_Ty>(_Al, piecewise_construct,
    //     _STD forward_as_tuple(_Pair.first), _STD forward_as_tuple(_Pair.second));
    return _STD make_tuple(piecewise_construct,
        _STD uses_allocator_construction_args<typename _Ty::first_type>(_Al, _Pair.first),
        _STD uses_allocator_construction_args<typename _Ty::second_type>(_Al, _Pair.second));
}

template <class _Ty, class _Alloc, class _Uty1, class _Uty2, enable_if_t<_Is_specialization_v<_Ty, ::std::pair>, int>>
_NODISCARD constexpr auto uses_allocator_construction_args(const _Alloc& _Al, ::std::pair<_Uty1, _Uty2>&& _Pair) noexcept {
    // equivalent to
    // return _STD uses_allocator_construction_args<_Ty>(_Al, piecewise_construct,
    //     _STD forward_as_tuple(_STD get<0>(_STD move(_Pair)), _STD forward_as_tuple(_STD get<1>(_STD move(_Pair)));
    return _STD make_tuple(piecewise_construct,
        _STD uses_allocator_construction_args<typename _Ty::first_type>(_Al, _STD get<0>(_STD move(_Pair))),
        _STD uses_allocator_construction_args<typename _Ty::second_type>(_Al, _STD get<1>(_STD move(_Pair))));
}

template <class _Ty, class _Alloc, class... _Types>
_NODISCARD constexpr _Ty make_obj_using_allocator(const _Alloc& _Al, _Types&&... _Args) {
    return _STD make_from_tuple<_Ty>(_STD uses_allocator_construction_args<_Ty>(_Al, _STD forward<_Types>(_Args)...));
}

template <class _Ty, class _Alloc, class... _Types>
constexpr _Ty* uninitialized_construct_using_allocator(_Ty* _Ptr, const _Alloc& _Al, _Types&&... _Args) {
    return _STD apply(
        [&](auto&&... _Construct_args) {
            return _STD construct_at(_Ptr, _STD forward<decltype(_Construct_args)>(_Construct_args)...);
        },
        _STD uses_allocator_construction_args<_Ty>(_Al, _STD forward<_Types>(_Args)...));
}
#endif // _HAS_CXX20
_RPC_END

#if defined(__clang__) || defined(__GNUC__) || defined(__GNUG__)
#else
#pragma pop_macro("new")
_STL_RESTORE_CLANG_WARNINGS
#pragma warning(pop)
#pragma pack(pop)
#endif
#endif // _STL_COMPILER_PREPROCESSOR
#endif // _XMEMORY_
>>>>>>> ed3f454b
<|MERGE_RESOLUTION|>--- conflicted
+++ resolved
@@ -1,4 +1,3 @@
-<<<<<<< HEAD
 // xmemory internal header
 
 // Copyright (c) Microsoft Corporation.
@@ -10,6 +9,7 @@
 #include <rpc/stl_clang12/rpc_yvals_core.h>
 #if _STL_COMPILER_PREPROCESSOR
 #include <cstdint>
+#include <stdexcept>
 #include <cstdlib>
 #include <limits>
 #include <new>
@@ -2218,6 +2218,7 @@
 #include <rpc/stl_clang12/rpc_yvals_core.h>
 #if _STL_COMPILER_PREPROCESSOR
 #include <cstdint>
+#include <stdexcept>
 #include <cstdlib>
 #include <limits>
 #include <new>
@@ -4414,7 +4415,7 @@
 #endif
 #endif // _STL_COMPILER_PREPROCESSOR
 #endif // _XMEMORY_
-=======
+
 // xmemory internal header
 
 // Copyright (c) Microsoft Corporation.
@@ -4426,7 +4427,6 @@
 #include <rpc/stl_clang12/rpc_yvals_core.h>
 #if _STL_COMPILER_PREPROCESSOR
 #include <cstdint>
-#include <stdexcept>
 #include <cstdlib>
 #include <limits>
 #include <new>
@@ -6622,5 +6622,4 @@
 #pragma pack(pop)
 #endif
 #endif // _STL_COMPILER_PREPROCESSOR
-#endif // _XMEMORY_
->>>>>>> ed3f454b
+#endif // _XMEMORY_