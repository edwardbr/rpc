--- conflicted
+++ resolved
@@ -2205,4424 +2205,4 @@
 #pragma pack(pop)
 #endif
 #endif // _STL_COMPILER_PREPROCESSOR
-<<<<<<< HEAD
-#endif // _XMEMORY_
-
-// xmemory internal header
-
-// Copyright (c) Microsoft Corporation.
-// SPDX-License-Identifier: Apache-2.0 WITH LLVM-exception
-
-#pragma once
-#ifndef _XMEMORY_
-#define _XMEMORY_
-#include <rpc/stl_clang12/rpc_yvals_core.h>
-#if _STL_COMPILER_PREPROCESSOR
-#include <cstdint>
-#include <stdexcept>
-#include <cstdlib>
-#include <limits>
-#include <new>
-#include <rpc/stl_clang12/rpc_xatomic.h>
-#include <rpc/stl_clang12/rpc_xutility.h>
-
-
-
-#if _HAS_CXX20
-#include <tuple>
-#endif // _HAS_CXX20
-
-#if defined(__clang__) || defined(__GNUC__) || defined(__GNUG__)
-    #pragma GCC diagnostic ignored "-Wdeprecated-dynamic-exception-spec"
-#else
-#pragma pack(push, _CRT_PACKING)
-#pragma warning(push, _STL_WARNING_LEVEL)
-#pragma warning(disable : _STL_DISABLED_WARNINGS)
-_STL_DISABLE_CLANG_WARNINGS
-#pragma push_macro("new")
-#endif
-#undef new
-
-_RPC_BEGIN
-
-class bad_array_new_length : public ::std::exception {
-public:
-    bad_array_new_length() {} 
-    virtual ~bad_array_new_length() {}
-    virtual const char* what() const throw() {return "bad array new length";}
-};
-
-template <class _Ty>
-struct _NODISCARD _Tidy_guard { // class with destructor that calls _Tidy
-    _Ty* _Target;
-    _CONSTEXPR20 ~_Tidy_guard() {
-        if (_Target) {
-            _Target->_Tidy();
-        }
-    }
-};
-
-template <class _Ty>
-struct _NODISCARD _Tidy_deallocate_guard { // class with destructor that calls _Tidy_deallocate
-    _Ty* _Target;
-    _CONSTEXPR20 ~_Tidy_deallocate_guard() {
-        if (_Target) {
-            _Target->_Tidy_deallocate();
-        }
-    }
-};
-
-template <class _Keycmp, class _Lhs, class _Rhs>
-_INLINE_VAR constexpr bool _Nothrow_compare = noexcept(
-    static_cast<bool>(_STD declval<const _Keycmp&>()(_STD declval<const _Lhs&>(), _STD declval<const _Rhs&>())));
-
-template <size_t _Ty_size>
-_NODISCARD constexpr size_t _Get_size_of_n(const size_t _Count) {
-    constexpr bool _Overflow_is_possible = _Ty_size > 1;
-
-    if constexpr (_Overflow_is_possible) {
-        constexpr size_t _Max_possible = static_cast<size_t>(-1) / _Ty_size;
-        if (_Count > _Max_possible) {
-            throw bad_array_new_length(); // multiply overflow
-        }
-    }
-
-    return _Count * _Ty_size;
-}
-
-template <class _Ty>
-_INLINE_VAR constexpr size_t _New_alignof = (_STD max) (alignof(_Ty),
-    static_cast<size_t>(__STDCPP_DEFAULT_NEW_ALIGNMENT__) // TRANSITION, VSO-522105
-);
-
-struct _Default_allocate_traits {
-    static
-#ifdef __clang__ // Clang and MSVC implement P0784R7 differently; see GH-1532
-        _CONSTEXPR20
-#endif // __clang__
-        void* _Allocate(const size_t _Bytes) {
-        return ::operator new(_Bytes);
-    }
-
-#ifdef __cpp_aligned_new
-    static
-#ifdef __clang__ // Clang and MSVC implement P0784R7 differently; see GH-1532
-        _CONSTEXPR20
-#endif // __clang__
-        void* _Allocate_aligned(const size_t _Bytes, const size_t _Align) {
-#ifdef __clang__ // Clang and MSVC implement P0784R7 differently; see GH-1532
-#if _HAS_CXX20
-        if (_STD is_constant_evaluated()) {
-            return ::operator new(_Bytes);
-        } else
-#endif // _HAS_CXX20
-#endif // __clang__
-        {
-            return ::operator new (_Bytes, ::std::align_val_t{_Align});
-        }
-    }
-#endif // __cpp_aligned_new
-};
-
-constexpr bool _Is_pow_2(const size_t _Value) noexcept {
-    return _Value != 0 && (_Value & (_Value - 1)) == 0;
-}
-
-#if defined(_M_IX86) || defined(_M_X64)
-constexpr size_t _Big_allocation_threshold = 4096;
-constexpr size_t _Big_allocation_alignment = 32;
-
-static_assert(2 * sizeof(void*) <= _Big_allocation_alignment,
-    "Big allocation alignment should at least match vector register alignment");
-static_assert(_Is_pow_2(_Big_allocation_alignment), "Big allocation alignment must be a power of two");
-
-#ifdef _DEBUG
-constexpr size_t _Non_user_size = 2 * sizeof(void*) + _Big_allocation_alignment - 1;
-#else // _DEBUG
-constexpr size_t _Non_user_size           = sizeof(void*) + _Big_allocation_alignment - 1;
-#endif // _DEBUG
-
-#ifdef _WIN64
-constexpr size_t _Big_allocation_sentinel = 0xFAFAFAFAFAFAFAFAULL;
-#else // ^^^ _WIN64 ^^^ // vvv !_WIN64 vvv
-constexpr size_t _Big_allocation_sentinel = 0xFAFAFAFAUL;
-#endif // _WIN64
-
-template <class _Traits>
-void* _Allocate_manually_vector_aligned(const size_t _Bytes) {
-    // allocate _Bytes manually aligned to at least _Big_allocation_alignment
-    const size_t _Block_size = _Non_user_size + _Bytes;
-    if (_Block_size <= _Bytes) {
-        throw bad_array_new_length(); // add overflow
-    }
-
-    const uintptr_t _Ptr_container = reinterpret_cast<uintptr_t>(_Traits::_Allocate(_Block_size));
-    _STL_VERIFY(_Ptr_container != 0, "invalid argument"); // validate even in release since we're doing p[-1]
-    void* const _Ptr = reinterpret_cast<void*>((_Ptr_container + _Non_user_size) & ~(_Big_allocation_alignment - 1));
-    static_cast<uintptr_t*>(_Ptr)[-1] = _Ptr_container;
-
-#ifdef _DEBUG
-    static_cast<uintptr_t*>(_Ptr)[-2] = _Big_allocation_sentinel;
-#endif // _DEBUG
-    return _Ptr;
-}
-
-inline void _Adjust_manually_vector_aligned(void*& _Ptr, size_t& _Bytes) {
-    // adjust parameters from _Allocate_manually_vector_aligned to pass to operator delete
-    _Bytes += _Non_user_size;
-
-    const uintptr_t* const _Ptr_user = static_cast<uintptr_t*>(_Ptr);
-    const uintptr_t _Ptr_container   = _Ptr_user[-1];
-
-    // If the following asserts, it likely means that we are performing
-    // an aligned delete on memory coming from an unaligned allocation.
-    assert(_Ptr_user[-2] == _Big_allocation_sentinel ? true : !"invalid argument");
-
-    // Extra paranoia on aligned allocation/deallocation; ensure _Ptr_container is
-    // in range [_Min_back_shift, _Non_user_size]
-#ifdef _DEBUG
-    constexpr uintptr_t _Min_back_shift = 2 * sizeof(void*);
-#else // ^^^ _DEBUG ^^^ // vvv !_DEBUG vvv
-    constexpr uintptr_t _Min_back_shift = sizeof(void*);
-#endif // _DEBUG
-    const uintptr_t _Back_shift = reinterpret_cast<uintptr_t>(_Ptr) - _Ptr_container;
-    _STL_VERIFY(_Back_shift >= _Min_back_shift && _Back_shift <= _Non_user_size, "invalid argument");
-    _Ptr = reinterpret_cast<void*>(_Ptr_container);
-}
-#endif // defined(_M_IX86) || defined(_M_X64)
-
-#ifdef __cpp_aligned_new
-template <size_t _Align, class _Traits = _Default_allocate_traits,
-    enable_if_t<(_Align > __STDCPP_DEFAULT_NEW_ALIGNMENT__), int> = 0>
-_CONSTEXPR20 void* _Allocate(const size_t _Bytes) {
-    // allocate _Bytes when __cpp_aligned_new && _Align > __STDCPP_DEFAULT_NEW_ALIGNMENT__
-    if (_Bytes == 0) {
-        return nullptr;
-    }
-
-#if _HAS_CXX20 // TRANSITION, GH-1532
-    if (_STD is_constant_evaluated()) {
-        return _Traits::_Allocate(_Bytes);
-    } else
-#endif // _HAS_CXX20
-    {
-        size_t _Passed_align = _Align;
-#if defined(_M_IX86) || defined(_M_X64)
-        if (_Bytes >= _Big_allocation_threshold) {
-            // boost the alignment of big allocations to help autovectorization
-            _Passed_align = (_STD max) (_Align, _Big_allocation_alignment);
-        }
-#endif // defined(_M_IX86) || defined(_M_X64)
-        return _Traits::_Allocate_aligned(_Bytes, _Passed_align);
-    }
-}
-
-
-template <size_t _Align, enable_if_t<(_Align > __STDCPP_DEFAULT_NEW_ALIGNMENT__), int> = 0>
-_CONSTEXPR20 void _Deallocate(void* _Ptr, const size_t _Bytes) noexcept {
-    // deallocate storage allocated by _Allocate when __cpp_aligned_new && _Align > __STDCPP_DEFAULT_NEW_ALIGNMENT__
-#if _HAS_CXX20 // TRANSITION, GH-1532
-    if (_STD is_constant_evaluated()) {
-        ::operator delete(_Ptr);
-    } else
-#endif // _HAS_CXX20
-    {
-        size_t _Passed_align = _Align;
-#if defined(_M_IX86) || defined(_M_X64)
-        if (_Bytes >= _Big_allocation_threshold) { // boost the alignment of big allocations to help autovectorization
-            _Passed_align = (_STD max) (_Align, _Big_allocation_alignment);
-        }
-#endif // defined(_M_IX86) || defined(_M_X64)
-///I hope this does not leak
-//        ::operator delete (_Ptr, _Bytes, ::std::align_val_t{_Passed_align});
-        ::operator delete (_Ptr, ::std::align_val_t{_Passed_align});
-    }
-}
-
-#define _HAS_ALIGNED_NEW 1
-#else // ^^^ __cpp_aligned_new ^^^ / vvv !__cpp_aligned_new vvv
-#define _HAS_ALIGNED_NEW 0
-#endif // __cpp_aligned_new
-
-template <size_t _Align, class _Traits = _Default_allocate_traits,
-    enable_if_t<(!_HAS_ALIGNED_NEW || _Align <= __STDCPP_DEFAULT_NEW_ALIGNMENT__), int> = 0>
-_CONSTEXPR20 void* _Allocate(const size_t _Bytes) {
-    // allocate _Bytes when !_HAS_ALIGNED_NEW || _Align <= __STDCPP_DEFAULT_NEW_ALIGNMENT__
-#if defined(_M_IX86) || defined(_M_X64)
-#if _HAS_CXX20 // TRANSITION, GH-1532
-    if (!_STD is_constant_evaluated())
-#endif // _HAS_CXX20
-    {
-        if (_Bytes >= _Big_allocation_threshold) { // boost the alignment of big allocations to help autovectorization
-            return _Allocate_manually_vector_aligned<_Traits>(_Bytes);
-        }
-    }
-#endif // defined(_M_IX86) || defined(_M_X64)
-
-    if (_Bytes != 0) {
-        return _Traits::_Allocate(_Bytes);
-    }
-
-    return nullptr;
-}
-
-template <size_t _Align, enable_if_t<(!_HAS_ALIGNED_NEW || _Align <= __STDCPP_DEFAULT_NEW_ALIGNMENT__), int> = 0>
-_CONSTEXPR20 void _Deallocate(void* _Ptr, size_t _Bytes) noexcept {
-    // deallocate storage allocated by _Allocate when !_HAS_ALIGNED_NEW || _Align <= __STDCPP_DEFAULT_NEW_ALIGNMENT__
-#if _HAS_CXX20 // TRANSITION, GH-1532
-    if (_STD is_constant_evaluated()) {
-        ::operator delete(_Ptr);
-    } else
-#endif // _HAS_CXX20
-    {
-#if defined(_M_IX86) || defined(_M_X64)
-        if (_Bytes >= _Big_allocation_threshold) { // boost the alignment of big allocations to help autovectorization
-            _Adjust_manually_vector_aligned(_Ptr, _Bytes);
-        }
-#endif // defined(_M_IX86) || defined(_M_X64)
-///I hope this does not leak
-//        ::operator delete(_Ptr, _Bytes);
-        ::operator delete(_Ptr);
-    }
-}
-
-#undef _HAS_ALIGNED_NEW
-
-template <class _Ty, class... _Types>
-_Ty* _Global_new(_Types&&... _Args) { // acts as "new" while disallowing user overload selection
-    struct _NODISCARD _Guard_type {
-        void* _Result;
-        ~_Guard_type() {
-            if (_Result) {
-                _Deallocate<_New_alignof<_Ty>>(_Result, sizeof(_Ty));
-            }
-        }
-    };
-
-    _Guard_type _Guard{_Allocate<_New_alignof<_Ty>>(sizeof(_Ty))};
-    ::new (_Guard._Result) _Ty(_STD forward<_Types>(_Args)...);
-    return static_cast<_Ty*>(_STD exchange(_Guard._Result, nullptr));
-}
-
-template <class _Ptr, class _Ty>
-using _Rebind_pointer_t = typename pointer_traits<_Ptr>::template rebind<_Ty>;
-
-template <class _Pointer, enable_if_t<!::std::is_pointer_v<_Pointer>, int> = 0>
-_CONSTEXPR20 _Pointer _Refancy(typename pointer_traits<_Pointer>::element_type* _Ptr) noexcept {
-    return pointer_traits<_Pointer>::pointer_to(*_Ptr);
-}
-
-template <class _Pointer, enable_if_t<::std::is_pointer_v<_Pointer>, int> = 0>
-_CONSTEXPR20 _Pointer _Refancy(_Pointer _Ptr) noexcept {
-    return _Ptr;
-}
-
-template <class _NoThrowFwdIt, class _NoThrowSentinel>
-_CONSTEXPR20 void _Destroy_range(_NoThrowFwdIt _First, _NoThrowSentinel _Last) noexcept;
-
-template <class _Ty>
-_CONSTEXPR20 void _Destroy_in_place(_Ty& _Obj) noexcept {
-    if constexpr (::std::is_array_v<_Ty>) {
-        _Destroy_range(_Obj, _Obj + ::std::extent_v<_Ty>);
-    } else {
-        _Obj.~_Ty();
-    }
-}
-
-#if _HAS_CXX17
-template <class _Ty>
-_CONSTEXPR20 void destroy_at(_Ty* const _Location) noexcept /* strengthened */ {
-#if _HAS_CXX20
-    if constexpr (::std::is_array_v<_Ty>) {
-        _Destroy_range(_STD begin(*_Location), _STD end(*_Location));
-    } else
-#endif // _HAS_CXX20
-    {
-        _Location->~_Ty();
-    }
-}
-#endif // _HAS_CXX17
-
-template <class _Ptrty>
-auto _Const_cast(_Ptrty _Ptr) noexcept { // remove constness from a fancy pointer
-    using _Elem       = typename pointer_traits<_Ptrty>::element_type;
-    using _Modifiable = remove_const_t<_Elem>;
-    using _Dest       = typename pointer_traits<_Ptrty>::template rebind<_Modifiable>;
-
-    return pointer_traits<_Dest>::pointer_to(const_cast<_Modifiable&>(*_Ptr));
-}
-
-template <class _Ty>
-auto _Const_cast(_Ty* _Ptr) noexcept {
-    return const_cast<remove_const_t<_Ty>*>(_Ptr);
-}
-
-template <class _Ty, class = void>
-struct _Get_pointer_type {
-    using type = typename _Ty::value_type*;
-};
-
-_STL_DISABLE_DEPRECATED_WARNING
-template <class _Ty>
-struct _Get_pointer_type<_Ty, ::std::void_t<typename _Ty::pointer>> {
-    using type = typename _Ty::pointer;
-};
-_STL_RESTORE_DEPRECATED_WARNING
-
-template <class _Ty, class = void>
-struct _Get_const_pointer_type {
-    using _Ptrty = typename _Get_pointer_type<_Ty>::type;
-    using _Valty = typename _Ty::value_type;
-    using type   = typename pointer_traits<_Ptrty>::template rebind<const _Valty>;
-};
-
-_STL_DISABLE_DEPRECATED_WARNING
-template <class _Ty>
-struct _Get_const_pointer_type<_Ty, ::std::void_t<typename _Ty::const_pointer>> {
-    using type = typename _Ty::const_pointer;
-};
-_STL_RESTORE_DEPRECATED_WARNING
-
-template <class _Ty, class = void>
-struct _Get_void_pointer_type {
-    using _Ptrty = typename _Get_pointer_type<_Ty>::type;
-    using type   = typename pointer_traits<_Ptrty>::template rebind<void>;
-};
-
-template <class _Ty>
-struct _Get_void_pointer_type<_Ty, ::std::void_t<typename _Ty::void_pointer>> {
-    using type = typename _Ty::void_pointer;
-};
-
-template <class _Ty, class = void>
-struct _Get_const_void_pointer_type {
-    using _Ptrty = typename _Get_pointer_type<_Ty>::type;
-    using type   = typename pointer_traits<_Ptrty>::template rebind<const void>;
-};
-
-template <class _Ty>
-struct _Get_const_void_pointer_type<_Ty, ::std::void_t<typename _Ty::const_void_pointer>> {
-    using type = typename _Ty::const_void_pointer;
-};
-
-template <class _Ty, class = void>
-struct _Get_difference_type {
-    using _Ptrty = typename _Get_pointer_type<_Ty>::type;
-    using type   = typename pointer_traits<_Ptrty>::difference_type;
-};
-
-template <class _Ty>
-struct _Get_difference_type<_Ty, ::std::void_t<typename _Ty::difference_type>> {
-    using type = typename _Ty::difference_type;
-};
-
-template <class _Ty, class = void>
-struct _Get_size_type {
-    using type = ::std::make_unsigned_t<typename _Get_difference_type<_Ty>::type>;
-};
-
-template <class _Ty>
-struct _Get_size_type<_Ty, ::std::void_t<typename _Ty::size_type>> {
-    using type = typename _Ty::size_type;
-};
-
-template <class _Ty, class = void>
-struct _Get_propagate_on_container_copy {
-    using type = false_type;
-};
-
-template <class _Ty>
-struct _Get_propagate_on_container_copy<_Ty, ::std::void_t<typename _Ty::propagate_on_container_copy_assignment>> {
-    using type = typename _Ty::propagate_on_container_copy_assignment;
-};
-
-template <class _Ty, class = void>
-struct _Get_propagate_on_container_move {
-    using type = false_type;
-};
-
-template <class _Ty>
-struct _Get_propagate_on_container_move<_Ty, ::std::void_t<typename _Ty::propagate_on_container_move_assignment>> {
-    using type = typename _Ty::propagate_on_container_move_assignment;
-};
-
-template <class _Ty, class = void>
-struct _Get_propagate_on_container_swap {
-    using type = false_type;
-};
-
-template <class _Ty>
-struct _Get_propagate_on_container_swap<_Ty, ::std::void_t<typename _Ty::propagate_on_container_swap>> {
-    using type = typename _Ty::propagate_on_container_swap;
-};
-
-template <class _Ty, class = void>
-struct _Get_is_always_equal {
-    using type = bool_constant<::std::is_empty_v<_Ty>>;
-};
-
-_STL_DISABLE_DEPRECATED_WARNING
-template <class _Ty>
-struct _Get_is_always_equal<_Ty, ::std::void_t<typename _Ty::is_always_equal>> {
-    using type = typename _Ty::is_always_equal;
-};
-_STL_RESTORE_DEPRECATED_WARNING
-
-template <class _Ty, class _Other, class = void>
-struct _Get_rebind_type {
-    using type = typename _Replace_first_parameter<_Other, _Ty>::type;
-};
-
-_STL_DISABLE_DEPRECATED_WARNING
-template <class _Ty, class _Other>
-struct _Get_rebind_type<_Ty, _Other, ::std::void_t<typename _Ty::template rebind<_Other>::other>> {
-    using type = typename _Ty::template rebind<_Other>::other;
-};
-_STL_RESTORE_DEPRECATED_WARNING
-
-template <class _Ty>
-class allocator;
-
-template <class _Alloc, class = void>
-struct _Is_default_allocator : false_type {};
-
-template <class _Ty>
-struct _Is_default_allocator<allocator<_Ty>, ::std::void_t<typename allocator<_Ty>::_From_primary>>
-    : is_same<typename allocator<_Ty>::_From_primary, allocator<_Ty>>::type {};
-
-template <class _Void, class... _Types>
-struct _Has_no_allocator_construct : true_type {};
-
-_STL_DISABLE_DEPRECATED_WARNING
-template <class _Alloc, class _Ptr, class... _Args>
-struct _Has_no_allocator_construct<
-    ::std::void_t<decltype(_STD declval<_Alloc&>().construct(_STD declval<_Ptr>(), _STD declval<_Args>()...))>, _Alloc, _Ptr,
-    _Args...> : false_type {};
-_STL_RESTORE_DEPRECATED_WARNING
-
-template <class _Alloc, class _Ptr, class... _Args>
-using _Uses_default_construct =
-    disjunction<_Is_default_allocator<_Alloc>, _Has_no_allocator_construct<void, _Alloc, _Ptr, _Args...>>;
-
-template <class _Alloc, class _Ptr, class = void>
-struct _Has_no_alloc_destroy : true_type {};
-
-_STL_DISABLE_DEPRECATED_WARNING
-template <class _Alloc, class _Ptr>
-struct _Has_no_alloc_destroy<_Alloc, _Ptr, ::std::void_t<decltype(_STD declval<_Alloc&>().destroy(_STD declval<_Ptr>()))>>
-    : false_type {};
-_STL_RESTORE_DEPRECATED_WARNING
-
-template <class _Alloc, class _Ptr>
-using _Uses_default_destroy = disjunction<_Is_default_allocator<_Alloc>, _Has_no_alloc_destroy<_Alloc, _Ptr>>;
-
-template <class _Alloc, class _Ptr>
-using _Uses_default_destroy_t = typename _Uses_default_destroy<_Alloc, _Ptr>::type;
-
-template <class _Alloc, class _Size_type, class _Const_void_pointer, class = void>
-struct _Has_allocate_hint : false_type {};
-
-_STL_DISABLE_DEPRECATED_WARNING
-template <class _Alloc, class _Size_type, class _Const_void_pointer>
-struct _Has_allocate_hint<_Alloc, _Size_type, _Const_void_pointer,
-    ::std::void_t<decltype(_STD declval<_Alloc&>().allocate(
-        _STD declval<const _Size_type&>(), _STD declval<const _Const_void_pointer&>()))>> : true_type {};
-_STL_RESTORE_DEPRECATED_WARNING
-
-template <class _Alloc, class = void>
-struct _Has_max_size : false_type {};
-
-_STL_DISABLE_DEPRECATED_WARNING
-template <class _Alloc>
-struct _Has_max_size<_Alloc, ::std::void_t<decltype(_STD declval<const _Alloc&>().max_size())>> : true_type {};
-_STL_RESTORE_DEPRECATED_WARNING
-
-template <class _Alloc, class = void>
-struct _Has_select_on_container_copy_construction : false_type {};
-
-template <class _Alloc>
-struct _Has_select_on_container_copy_construction<_Alloc,
-    ::std::void_t<decltype(_STD declval<const _Alloc&>().select_on_container_copy_construction())>> : true_type {};
-
-template <class _Alloc>
-struct allocator_traits;
-
-_STL_DISABLE_DEPRECATED_WARNING
-template <class _Alloc>
-struct _Normal_allocator_traits { // defines traits for allocators
-    using allocator_type = _Alloc;
-    using value_type     = typename _Alloc::value_type;
-
-    using pointer            = typename _Get_pointer_type<_Alloc>::type;
-    using const_pointer      = typename _Get_const_pointer_type<_Alloc>::type;
-    using void_pointer       = typename _Get_void_pointer_type<_Alloc>::type;
-    using const_void_pointer = typename _Get_const_void_pointer_type<_Alloc>::type;
-
-    using size_type       = typename _Get_size_type<_Alloc>::type;
-    using difference_type = typename _Get_difference_type<_Alloc>::type;
-
-    using propagate_on_container_copy_assignment = typename _Get_propagate_on_container_copy<_Alloc>::type;
-    using propagate_on_container_move_assignment = typename _Get_propagate_on_container_move<_Alloc>::type;
-    using propagate_on_container_swap            = typename _Get_propagate_on_container_swap<_Alloc>::type;
-    using is_always_equal                        = typename _Get_is_always_equal<_Alloc>::type;
-
-    template <class _Other>
-    using rebind_alloc = typename _Get_rebind_type<_Alloc, _Other>::type;
-
-    template <class _Other>
-    using rebind_traits = allocator_traits<rebind_alloc<_Other>>;
-
-    _NODISCARD static _CONSTEXPR20 pointer
-        allocate(_Alloc& _Al, _CRT_GUARDOVERFLOW const size_type _Count) {
-        return _Al.allocate(_Count);
-    }
-
-    _NODISCARD static _CONSTEXPR20 pointer
-        allocate(_Alloc& _Al, _CRT_GUARDOVERFLOW const size_type _Count, const const_void_pointer _Hint) {
-        if constexpr (_Has_allocate_hint<_Alloc, size_type, const_void_pointer>::value) {
-            return _Al.allocate(_Count, _Hint);
-        } else {
-            return _Al.allocate(_Count);
-        }
-    }
-
-    static _CONSTEXPR20 void deallocate(_Alloc& _Al, pointer _Ptr, size_type _Count) {
-        _Al.deallocate(_Ptr, _Count);
-    }
-
-    template <class _Ty, class... _Types>
-    static _CONSTEXPR20 void construct(_Alloc& _Al, _Ty* _Ptr, _Types&&... _Args) {
-        if constexpr (_Uses_default_construct<_Alloc, _Ty*, _Types...>::value) {
-#if _HAS_CXX20
-            _STD construct_at(_Ptr, _STD forward<_Types>(_Args)...);
-#else // _HAS_CXX20
-            ::new (static_cast<void*>(_Ptr)) _Ty(_STD forward<_Types>(_Args)...);
-#endif // _HAS_CXX20
-        } else {
-            _Al.construct(_Ptr, _STD forward<_Types>(_Args)...);
-        }
-    }
-
-    template <class _Ty>
-    static _CONSTEXPR20 void destroy(_Alloc& _Al, _Ty* _Ptr) {
-        if constexpr (_Uses_default_destroy<_Alloc, _Ty*>::value) {
-#if _HAS_CXX20
-            _STD destroy_at(_Ptr);
-#else // _HAS_CXX20
-            _Ptr->~_Ty();
-#endif // _HAS_CXX20
-        } else {
-            _Al.destroy(_Ptr);
-        }
-    }
-
-    _NODISCARD static _CONSTEXPR20 size_type max_size(const _Alloc& _Al) noexcept {
-        if constexpr (_Has_max_size<_Alloc>::value) {
-            return _Al.max_size();
-        } else {
-            return (::std::numeric_limits<size_type>::max) () / sizeof(value_type);
-        }
-    }
-
-    _NODISCARD static _CONSTEXPR20 _Alloc select_on_container_copy_construction(const _Alloc& _Al) {
-        if constexpr (_Has_select_on_container_copy_construction<_Alloc>::value) {
-            return _Al.select_on_container_copy_construction();
-        } else {
-            return _Al;
-        }
-    }
-};
-_STL_RESTORE_DEPRECATED_WARNING
-
-template <class _Alloc>
-struct _Default_allocator_traits { // traits for std::allocator
-    using allocator_type = _Alloc;
-    using value_type     = typename _Alloc::value_type;
-
-    using pointer            = value_type*;
-    using const_pointer      = const value_type*;
-    using void_pointer       = void*;
-    using const_void_pointer = const void*;
-
-    using size_type       = size_t;
-    using difference_type = ptrdiff_t;
-
-    using propagate_on_container_copy_assignment = false_type;
-    using propagate_on_container_move_assignment = true_type;
-    using propagate_on_container_swap            = false_type;
-    using is_always_equal                        = true_type;
-
-    template <class _Other>
-    using rebind_alloc = allocator<_Other>;
-
-    template <class _Other>
-    using rebind_traits = allocator_traits<allocator<_Other>>;
-
-    _NODISCARD static _CONSTEXPR20 pointer
-        allocate(_Alloc& _Al, _CRT_GUARDOVERFLOW const size_type _Count) {
-#if _HAS_CXX20 // TRANSITION, GH-1532
-        if (_STD is_constant_evaluated()) {
-            return _Al.allocate(_Count);
-        } else
-#endif // _HAS_CXX20
-        {
-            (void) _Al;
-            return static_cast<pointer>(
-                _Allocate<_New_alignof<value_type>>(_Get_size_of_n<sizeof(value_type)>(_Count)));
-        }
-    }
-
-    _NODISCARD static _CONSTEXPR20 pointer
-        allocate(_Alloc& _Al, _CRT_GUARDOVERFLOW const size_type _Count, const_void_pointer) {
-#if _HAS_CXX20 // TRANSITION, GH-1532
-        if (_STD is_constant_evaluated()) {
-            return _Al.allocate(_Count);
-        } else
-#endif // _HAS_CXX20
-        {
-            (void) _Al;
-            return static_cast<pointer>(
-                _Allocate<_New_alignof<value_type>>(_Get_size_of_n<sizeof(value_type)>(_Count)));
-        }
-    }
-
-    static _CONSTEXPR20 void deallocate(_Alloc& _Al, const pointer _Ptr, const size_type _Count) {
-        // no overflow check on the following multiply; we assume _Allocate did that check
-#if _HAS_CXX20 // TRANSITION, GH-1532
-        if (_STD is_constant_evaluated()) {
-            _Al.deallocate(_Ptr, _Count);
-        } else
-#endif // _HAS_CXX20
-        {
-            (void) _Al;
-            _Deallocate<_New_alignof<value_type>>(_Ptr, sizeof(value_type) * _Count);
-        }
-    }
-
-    template <class _Objty, class... _Types>
-    static _CONSTEXPR20 void construct(_Alloc&, _Objty* const _Ptr, _Types&&... _Args) {
-#if _HAS_CXX20
-        if (_STD is_constant_evaluated()) {
-            _STD construct_at(_Ptr, _STD forward<_Types>(_Args)...);
-        } else
-#endif // _HAS_CXX20
-        {
-            ::new (_Voidify_iter(_Ptr)) _Objty(_STD forward<_Types>(_Args)...);
-        }
-    }
-
-    template <class _Uty>
-    static _CONSTEXPR20 void destroy(_Alloc&, _Uty* const _Ptr) {
-#if _HAS_CXX20
-        _STD destroy_at(_Ptr);
-#else // _HAS_CXX20
-        _Ptr->~_Uty();
-#endif // _HAS_CXX20
-    }
-
-    _NODISCARD static _CONSTEXPR20 size_type max_size(const _Alloc&) noexcept {
-        return static_cast<size_t>(-1) / sizeof(value_type);
-    }
-
-    _NODISCARD static _CONSTEXPR20 _Alloc select_on_container_copy_construction(const _Alloc& _Al) {
-        return _Al;
-    }
-};
-
-template <class _Alloc>
-struct allocator_traits : conditional_t<_Is_default_allocator<_Alloc>::value, _Default_allocator_traits<_Alloc>,
-                              _Normal_allocator_traits<_Alloc>> {};
-
-// _Choose_pocca_v returns whether an attempt to propagate allocators is necessary in copy assignment operations.
-// Note that even when false_type, callers should call _Pocca as we want to assign allocators even when equal.
-template <class _Alloc>
-_INLINE_VAR constexpr bool _Choose_pocca_v = allocator_traits<_Alloc>::propagate_on_container_copy_assignment::value
-                                          && !allocator_traits<_Alloc>::is_always_equal::value;
-
-enum class _Pocma_values {
-    _Equal_allocators, // usually allows contents to be stolen (e.g. with swap)
-    _Propagate_allocators, // usually allows the allocator to be propagated, and then contents stolen
-    _No_propagate_allocators, // usually turns moves into copies
-};
-
-template <class _Alloc>
-_INLINE_VAR constexpr _Pocma_values
-    _Choose_pocma_v = allocator_traits<_Alloc>::is_always_equal::value
-                        ? _Pocma_values::_Equal_allocators
-                        : (allocator_traits<_Alloc>::propagate_on_container_move_assignment::value
-                                ? _Pocma_values::_Propagate_allocators
-                                : _Pocma_values::_No_propagate_allocators);
-
-template <class _Alloc, class _Value_type>
-using _Rebind_alloc_t = typename allocator_traits<_Alloc>::template rebind_alloc<_Value_type>;
-
-// If _Alloc is already rebound appropriately, binds an lvalue reference to it, avoiding a copy. Otherwise, creates a
-// rebound copy.
-template <class _Alloc, class _Value_type>
-using _Maybe_rebind_alloc_t =
-    typename _Select<::std::is_same_v<typename _Alloc::value_type, _Value_type>>::template _Apply<_Alloc&,
-        _Rebind_alloc_t<_Alloc, _Value_type>>;
-
-template <class _Alloc> // tests if allocator has simple addressing
-_INLINE_VAR constexpr bool _Is_simple_alloc_v = ::std::is_same_v<typename allocator_traits<_Alloc>::size_type, size_t>&&
-    ::std::is_same_v<typename allocator_traits<_Alloc>::difference_type, ptrdiff_t>&&
-        ::std::is_same_v<typename allocator_traits<_Alloc>::pointer, typename _Alloc::value_type*>&&
-            ::std::is_same_v<typename allocator_traits<_Alloc>::const_pointer, const typename _Alloc::value_type*>;
-
-template <class _Value_type>
-struct _Simple_types { // wraps types from allocators with simple addressing for use in iterators
-                       // and other SCARY machinery
-    using value_type      = _Value_type;
-    using size_type       = size_t;
-    using difference_type = ptrdiff_t;
-    using pointer         = value_type*;
-    using const_pointer   = const value_type*;
-};
-
-#if _HAS_CXX23
-template <class _Ptr>
-struct allocation_result {
-    _Ptr ptr;
-    size_t count;
-};
-
-#ifdef __cpp_lib_concepts
-template <class _Alloc>
-concept _Has_member_allocate_at_least = requires(_Alloc _Al, size_t _Count) {
-    _Al.allocate_at_least(_Count);
-};
-
-template <class _Alloc>
-_NODISCARD constexpr allocation_result<typename allocator_traits<_Alloc>::pointer> allocate_at_least(
-    _Alloc& _Al, const size_t _Count) {
-    if constexpr (_Has_member_allocate_at_least<_Alloc>) {
-        return _Al.allocate_at_least(_Count);
-    } else {
-        return {_Al.allocate(_Count), _Count};
-    }
-}
-#endif // __cpp_lib_concepts
-#endif // _HAS_CXX23
-
-// The number of user bytes a single byte of ASAN shadow memory can track.
-_INLINE_VAR constexpr size_t _Asan_granularity = 8;
-
-template <class _Ty>
-class allocator {
-public:
-    static_assert(!::std::is_const_v<_Ty>, "The C++ Standard forbids containers of const elements "
-                                    "because allocator<const T> is ill-formed.");
-
-    using _From_primary = allocator;
-
-    using value_type = _Ty;
-
-#if _HAS_DEPRECATED_ALLOCATOR_MEMBERS
-    _CXX17_DEPRECATE_OLD_ALLOCATOR_MEMBERS typedef _Ty* pointer;
-    _CXX17_DEPRECATE_OLD_ALLOCATOR_MEMBERS typedef const _Ty* const_pointer;
-
-    _CXX17_DEPRECATE_OLD_ALLOCATOR_MEMBERS typedef _Ty& reference;
-    _CXX17_DEPRECATE_OLD_ALLOCATOR_MEMBERS typedef const _Ty& const_reference;
-#endif // _HAS_DEPRECATED_ALLOCATOR_MEMBERS
-
-    using size_type       = size_t;
-    using difference_type = ptrdiff_t;
-
-    using propagate_on_container_move_assignment           = true_type;
-    using is_always_equal _CXX20_DEPRECATE_IS_ALWAYS_EQUAL = true_type;
-
-#if _HAS_DEPRECATED_ALLOCATOR_MEMBERS
-    template <class _Other>
-    struct _CXX17_DEPRECATE_OLD_ALLOCATOR_MEMBERS rebind {
-        using other = allocator<_Other>;
-    };
-
-    _CXX17_DEPRECATE_OLD_ALLOCATOR_MEMBERS _NODISCARD _Ty* address(_Ty& _Val) const noexcept {
-        return _STD addressof(_Val);
-    }
-
-    _CXX17_DEPRECATE_OLD_ALLOCATOR_MEMBERS _NODISCARD const _Ty* address(const _Ty& _Val) const noexcept {
-        return _STD addressof(_Val);
-    }
-#endif // _HAS_DEPRECATED_ALLOCATOR_MEMBERS
-
-    constexpr allocator() noexcept {}
-
-    constexpr allocator(const allocator&) noexcept = default;
-    template <class _Other>
-    constexpr allocator(const allocator<_Other>&) noexcept {}
-    _CONSTEXPR20 ~allocator()       = default;
-    _CONSTEXPR20 allocator& operator=(const allocator&) = default;
-
-    _CONSTEXPR20 void deallocate(_Ty* const _Ptr, const size_t _Count) {
-        _STL_ASSERT(_Ptr != nullptr || _Count == 0, "null pointer cannot point to a block of non-zero size");
-        // no overflow check on the following multiply; we assume _Allocate did that check
-        _Deallocate<_New_alignof<_Ty>>(_Ptr, sizeof(_Ty) * _Count);
-    }
-
-    _NODISCARD _CONSTEXPR20 _Ty* allocate(_CRT_GUARDOVERFLOW const size_t _Count) {
-        return static_cast<_Ty*>(_Allocate<_New_alignof<_Ty>>(_Get_size_of_n<sizeof(_Ty)>(_Count)));
-    }
-
-#if _HAS_CXX23
-    _NODISCARD constexpr allocation_result<_Ty*> allocate_at_least(_CRT_GUARDOVERFLOW const size_t _Count) {
-        return {allocate(_Count), _Count};
-    }
-#endif // _HAS_CXX23
-
-#if _HAS_DEPRECATED_ALLOCATOR_MEMBERS
-    _CXX17_DEPRECATE_OLD_ALLOCATOR_MEMBERS _NODISCARD _Ty* allocate(
-        _CRT_GUARDOVERFLOW const size_t _Count, const void*) {
-        return allocate(_Count);
-    }
-
-    template <class _Objty, class... _Types>
-    _CXX17_DEPRECATE_OLD_ALLOCATOR_MEMBERS void construct(_Objty* const _Ptr, _Types&&... _Args) {
-        ::new (_Voidify_iter(_Ptr)) _Objty(_STD forward<_Types>(_Args)...);
-    }
-
-    template <class _Uty>
-    _CXX17_DEPRECATE_OLD_ALLOCATOR_MEMBERS void destroy(_Uty* const _Ptr) {
-        _Ptr->~_Uty();
-    }
-
-    _CXX17_DEPRECATE_OLD_ALLOCATOR_MEMBERS _NODISCARD size_t max_size() const noexcept {
-        return static_cast<size_t>(-1) / sizeof(_Ty);
-    }
-#endif // _HAS_DEPRECATED_ALLOCATOR_MEMBERS
-
-    static constexpr size_t _Minimum_allocation_alignment = _Asan_granularity;
-};
-
-template <>
-class allocator<void> {
-public:
-    using value_type = void;
-#if _HAS_DEPRECATED_ALLOCATOR_MEMBERS
-    _CXX17_DEPRECATE_OLD_ALLOCATOR_MEMBERS typedef void* pointer;
-    _CXX17_DEPRECATE_OLD_ALLOCATOR_MEMBERS typedef const void* const_pointer;
-#endif // _HAS_DEPRECATED_ALLOCATOR_MEMBERS
-
-    using size_type       = size_t;
-    using difference_type = ptrdiff_t;
-
-    using propagate_on_container_move_assignment           = true_type;
-    using is_always_equal _CXX20_DEPRECATE_IS_ALWAYS_EQUAL = true_type;
-
-#if _HAS_DEPRECATED_ALLOCATOR_MEMBERS
-    template <class _Other>
-    struct _CXX17_DEPRECATE_OLD_ALLOCATOR_MEMBERS rebind {
-        using other = allocator<_Other>;
-    };
-#endif // _HAS_DEPRECATED_ALLOCATOR_MEMBERS
-};
-
-template <class _Ty, class _Other>
-_NODISCARD _CONSTEXPR20 bool operator==(const allocator<_Ty>&, const allocator<_Other>&) noexcept {
-    return true;
-}
-
-#if !_HAS_CXX20
-template <class _Ty, class _Other>
-_NODISCARD bool operator!=(const allocator<_Ty>&, const allocator<_Other>&) noexcept {
-    return false;
-}
-#endif // !_HAS_CXX20
-
-#if _HAS_CXX17
-// See N4892 [unord.map.overview]/4
-template <class _Alloc>
-using _Guide_size_type_t =
-    typename allocator_traits<conditional_t<_Is_allocator<_Alloc>::value, _Alloc, allocator<int>>>::size_type;
-#endif // _HAS_CXX17
-
-template <class _Alloc>
-using _Alloc_ptr_t = typename allocator_traits<_Alloc>::pointer;
-
-template <class _Alloc>
-using _Alloc_size_t = typename allocator_traits<_Alloc>::size_type;
-
-template <class _Alloc>
-_CONSTEXPR20 void _Pocca(_Alloc& _Left, const _Alloc& _Right) noexcept {
-    if constexpr (allocator_traits<_Alloc>::propagate_on_container_copy_assignment::value) {
-        _Left = _Right;
-    }
-}
-
-template <class _Alloc>
-_CONSTEXPR20 void _Pocma(_Alloc& _Left, _Alloc& _Right) noexcept { // (maybe) propagate on container move assignment
-    if constexpr (allocator_traits<_Alloc>::propagate_on_container_move_assignment::value) {
-        _Left = _STD move(_Right);
-    }
-}
-
-template <class _Alloc>
-_CONSTEXPR20 void _Pocs(_Alloc& _Left, _Alloc& _Right) noexcept {
-    if constexpr (allocator_traits<_Alloc>::propagate_on_container_swap::value) {
-        _Swap_adl(_Left, _Right);
-    } else {
-        _STL_ASSERT(_Left == _Right, "containers incompatible for swap");
-    }
-}
-
-template <class _Alloc>
-_CONSTEXPR20 void _Destroy_range(_Alloc_ptr_t<_Alloc> _First, const _Alloc_ptr_t<_Alloc> _Last, _Alloc& _Al) noexcept {
-    // note that this is an optimization for debug mode codegen; in release mode the BE removes all of this
-    using _Ty = typename _Alloc::value_type;
-    if constexpr (!::std::conjunction_v<::std::is_trivially_destructible<_Ty>, _Uses_default_destroy<_Alloc, _Ty*>>) {
-        for (; _First != _Last; ++_First) {
-            allocator_traits<_Alloc>::destroy(_Al, _Unfancy(_First));
-        }
-    }
-}
-
-template <class _NoThrowFwdIt, class _NoThrowSentinel>
-_CONSTEXPR20 void _Destroy_range(_NoThrowFwdIt _First, const _NoThrowSentinel _Last) noexcept {
-    // note that this is an optimization for debug mode codegen; in release mode the BE removes all of this
-    if constexpr (!::std::is_trivially_destructible_v<_Iter_value_t<_NoThrowFwdIt>>) {
-        for (; _First != _Last; ++_First) {
-            _Destroy_in_place(*_First);
-        }
-    }
-}
-
-template <class _Size_type>
-_NODISCARD constexpr _Size_type _Convert_size(const size_t _Len) noexcept(::std::is_same_v<_Size_type, size_t>) {
-    // convert size_t to _Size_type, avoiding truncation
-    if constexpr (!::std::is_same_v<_Size_type, size_t>) {
-        if (_Len > (::std::numeric_limits<_Size_type>::max) ()) {
-            throw ::std::length_error("size_t too long for _Size_type");
-        }
-    }
-
-    return static_cast<_Size_type>(_Len);
-}
-
-template <class _Alloc>
-_CONSTEXPR20 void _Deallocate_plain(_Alloc& _Al, typename _Alloc::value_type* const _Ptr) noexcept {
-    // deallocate a plain pointer using an allocator
-    using _Alloc_traits = allocator_traits<_Alloc>;
-    if constexpr (::std::is_same_v<_Alloc_ptr_t<_Alloc>, typename _Alloc::value_type*>) {
-        _Alloc_traits::deallocate(_Al, _Ptr, 1);
-    } else {
-        using _Ptr_traits = pointer_traits<_Alloc_ptr_t<_Alloc>>;
-        _Alloc_traits::deallocate(_Al, _Ptr_traits::pointer_to(*_Ptr), 1);
-    }
-}
-
-template <class _Alloc>
-_CONSTEXPR20 void _Delete_plain_internal(_Alloc& _Al, typename _Alloc::value_type* const _Ptr) noexcept {
-    // destroy *_Ptr in place, then deallocate _Ptr using _Al; used for internal container types the user didn't name
-    using _Ty = typename _Alloc::value_type;
-    _Ptr->~_Ty();
-    _Deallocate_plain(_Al, _Ptr);
-}
-
-template <class _Alloc>
-struct _Alloc_construct_ptr { // pointer used to help construct 1 _Alloc::value_type without EH
-    using pointer = _Alloc_ptr_t<_Alloc>;
-    _Alloc& _Al;
-    pointer _Ptr;
-
-    _CONSTEXPR20 explicit _Alloc_construct_ptr(_Alloc& _Al_) : _Al(_Al_), _Ptr(nullptr) {}
-
-    _NODISCARD _CONSTEXPR20 pointer _Release() noexcept { // disengage *this and return contained pointer
-        return _STD exchange(_Ptr, nullptr);
-    }
-
-    _CONSTEXPR20 void _Allocate() { // disengage *this, then allocate a new memory block
-        _Ptr = nullptr; // if allocate throws, prevents double-free
-        _Ptr = _Al.allocate(1);
-    }
-
-    _CONSTEXPR20 ~_Alloc_construct_ptr() { // if this instance is engaged, deallocate storage
-        if (_Ptr) {
-            _Al.deallocate(_Ptr, 1);
-        }
-    }
-
-    _Alloc_construct_ptr(const _Alloc_construct_ptr&) = delete;
-    _Alloc_construct_ptr& operator=(const _Alloc_construct_ptr&) = delete;
-};
-
-struct _Fake_allocator {};
-
-struct _Container_base0 {
-    _CONSTEXPR20 void _Orphan_all() noexcept {}
-    _CONSTEXPR20 void _Swap_proxy_and_iterators(_Container_base0&) noexcept {}
-    _CONSTEXPR20 void _Alloc_proxy(const _Fake_allocator&) noexcept {}
-    _CONSTEXPR20 void _Reload_proxy(const _Fake_allocator&, const _Fake_allocator&) noexcept {}
-};
-
-struct _Iterator_base0 {
-    _CONSTEXPR20 void _Adopt(const void*) noexcept {}
-    _CONSTEXPR20 const _Container_base0* _Getcont() const noexcept {
-        return nullptr;
-    }
-
-    static constexpr bool _Unwrap_when_unverified = true;
-};
-
-struct _Container_base12;
-struct _Container_proxy { // store head of iterator chain and back pointer
-    _CONSTEXPR20 _Container_proxy() noexcept = default;
-    _CONSTEXPR20 _Container_proxy(_Container_base12* _Mycont_) noexcept : _Mycont(_Mycont_) {}
-
-    const _Container_base12* _Mycont       = nullptr;
-    mutable _Iterator_base12* _Myfirstiter = nullptr;
-};
-
-struct _Container_base12 {
-public:
-    _CONSTEXPR20 _Container_base12() noexcept = default;
-
-    _Container_base12(const _Container_base12&) = delete;
-    _Container_base12& operator=(const _Container_base12&) = delete;
-
-    _CONSTEXPR20 void _Orphan_all() noexcept;
-    _CONSTEXPR20 void _Swap_proxy_and_iterators(_Container_base12&) noexcept;
-
-    template <class _Alloc>
-    _CONSTEXPR20 void _Alloc_proxy(_Alloc&& _Al) {
-        _Container_proxy* const _New_proxy = _Unfancy(_Al.allocate(1));
-        _Construct_in_place(*_New_proxy, this);
-        _Myproxy            = _New_proxy;
-        _New_proxy->_Mycont = this;
-    }
-
-    template <class _Alloc>
-    _CONSTEXPR20 void _Reload_proxy(_Alloc&& _Old_alloc, _Alloc&& _New_alloc) {
-        // pre: no iterators refer to the existing proxy
-        _Container_proxy* const _New_proxy = _Unfancy(_New_alloc.allocate(1));
-        _Construct_in_place(*_New_proxy, this);
-        _New_proxy->_Mycont = this;
-        _Delete_plain_internal(_Old_alloc, _STD exchange(_Myproxy, _New_proxy));
-    }
-
-    _Container_proxy* _Myproxy = nullptr;
-
-private:
-    _CONSTEXPR20 void _Orphan_all_unlocked_v3() noexcept;
-    _CONSTEXPR20 void _Swap_proxy_and_iterators_unlocked(_Container_base12&) noexcept;
-
-    void _Orphan_all_locked_v3() noexcept {
-        _Lockit _Lock(_LOCK_DEBUG);
-        _Orphan_all_unlocked_v3();
-    }
-
-    void _Swap_proxy_and_iterators_locked(_Container_base12& _Right) noexcept {
-        _Lockit _Lock(_LOCK_DEBUG);
-        _Swap_proxy_and_iterators_unlocked(_Right);
-    }
-};
-
-struct _Iterator_base12 { // store links to container proxy, next iterator
-public:
-    _CONSTEXPR20 _Iterator_base12() noexcept = default; // construct orphaned iterator
-
-    _CONSTEXPR20 _Iterator_base12(const _Iterator_base12& _Right) noexcept {
-        *this = _Right;
-    }
-
-    _CONSTEXPR20 _Iterator_base12& operator=(const _Iterator_base12& _Right) noexcept {
-#if _ITERATOR_DEBUG_LEVEL == 2
-#if _HAS_CXX20
-        if (_STD is_constant_evaluated()) {
-            _Assign_unlocked(_Right);
-        } else
-#endif // _HAS_CXX20
-        {
-            _Assign_locked(_Right);
-        }
-#else // ^^^ _ITERATOR_DEBUG_LEVEL == 2 ^^^ / vvv _ITERATOR_DEBUG_LEVEL != 2 vvv
-        _Myproxy = _Right._Myproxy;
-#endif // _ITERATOR_DEBUG_LEVEL != 2
-        return *this;
-    }
-
-#if _ITERATOR_DEBUG_LEVEL == 2
-    _CONSTEXPR20 ~_Iterator_base12() noexcept {
-#if _HAS_CXX20
-        if (_STD is_constant_evaluated()) {
-            _Orphan_me_unlocked_v3();
-        } else
-#endif // _HAS_CXX20
-        {
-            _Orphan_me_locked_v3();
-        }
-    }
-
-    _CONSTEXPR20 void _Adopt(const _Container_base12* _Parent) noexcept {
-#if _HAS_CXX20
-        if (_STD is_constant_evaluated()) {
-            _Adopt_unlocked(_Parent);
-        } else
-#endif // _HAS_CXX20
-        {
-            _Adopt_locked(_Parent);
-        }
-    }
-#else // ^^^ _ITERATOR_DEBUG_LEVEL == 2 ^^^ / vvv _ITERATOR_DEBUG_LEVEL != 2 vvv
-    _CONSTEXPR20 void _Adopt(const _Container_base12* _Parent) noexcept {
-        if (_Parent) { // have a parent, do adoption
-            _Myproxy = _Parent->_Myproxy;
-        } else { // no future parent, just disown current parent
-            _Myproxy = nullptr;
-        }
-    }
-#endif // _ITERATOR_DEBUG_LEVEL != 2
-
-    _CONSTEXPR20 const _Container_base12* _Getcont() const noexcept {
-        return _Myproxy ? _Myproxy->_Mycont : nullptr;
-    }
-
-    static constexpr bool _Unwrap_when_unverified = _ITERATOR_DEBUG_LEVEL == 0;
-
-    mutable _Container_proxy* _Myproxy    = nullptr;
-    mutable _Iterator_base12* _Mynextiter = nullptr;
-
-#if _ITERATOR_DEBUG_LEVEL == 2
-private:
-    _CONSTEXPR20 void _Assign_unlocked(const _Iterator_base12& _Right) noexcept {
-        if (_Myproxy == _Right._Myproxy) {
-            return;
-        }
-
-        if (_Right._Myproxy) {
-            _Adopt_unlocked(_Right._Myproxy->_Mycont);
-        } else { // becoming invalid, disown current parent
-            _Orphan_me_unlocked_v3();
-        }
-    }
-
-    void _Assign_locked(const _Iterator_base12& _Right) noexcept {
-        _Lockit _Lock(_LOCK_DEBUG);
-        _Assign_unlocked(_Right);
-    }
-
-    _CONSTEXPR20 void _Adopt_unlocked(const _Container_base12* _Parent) noexcept {
-        if (!_Parent) {
-            _Orphan_me_unlocked_v3();
-            return;
-        }
-
-        _Container_proxy* _Parent_proxy = _Parent->_Myproxy;
-        if (_Myproxy != _Parent_proxy) { // change parentage
-            if (_Myproxy) { // adopted, remove self from list
-                _Orphan_me_unlocked_v3();
-            }
-            _Mynextiter                 = _Parent_proxy->_Myfirstiter;
-            _Parent_proxy->_Myfirstiter = this;
-            _Myproxy                    = _Parent_proxy;
-        }
-    }
-
-    void _Adopt_locked(const _Container_base12* _Parent) noexcept {
-        _Lockit _Lock(_LOCK_DEBUG);
-        _Adopt_unlocked(_Parent);
-    }
-
-    _CONSTEXPR20 void _Orphan_me_unlocked_v3() noexcept {
-        if (!_Myproxy) { // already orphaned
-            return;
-        }
-
-        // adopted, remove self from list
-        _Iterator_base12** _Pnext = &_Myproxy->_Myfirstiter;
-        while (*_Pnext && *_Pnext != this) {
-            const auto _Temp = *_Pnext; // TRANSITION, VSO-1269037
-            _Pnext           = &_Temp->_Mynextiter;
-        }
-
-        _STL_VERIFY(*_Pnext, "ITERATOR LIST CORRUPTED!");
-        *_Pnext  = _Mynextiter;
-        _Myproxy = nullptr;
-    }
-
-    void _Orphan_me_locked_v3() noexcept {
-        _Lockit _Lock(_LOCK_DEBUG);
-        _Orphan_me_unlocked_v3();
-    }
-#endif // _ITERATOR_DEBUG_LEVEL == 2
-};
-
-_CONSTEXPR20 void _Container_base12::_Orphan_all_unlocked_v3() noexcept {
-    if (!_Myproxy) { // no proxy, already done
-        return;
-    }
-
-    // proxy allocated, drain it
-    for (auto& _Pnext = _Myproxy->_Myfirstiter; _Pnext; _Pnext = _Pnext->_Mynextiter) { // TRANSITION, VSO-1269037
-        _Pnext->_Myproxy = nullptr;
-    }
-    _Myproxy->_Myfirstiter = nullptr;
-}
-
-_CONSTEXPR20 void _Container_base12::_Orphan_all() noexcept {
-#if _ITERATOR_DEBUG_LEVEL == 2
-#if _HAS_CXX20
-    if (_STD is_constant_evaluated()) {
-        _Orphan_all_unlocked_v3();
-    } else
-#endif // _HAS_CXX20
-    {
-        _Orphan_all_locked_v3();
-    }
-#endif // _ITERATOR_DEBUG_LEVEL == 2
-}
-
-_CONSTEXPR20 void _Container_base12::_Swap_proxy_and_iterators_unlocked(_Container_base12& _Right) noexcept {
-    _Container_proxy* _Temp = _Myproxy;
-    _Myproxy                = _Right._Myproxy;
-    _Right._Myproxy         = _Temp;
-
-    if (_Myproxy) {
-        _Myproxy->_Mycont = this;
-    }
-
-    if (_Right._Myproxy) {
-        _Right._Myproxy->_Mycont = &_Right;
-    }
-}
-
-_CONSTEXPR20 void _Container_base12::_Swap_proxy_and_iterators(_Container_base12& _Right) noexcept {
-#if _ITERATOR_DEBUG_LEVEL == 2
-#if _HAS_CXX20
-    if (_STD is_constant_evaluated()) {
-        _Swap_proxy_and_iterators_unlocked(_Right);
-    } else
-#endif // _HAS_CXX20
-    {
-        _Swap_proxy_and_iterators_locked(_Right);
-    }
-#else // ^^^ _ITERATOR_DEBUG_LEVEL == 2 ^^^ / vvv _ITERATOR_DEBUG_LEVEL != 2 vvv
-    _Swap_proxy_and_iterators_unlocked(_Right);
-#endif // _ITERATOR_DEBUG_LEVEL != 2
-}
-
-#if _ITERATOR_DEBUG_LEVEL == 0
-using _Container_base = _Container_base0;
-using _Iterator_base  = _Iterator_base0;
-#else // _ITERATOR_DEBUG_LEVEL == 0
-using _Container_base = _Container_base12;
-using _Iterator_base = _Iterator_base12;
-#endif // _ITERATOR_DEBUG_LEVEL == 0
-
-struct _Leave_proxy_unbound {
-    explicit _Leave_proxy_unbound() = default;
-}; // tag to indicate that a proxy is being allocated before it is safe to bind to a _Container_base12
-
-struct _Fake_proxy_ptr_impl { // fake replacement for a container proxy smart pointer when no container proxy is in use
-    _Fake_proxy_ptr_impl(const _Fake_proxy_ptr_impl&) = delete;
-    _Fake_proxy_ptr_impl& operator=(const _Fake_proxy_ptr_impl&) = delete;
-    _CONSTEXPR20 _Fake_proxy_ptr_impl(const _Fake_allocator&, _Leave_proxy_unbound) noexcept {}
-    _CONSTEXPR20 _Fake_proxy_ptr_impl(const _Fake_allocator&, const _Container_base0&) noexcept {}
-
-    _CONSTEXPR20 void _Bind(const _Fake_allocator&, _Container_base0*) noexcept {}
-    _CONSTEXPR20 void _Release() noexcept {}
-};
-
-struct _Basic_container_proxy_ptr12 {
-    // smart pointer components for a _Container_proxy * that don't depend on the allocator
-    _Container_proxy* _Ptr = nullptr;
-
-    constexpr void _Release() noexcept { // disengage this _Basic_container_proxy_ptr12
-        _Ptr = nullptr;
-    }
-
-protected:
-    _CONSTEXPR20 _Basic_container_proxy_ptr12()                       = default;
-    _Basic_container_proxy_ptr12(const _Basic_container_proxy_ptr12&) = delete;
-    _Basic_container_proxy_ptr12(_Basic_container_proxy_ptr12&&)      = delete;
-};
-
-template <class _Alloc>
-struct _Container_proxy_ptr12 : _Basic_container_proxy_ptr12 {
-    // smart pointer components for a _Container_proxy * for an allocator family
-    _Alloc& _Al;
-
-    _CONSTEXPR20 _Container_proxy_ptr12(_Alloc& _Al_, _Leave_proxy_unbound) : _Al(_Al_) {
-        // create a new unbound _Container_proxy
-        _Ptr = _Unfancy(_Al_.allocate(1));
-        _Construct_in_place(*_Ptr);
-    }
-
-    _CONSTEXPR20 _Container_proxy_ptr12(_Alloc& _Al_, _Container_base12& _Mycont) : _Al(_Al_) {
-        // create a new _Container_proxy pointing at _Mycont
-        _Ptr = _Unfancy(_Al_.allocate(1));
-        _Construct_in_place(*_Ptr, _STD addressof(_Mycont));
-        _Mycont._Myproxy = _Ptr;
-    }
-
-    _CONSTEXPR20 void _Bind(_Alloc& _Old_alloc, _Container_base12* _Mycont) noexcept {
-        // Attach the proxy stored in *this to _Mycont, and destroy _Mycont's existing proxy
-        // with _Old_alloc. Requires that no iterators are alive referring to _Mycont.
-        _Ptr->_Mycont = _Mycont;
-        _Delete_plain_internal(_Old_alloc, _STD exchange(_Mycont->_Myproxy, _STD exchange(_Ptr, nullptr)));
-    }
-
-    _CONSTEXPR20 ~_Container_proxy_ptr12() {
-        if (_Ptr) {
-            _Delete_plain_internal(_Al, _Ptr);
-        }
-    }
-};
-
-#if _ITERATOR_DEBUG_LEVEL == 0
-_INLINE_VAR constexpr _Fake_allocator _Fake_alloc{};
-#define _GET_PROXY_ALLOCATOR(_Alty, _Al) _Fake_alloc // TRANSITION, VSO-1284799, should be _Fake_allocator{}
-template <class _Alloc>
-using _Container_proxy_ptr = _Fake_proxy_ptr_impl;
-#else // _ITERATOR_DEBUG_LEVEL == 0
-#define _GET_PROXY_ALLOCATOR(_Alty, _Al) static_cast<_Rebind_alloc_t<_Alty, _Container_proxy>>(_Al)
-template <class _Alloc>
-using _Container_proxy_ptr = _Container_proxy_ptr12<_Rebind_alloc_t<_Alloc, _Container_proxy>>;
-#endif // _ITERATOR_DEBUG_LEVEL == 0
-
-struct _Zero_then_variadic_args_t {
-    explicit _Zero_then_variadic_args_t() = default;
-}; // tag type for value-initializing first, constructing second from remaining args
-
-struct _One_then_variadic_args_t {
-    explicit _One_then_variadic_args_t() = default;
-}; // tag type for constructing first from one arg, constructing second from remaining args
-
-template <class _Ty1, class _Ty2, bool = ::std::is_empty_v<_Ty1> && !::std::is_final_v<_Ty1>>
-class _Compressed_pair final : private _Ty1 { // store a ::std::pair of values, deriving from empty first
-public:
-    _Ty2 _Myval2;
-
-    using _Mybase = _Ty1; // for visualization
-
-    template <class... _Other2>
-    constexpr explicit _Compressed_pair(_Zero_then_variadic_args_t, _Other2&&... _Val2) noexcept(
-        ::std::conjunction_v<::std::is_nothrow_default_constructible<_Ty1>, ::std::is_nothrow_constructible<_Ty2, _Other2...>>)
-        : _Ty1(), _Myval2(_STD forward<_Other2>(_Val2)...) {}
-
-    template <class _Other1, class... _Other2>
-    constexpr _Compressed_pair(_One_then_variadic_args_t, _Other1&& _Val1, _Other2&&... _Val2) noexcept(
-        ::std::conjunction_v<::std::is_nothrow_constructible<_Ty1, _Other1>, ::std::is_nothrow_constructible<_Ty2, _Other2...>>)
-        : _Ty1(_STD forward<_Other1>(_Val1)), _Myval2(_STD forward<_Other2>(_Val2)...) {}
-
-    constexpr _Ty1& _Get_first() noexcept {
-        return *this;
-    }
-
-    constexpr const _Ty1& _Get_first() const noexcept {
-        return *this;
-    }
-};
-
-template <class _Ty1, class _Ty2>
-class _Compressed_pair<_Ty1, _Ty2, false> final { // store a ::std::pair of values, not deriving from first
-public:
-    _Ty1 _Myval1;
-    _Ty2 _Myval2;
-
-    template <class... _Other2>
-    constexpr explicit _Compressed_pair(_Zero_then_variadic_args_t, _Other2&&... _Val2) noexcept(
-        ::std::conjunction_v<::std::is_nothrow_default_constructible<_Ty1>, ::std::is_nothrow_constructible<_Ty2, _Other2...>>)
-        : _Myval1(), _Myval2(_STD forward<_Other2>(_Val2)...) {}
-
-    template <class _Other1, class... _Other2>
-    constexpr _Compressed_pair(_One_then_variadic_args_t, _Other1&& _Val1, _Other2&&... _Val2) noexcept(
-        ::std::conjunction_v<::std::is_nothrow_constructible<_Ty1, _Other1>, ::std::is_nothrow_constructible<_Ty2, _Other2...>>)
-        : _Myval1(_STD forward<_Other1>(_Val1)), _Myval2(_STD forward<_Other2>(_Val2)...) {}
-
-    constexpr _Ty1& _Get_first() noexcept {
-        return _Myval1;
-    }
-
-    constexpr const _Ty1& _Get_first() const noexcept {
-        return _Myval1;
-    }
-};
-
-struct _Move_allocator_tag {
-    explicit _Move_allocator_tag() = default;
-};
-
-template <class _Ty>
-::std::pair<_Ty*, ptrdiff_t> _Get_temporary_buffer(ptrdiff_t _Count) noexcept {
-    if (static_cast<size_t>(_Count) <= static_cast<size_t>(-1) / sizeof(_Ty)) {
-        for (; 0 < _Count; _Count /= 2) {
-            const auto _Size = static_cast<size_t>(_Count) * sizeof(_Ty);
-            void* _Pbuf;
-#ifdef __cpp_aligned_new
-            if constexpr (alignof(_Ty) > __STDCPP_DEFAULT_NEW_ALIGNMENT__) {
-                _Pbuf = ::operator new (_Size, ::std::align_val_t{alignof(_Ty)}, ::std::nothrow);
-            } else
-#endif // __cpp_aligned_new
-            {
-                _Pbuf = ::operator new(_Size, ::std::nothrow);
-            }
-
-            if (_Pbuf) {
-                return {static_cast<_Ty*>(_Pbuf), _Count};
-            }
-        }
-    }
-
-    return {nullptr, 0};
-}
-
-template <class _Ty>
-void _Return_temporary_buffer(_Ty* const _Pbuf) noexcept {
-#ifdef __cpp_aligned_new
-    if constexpr (alignof(_Ty) > __STDCPP_DEFAULT_NEW_ALIGNMENT__) {
-        ::operator delete (_Pbuf, ::std::align_val_t{alignof(_Ty)});
-    } else
-#endif // __cpp_aligned_new
-    {
-        ::operator delete(_Pbuf);
-    }
-}
-
-template <class _NoThrowFwdIt>
-struct _NODISCARD _Uninitialized_backout {
-    // struct to undo partially constructed ranges in _Uninitialized_xxx algorithms
-    _NoThrowFwdIt _First;
-    _NoThrowFwdIt _Last;
-
-    constexpr explicit _Uninitialized_backout(_NoThrowFwdIt _Dest) : _First(_Dest), _Last(_Dest) {}
-
-    constexpr _Uninitialized_backout(_NoThrowFwdIt _First_, _NoThrowFwdIt _Last_) : _First(_First_), _Last(_Last_) {}
-
-    _Uninitialized_backout(const _Uninitialized_backout&) = delete;
-    _Uninitialized_backout& operator=(const _Uninitialized_backout&) = delete;
-
-    _CONSTEXPR20 ~_Uninitialized_backout() {
-        _Destroy_range(_First, _Last);
-    }
-
-    template <class... _Types>
-    _CONSTEXPR20 void _Emplace_back(_Types&&... _Vals) {
-        // construct a new element at *_Last and increment
-        _Construct_in_place(*_Last, _STD forward<_Types>(_Vals)...);
-        ++_Last;
-    }
-
-    constexpr _NoThrowFwdIt _Release() { // suppress any exception handling backout and return _Last
-        _First = _Last;
-        return _Last;
-    }
-};
-
-template <class _InIt, class _NoThrowFwdIt>
-_CONSTEXPR20 _NoThrowFwdIt _Uninitialized_move_unchecked(_InIt _First, const _InIt _Last, _NoThrowFwdIt _Dest) {
-    // move [_First, _Last) to raw [_Dest, ...)
-    if constexpr (_Iter_move_cat<_InIt, _NoThrowFwdIt>::_Bitcopy_constructible) {
-#if _HAS_CXX20
-        if (!_STD is_constant_evaluated())
-#endif // _HAS_CXX20
-        {
-            return _Copy_memmove(_First, _Last, _Dest);
-        }
-    }
-    _Uninitialized_backout<_NoThrowFwdIt> _Backout{_Dest};
-    for (; _First != _Last; ++_First) {
-        _Backout._Emplace_back(_STD move(*_First));
-    }
-
-    return _Backout._Release();
-}
-
-#ifdef __cpp_lib_concepts
-namespace ranges {
-    template <class _It>
-    concept _No_throw_input_iterator = input_iterator<_It> //
-        && is_lvalue_reference_v<iter_reference_t<_It>> //
-        && same_as<remove_cvref_t<iter_reference_t<_It>>, iter_value_t<_It>>;
-
-    template <class _Se, class _It>
-    concept _No_throw_sentinel_for = sentinel_for<_Se, _It>;
-
-    template <class _It>
-    concept _No_throw_forward_iterator = _No_throw_input_iterator<_It> //
-        && forward_iterator<_It> //
-        && _No_throw_sentinel_for<_It, _It>;
-
-    template <class _Rng>
-    concept _No_throw_input_range = range<_Rng> //
-        && _No_throw_input_iterator<iterator_t<_Rng>> //
-        && _No_throw_sentinel_for<sentinel_t<_Rng>, iterator_t<_Rng>>;
-
-    template <class _Rng>
-    concept _No_throw_forward_range = _No_throw_input_range<_Rng> //
-        && _No_throw_forward_iterator<iterator_t<_Rng>>;
-
-    template <class _InIt, class _OutIt>
-    in_out_result<_InIt, _OutIt> _Copy_memcpy_count(_InIt _IFirst, _OutIt _OFirst, const size_t _Count) noexcept {
-        const auto _IFirstPtr     = _To_address(_IFirst);
-        const auto _OFirstPtr     = _To_address(_OFirst);
-        const auto _IFirst_ch     = const_cast<char*>(reinterpret_cast<const volatile char*>(_IFirstPtr));
-        const auto _OFirst_ch     = const_cast<char*>(reinterpret_cast<const volatile char*>(_OFirstPtr));
-        const size_t _Count_bytes = _Count * sizeof(iter_value_t<_InIt>);
-        _CSTD memcpy(_OFirst_ch, _IFirst_ch, _Count_bytes);
-        if constexpr (::std::is_pointer_v<_InIt>) {
-            _IFirst = reinterpret_cast<_InIt>(_IFirst_ch + _Count_bytes);
-        } else {
-            _IFirst += _Count;
-        }
-
-        if constexpr (::std::is_pointer_v<_OutIt>) {
-            _OFirst = reinterpret_cast<_OutIt>(_OFirst_ch + _Count_bytes);
-        } else {
-            _OFirst += _Count;
-        }
-        return {_STD move(_IFirst), _STD move(_OFirst)};
-    }
-
-    template <class _InIt, class _OutIt, class _DistIt>
-    in_out_result<_InIt, _OutIt> _Copy_memcpy_distance(
-        _InIt _IFirst, _OutIt _OFirst, const _DistIt _DFirst, const _DistIt _DLast) noexcept {
-        // equivalent to _Copy_memcpy_count(_IFirst, _OFirst, _DLast - _DFirst) but computes distance more efficiently
-        const auto _IFirstPtr   = _To_address(_IFirst);
-        const auto _OFirstPtr   = _To_address(_OFirst);
-        const auto _DFirstPtr   = _To_address(_DFirst);
-        const auto _DLastPtr    = _To_address(_DLast);
-        const auto _IFirst_ch   = const_cast<char*>(reinterpret_cast<const volatile char*>(_IFirstPtr));
-        const auto _OFirst_ch   = const_cast<char*>(reinterpret_cast<const volatile char*>(_OFirstPtr));
-        const auto _DFirst_ch   = const_cast<char*>(reinterpret_cast<const volatile char*>(_DFirstPtr));
-        const auto _DLast_ch    = const_cast<char*>(reinterpret_cast<const volatile char*>(_DLastPtr));
-        const auto _Count_bytes = static_cast<size_t>(_DLast_ch - _DFirst_ch);
-        _CSTD memcpy(_OFirst_ch, _IFirst_ch, _Count_bytes);
-        if constexpr (::std::is_pointer_v<_InIt>) {
-            _IFirst = reinterpret_cast<_InIt>(_IFirst_ch + _Count_bytes);
-        } else {
-            _IFirst += _Count_bytes / sizeof(iter_value_t<_InIt>);
-        }
-
-        if constexpr (::std::is_pointer_v<_OutIt>) {
-            _OFirst = reinterpret_cast<_OutIt>(_OFirst_ch + _Count_bytes);
-        } else {
-            _OFirst += _Count_bytes / sizeof(iter_value_t<_OutIt>);
-        }
-        return {_STD move(_IFirst), _STD move(_OFirst)};
-    }
-
-    template <class _InIt, class _OutIt>
-    in_out_result<_InIt, _OutIt> _Copy_memcpy_common(
-        _InIt _IFirst, _InIt _ILast, _OutIt _OFirst, _OutIt _OLast) noexcept {
-        const auto _IFirstPtr   = _To_address(_IFirst);
-        const auto _ILastPtr    = _To_address(_ILast);
-        const auto _OFirstPtr   = _To_address(_OFirst);
-        const auto _OLastPtr    = _To_address(_OLast);
-        const auto _IFirst_ch   = const_cast<char*>(reinterpret_cast<const volatile char*>(_IFirstPtr));
-        const auto _ILast_ch    = const_cast<const char*>(reinterpret_cast<const volatile char*>(_ILastPtr));
-        const auto _OFirst_ch   = const_cast<char*>(reinterpret_cast<const volatile char*>(_OFirstPtr));
-        const auto _OLast_ch    = const_cast<const char*>(reinterpret_cast<const volatile char*>(_OLastPtr));
-        const auto _Count_bytes = static_cast<size_t>((_STD min) (_ILast_ch - _IFirst_ch, _OLast_ch - _OFirst_ch));
-        _CSTD memcpy(_OFirst_ch, _IFirst_ch, _Count_bytes);
-        if constexpr (::std::is_pointer_v<_InIt>) {
-            _IFirst = reinterpret_cast<_InIt>(_IFirst_ch + _Count_bytes);
-        } else {
-            _IFirst += _Count_bytes / sizeof(iter_value_t<_InIt>);
-        }
-
-        if constexpr (::std::is_pointer_v<_OutIt>) {
-            _OFirst = reinterpret_cast<_OutIt>(_OFirst_ch + _Count_bytes);
-        } else {
-            _OFirst += _Count_bytes / sizeof(iter_value_t<_OutIt>);
-        }
-        return {_STD move(_IFirst), _STD move(_OFirst)};
-    }
-
-    template <class _In, class _Out>
-    using uninitialized_move_result = in_out_result<_In, _Out>;
-
-    // clang-format off
-    template <input_iterator _It, sentinel_for<_It> _Se, _No_throw_forward_iterator _Out,
-        _No_throw_sentinel_for<_Out> _OSe>
-        requires (constructible_from<iter_value_t<_Out>, iter_rvalue_reference_t<_It>>)
-    uninitialized_move_result<_It, _Out> _Uninitialized_move_unchecked(
-        _It _IFirst, _Se _ILast, _Out _OFirst, _OSe _OLast) {
-        // clang-format on
-        constexpr bool _Is_sized1 = sized_sentinel_for<_Se, _It>;
-        constexpr bool _Is_sized2 = sized_sentinel_for<_OSe, _Out>;
-        if constexpr (_Iter_move_cat<_It, _Out>::_Bitcopy_constructible
-                      && _Sized_or_unreachable_sentinel_for<_Se, _It> //
-                      && _Sized_or_unreachable_sentinel_for<_OSe, _Out>) {
-            if constexpr (_Is_sized1 && _Is_sized2) {
-                return _Copy_memcpy_common(_IFirst, _RANGES next(_IFirst, _STD move(_ILast)), _OFirst,
-                    _RANGES next(_OFirst, _STD move(_OLast)));
-            } else if constexpr (_Is_sized1) {
-                return _Copy_memcpy_distance(_IFirst, _OFirst, _IFirst, _RANGES next(_IFirst, _STD move(_ILast)));
-            } else if constexpr (_Is_sized2) {
-                return _Copy_memcpy_distance(_IFirst, _OFirst, _OFirst, _RANGES next(_OFirst, _STD move(_OLast)));
-            } else {
-                _STL_ASSERT(false, "Tried to uninitialized_move two ranges with unreachable sentinels");
-            }
-        } else {
-            _Uninitialized_backout _Backout{_STD move(_OFirst)};
-
-            for (; _IFirst != _ILast && _Backout._Last != _OLast; ++_IFirst) {
-                _Backout._Emplace_back(_RANGES iter_move(_IFirst));
-            }
-
-            return {_STD move(_IFirst), _Backout._Release()};
-        }
-    }
-} // namespace ranges
-#endif // __cpp_lib_concepts
-
-template <class _Alloc>
-class _NODISCARD _Uninitialized_backout_al {
-    // struct to undo partially constructed ranges in _Uninitialized_xxx_al algorithms
-    using pointer = _Alloc_ptr_t<_Alloc>;
-
-public:
-    _CONSTEXPR20 _Uninitialized_backout_al(pointer _Dest, _Alloc& _Al_) : _First(_Dest), _Last(_Dest), _Al(_Al_) {}
-
-    _Uninitialized_backout_al(const _Uninitialized_backout_al&) = delete;
-    _Uninitialized_backout_al& operator=(const _Uninitialized_backout_al&) = delete;
-
-    _CONSTEXPR20 ~_Uninitialized_backout_al() {
-        _Destroy_range(_First, _Last, _Al);
-    }
-
-    template <class... _Types>
-    _CONSTEXPR20 void _Emplace_back(_Types&&... _Vals) { // construct a new element at *_Last and increment
-        allocator_traits<_Alloc>::construct(_Al, _Unfancy(_Last), _STD forward<_Types>(_Vals)...);
-        ++_Last;
-    }
-
-    constexpr pointer _Release() { // suppress any exception handling backout and return _Last
-        _First = _Last;
-        return _Last;
-    }
-
-private:
-    pointer _First;
-    pointer _Last;
-    _Alloc& _Al;
-};
-
-template <class _InIt, class _Alloc>
-_CONSTEXPR20 _Alloc_ptr_t<_Alloc> _Uninitialized_copy(
-    const _InIt _First, const _InIt _Last, _Alloc_ptr_t<_Alloc> _Dest, _Alloc& _Al) {
-    // copy [_First, _Last) to raw _Dest, using _Al
-    // note: only called internally from elsewhere in the STL
-    using _Ptrval = typename _Alloc::value_type*;
-
-    auto _UFirst      = _Get_unwrapped(_First);
-    const auto _ULast = _Get_unwrapped(_Last);
-
-    if constexpr (::std::conjunction_v<bool_constant<_Iter_copy_cat<decltype(_UFirst), _Ptrval>::_Bitcopy_constructible>,
-                      _Uses_default_construct<_Alloc, _Ptrval, decltype(*_UFirst)>>) {
-#if _HAS_CXX20
-        if (!_STD is_constant_evaluated())
-#endif // _HAS_CXX20
-        {
-            _Copy_memmove(_UFirst, _ULast, _Unfancy(_Dest));
-            _Dest += _ULast - _UFirst;
-            return _Dest;
-        }
-    }
-
-    _Uninitialized_backout_al<_Alloc> _Backout{_Dest, _Al};
-    for (; _UFirst != _ULast; ++_UFirst) {
-        _Backout._Emplace_back(*_UFirst);
-    }
-
-    return _Backout._Release();
-}
-
-template <class _InIt, class _NoThrowFwdIt>
-_CONSTEXPR20 _NoThrowFwdIt _Uninitialized_copy_unchecked(_InIt _First, const _InIt _Last, _NoThrowFwdIt _Dest) {
-    // copy [_First, _Last) to raw [_Dest, ...)
-    if constexpr (_Iter_copy_cat<_InIt, _NoThrowFwdIt>::_Bitcopy_constructible) {
-#if _HAS_CXX20
-        if (!_STD is_constant_evaluated())
-#endif // _HAS_CXX20
-        {
-            return _Copy_memmove(_First, _Last, _Dest);
-        }
-    }
-
-    _Uninitialized_backout<_NoThrowFwdIt> _Backout{_Dest};
-    for (; _First != _Last; ++_First) {
-        _Backout._Emplace_back(*_First);
-    }
-
-    return _Backout._Release();
-}
-
-template <class _InIt, class _NoThrowFwdIt>
-_NoThrowFwdIt uninitialized_copy(const _InIt _First, const _InIt _Last, _NoThrowFwdIt _Dest) {
-    // copy [_First, _Last) to raw [_Dest, ...)
-    _Adl_verify_range(_First, _Last);
-    auto _UFirst      = _Get_unwrapped(_First);
-    const auto _ULast = _Get_unwrapped(_Last);
-    auto _UDest       = _Get_unwrapped_n(_Dest, _Idl_distance<_InIt>(_UFirst, _ULast));
-    _Seek_wrapped(_Dest, _Uninitialized_copy_unchecked(_UFirst, _ULast, _UDest));
-    return _Dest;
-}
-
-template <class _InIt, class _Alloc>
-_CONSTEXPR20 _Alloc_ptr_t<_Alloc> _Uninitialized_move(
-    const _InIt _First, const _InIt _Last, _Alloc_ptr_t<_Alloc> _Dest, _Alloc& _Al) {
-    // move [_First, _Last) to raw _Dest, using _Al
-    // note: only called internally from elsewhere in the STL
-    using _Ptrval     = typename _Alloc::value_type*;
-    auto _UFirst      = _Get_unwrapped(_First);
-    const auto _ULast = _Get_unwrapped(_Last);
-    if constexpr (::std::conjunction_v<bool_constant<_Iter_move_cat<decltype(_UFirst), _Ptrval>::_Bitcopy_constructible>,
-                      _Uses_default_construct<_Alloc, _Ptrval, decltype(_STD move(*_UFirst))>>) {
-#if _HAS_CXX20
-        if (!_STD is_constant_evaluated())
-#endif // _HAS_CXX20
-        {
-            _Copy_memmove(_UFirst, _ULast, _Unfancy(_Dest));
-            return _Dest + (_ULast - _UFirst);
-        }
-    }
-
-    _Uninitialized_backout_al<_Alloc> _Backout{_Dest, _Al};
-    for (; _UFirst != _ULast; ++_UFirst) {
-        _Backout._Emplace_back(_STD move(*_UFirst));
-    }
-
-    return _Backout._Release();
-}
-
-template <class _Alloc>
-_CONSTEXPR20 _Alloc_ptr_t<_Alloc> _Uninitialized_fill_n(
-    _Alloc_ptr_t<_Alloc> _First, _Alloc_size_t<_Alloc> _Count, const typename _Alloc::value_type& _Val, _Alloc& _Al) {
-    // copy _Count copies of _Val to raw _First, using _Al
-    using _Ty = typename _Alloc::value_type;
-    if constexpr (_Fill_memset_is_safe<_Ty*, _Ty> && _Uses_default_construct<_Alloc, _Ty*, _Ty>::value) {
-#if _HAS_CXX20
-        if (!_STD is_constant_evaluated())
-#endif // _HAS_CXX20
-        {
-            _Fill_memset(_Unfancy(_First), _Val, static_cast<size_t>(_Count));
-            return _First + _Count;
-        }
-    } else if constexpr (_Fill_zero_memset_is_safe<_Ty*, _Ty> && _Uses_default_construct<_Alloc, _Ty*, _Ty>::value) {
-#if _HAS_CXX20
-        if (!_STD is_constant_evaluated())
-#endif // _HAS_CXX20
-        {
-            if (_Is_all_bits_zero(_Val)) {
-                _Fill_zero_memset(_Unfancy(_First), static_cast<size_t>(_Count));
-                return _First + _Count;
-            }
-        }
-    }
-
-    _Uninitialized_backout_al<_Alloc> _Backout{_First, _Al};
-    for (; 0 < _Count; --_Count) {
-        _Backout._Emplace_back(_Val);
-    }
-
-    return _Backout._Release();
-}
-
-template <class _NoThrowFwdIt, class _Tval>
-void uninitialized_fill(const _NoThrowFwdIt _First, const _NoThrowFwdIt _Last, const _Tval& _Val) {
-    // copy _Val throughout raw [_First, _Last)
-    _Adl_verify_range(_First, _Last);
-    auto _UFirst      = _Get_unwrapped(_First);
-    const auto _ULast = _Get_unwrapped(_Last);
-    if constexpr (_Fill_memset_is_safe<_Unwrapped_t<const _NoThrowFwdIt&>, _Tval>) {
-        _Fill_memset(_UFirst, _Val, static_cast<size_t>(_ULast - _UFirst));
-    } else {
-        if constexpr (_Fill_zero_memset_is_safe<_Unwrapped_t<const _NoThrowFwdIt&>, _Tval>) {
-            if (_Is_all_bits_zero(_Val)) {
-                _Fill_zero_memset(_UFirst, static_cast<size_t>(_ULast - _UFirst));
-                return;
-            }
-        }
-
-        _Uninitialized_backout<_Unwrapped_t<const _NoThrowFwdIt&>> _Backout{_UFirst};
-        while (_Backout._Last != _ULast) {
-            _Backout._Emplace_back(_Val);
-        }
-
-        _Backout._Release();
-    }
-}
-
-template <class _NoThrowFwdIt>
-_INLINE_VAR constexpr bool _Use_memset_value_construct_v =
-    ::std::conjunction_v<bool_constant<_Iterator_is_contiguous<_NoThrowFwdIt>>, ::std::is_scalar<_Iter_value_t<_NoThrowFwdIt>>,
-        ::std::negation<::std::is_volatile<remove_reference_t<_Iter_ref_t<_NoThrowFwdIt>>>>,
-        ::std::negation<::std::is_member_pointer<_Iter_value_t<_NoThrowFwdIt>>>>;
-
-template <class _Ptr>
-_Ptr _Zero_range(const _Ptr _First, const _Ptr _Last) { // fill [_First, _Last) with zeroes
-    char* const _First_ch = reinterpret_cast<char*>(_To_address(_First));
-    char* const _Last_ch  = reinterpret_cast<char*>(_To_address(_Last));
-    _CSTD memset(_First_ch, 0, static_cast<size_t>(_Last_ch - _First_ch));
-    return _Last;
-}
-
-template <class _Alloc>
-_CONSTEXPR20 _Alloc_ptr_t<_Alloc> _Uninitialized_value_construct_n(
-    _Alloc_ptr_t<_Alloc> _First, _Alloc_size_t<_Alloc> _Count, _Alloc& _Al) {
-    // value-initialize _Count objects to raw _First, using _Al
-    using _Ptrty = typename _Alloc::value_type*;
-    if constexpr (_Use_memset_value_construct_v<_Ptrty> && _Uses_default_construct<_Alloc, _Ptrty>::value) {
-#if _HAS_CXX20
-        if (!_STD is_constant_evaluated())
-#endif // _HAS_CXX20
-        {
-            auto _PFirst = _Unfancy(_First);
-            _Zero_range(_PFirst, _PFirst + _Count);
-            return _First + _Count;
-        }
-    }
-
-    _Uninitialized_backout_al<_Alloc> _Backout{_First, _Al};
-    for (; 0 < _Count; --_Count) {
-        _Backout._Emplace_back();
-    }
-
-    return _Backout._Release();
-}
-
-template <class _NoThrowFwdIt, class _Diff>
-_NoThrowFwdIt _Uninitialized_value_construct_n_unchecked1(_NoThrowFwdIt _UFirst, _Diff _Count) {
-    // value-initialize all elements in [_UFirst, _UFirst + _Count_raw)
-    _STL_INTERNAL_CHECK(_Count >= 0);
-    if constexpr (_Use_memset_value_construct_v<_NoThrowFwdIt>) {
-        return _Zero_range(_UFirst, _UFirst + _Count);
-    } else {
-        _Uninitialized_backout<_NoThrowFwdIt> _Backout{_UFirst};
-        for (; 0 < _Count; --_Count) {
-            _Backout._Emplace_back();
-        }
-
-        return _Backout._Release();
-    }
-}
-
-#if _HAS_DEPRECATED_TEMPORARY_BUFFER
-template <class _Ty>
-_CXX17_DEPRECATE_TEMPORARY_BUFFER _NODISCARD ::std::pair<_Ty*, ptrdiff_t> get_temporary_buffer(ptrdiff_t _Count) noexcept {
-    return _Get_temporary_buffer<_Ty>(_Count);
-}
-
-template <class _Ty>
-_CXX17_DEPRECATE_TEMPORARY_BUFFER void return_temporary_buffer(_Ty* _Pbuf) {
-    _Return_temporary_buffer(_Pbuf);
-}
-#endif // _HAS_DEPRECATED_TEMPORARY_BUFFER
-
-// assumes _Args have already been _Remove_cvref_t'd
-template <class _Key, class... _Args>
-struct _In_place_key_extract_set {
-    // by default we can't extract the key in the emplace family and must construct a node we might not use
-    static constexpr bool _Extractable = false;
-};
-
-template <class _Key>
-struct _In_place_key_extract_set<_Key, _Key> {
-    // we can extract the key in emplace if the emplaced type is identical to the key type
-    static constexpr bool _Extractable = true;
-    static const _Key& _Extract(const _Key& _Val) noexcept {
-        return _Val;
-    }
-};
-
-// assumes _Args have already been _Remove_cvref_t'd
-template <class _Key, class... _Args>
-struct _In_place_key_extract_map {
-    // by default we can't extract the key in the emplace family and must construct a node we might not use
-    static constexpr bool _Extractable = false;
-};
-
-template <class _Key, class _Second>
-struct _In_place_key_extract_map<_Key, _Key, _Second> {
-    // if we would call the ::std::pair(key, value) constructor family, we can use the first parameter as the key
-    static constexpr bool _Extractable = true;
-    static const _Key& _Extract(const _Key& _Val, const _Second&) noexcept {
-        return _Val;
-    }
-};
-
-template <class _Key, class _First, class _Second>
-struct _In_place_key_extract_map<_Key, ::std::pair<_First, _Second>> {
-    // if we would call the ::std::pair(::std::pair<other, other>) constructor family, we can use the ::std::pair.first member as the key
-    static constexpr bool _Extractable = ::std::is_same_v<_Key, _Remove_cvref_t<_First>>;
-    static const _Key& _Extract(const ::std::pair<_First, _Second>& _Val) {
-        return _Val.first;
-    }
-};
-
-#if defined(__clang__) || defined(__GNUC__) || defined(__GNUG__)
-#else
-#pragma warning(push)
-#pragma warning(disable : 4624) // '%s': destructor was implicitly defined as deleted
-#endif
-template <class _Ty>
-struct _Wrap {
-    _Ty _Value; // workaround for VSO-586813 "T^ is not allowed in a union"
-};
-#if defined(__clang__) || defined(__GNUC__) || defined(__GNUG__)
-#else
-#pragma warning(pop)
-#endif
-
-template <class _Alloc>
-struct _Alloc_temporary2 {
-    using value_type = typename _Alloc::value_type;
-    using _Traits    = allocator_traits<_Alloc>;
-
-    _Alloc& _Al;
-
-#ifdef __cplusplus_winrt
-    union {
-        _Wrap<value_type> _Storage;
-    };
-
-    _NODISCARD _CONSTEXPR20 value_type& _Get_value() noexcept {
-        return _Storage._Value;
-    }
-
-    _NODISCARD _CONSTEXPR20 const value_type& _Get_value() const noexcept {
-        return _Storage._Value;
-    }
-#else // ^^^ workaround for VSO-586813 "T^ is not allowed in a union" ^^^ / vvv no workaround vvv
-    union {
-        value_type _Value;
-    };
-
-    _NODISCARD _CONSTEXPR20 value_type& _Get_value() noexcept {
-        return _Value;
-    }
-
-    _NODISCARD _CONSTEXPR20 const value_type& _Get_value() const noexcept {
-        return _Value;
-    }
-#endif // ^^^ no workaround ^^^
-
-    template <class... _Args>
-    _CONSTEXPR20 explicit _Alloc_temporary2(_Alloc& _Al_, _Args&&... _Vals) noexcept(
-        noexcept(_Traits::construct(_Al_, _STD addressof(_Get_value()), _STD forward<_Args>(_Vals)...)))
-        : _Al(_Al_) {
-        _Traits::construct(_Al, _STD addressof(_Get_value()), _STD forward<_Args>(_Vals)...);
-    }
-
-    _Alloc_temporary2(const _Alloc_temporary2&) = delete;
-    _Alloc_temporary2& operator=(const _Alloc_temporary2&) = delete;
-
-    _CONSTEXPR20 ~_Alloc_temporary2() {
-        _Traits::destroy(_Al, _STD addressof(_Get_value()));
-    }
-};
-
-template <class _Alloc>
-_NODISCARD constexpr bool _Allocators_equal(const _Alloc& _Lhs, const _Alloc& _Rhs) noexcept {
-    if constexpr (allocator_traits<_Alloc>::is_always_equal::value) {
-        return true;
-    } else {
-        return _Lhs == _Rhs;
-    }
-}
-
-template <class _FwdIt, class _Ty>
-_NODISCARD _CONSTEXPR20 _FwdIt remove(_FwdIt _First, const _FwdIt _Last, const _Ty& _Val) {
-    // remove each matching _Val
-    _Adl_verify_range(_First, _Last);
-    auto _UFirst      = _Get_unwrapped(_First);
-    const auto _ULast = _Get_unwrapped(_Last);
-    _UFirst           = _Find_unchecked(_UFirst, _ULast, _Val);
-    auto _UNext       = _UFirst;
-    if (_UFirst != _ULast) {
-        while (++_UFirst != _ULast) {
-            if (!(*_UFirst == _Val)) {
-                *_UNext = _STD move(*_UFirst);
-                ++_UNext;
-            }
-        }
-    }
-
-    _Seek_wrapped(_First, _UNext);
-    return _First;
-}
-
-template <class _FwdIt, class _Pr>
-_NODISCARD _CONSTEXPR20 _FwdIt remove_if(_FwdIt _First, const _FwdIt _Last, _Pr _Pred) {
-    // remove each satisfying _Pred
-    _Adl_verify_range(_First, _Last);
-    auto _UFirst      = _Get_unwrapped(_First);
-    const auto _ULast = _Get_unwrapped(_Last);
-    _UFirst           = _STD find_if(_UFirst, _ULast, _Pass_fn(_Pred));
-    auto _UNext       = _UFirst;
-    if (_UFirst != _ULast) {
-        while (++_UFirst != _ULast) {
-            if (!_Pred(*_UFirst)) {
-                *_UNext = _STD move(*_UFirst);
-                ++_UNext;
-            }
-        }
-    }
-
-    _Seek_wrapped(_First, _UNext);
-    return _First;
-}
-
-template <class _Container, class _Uty>
-_CONSTEXPR20 typename _Container::size_type _Erase_remove(_Container& _Cont, const _Uty& _Val) {
-    // erase each element matching _Val
-    auto _First          = _Cont.begin();
-    const auto _Last     = _Cont.end();
-    const auto _Old_size = _Cont.size();
-    _Seek_wrapped(_First, _STD remove(_Get_unwrapped(_First), _Get_unwrapped(_Last), _Val));
-    _Cont.erase(_First, _Last);
-    return _Old_size - _Cont.size();
-}
-
-template <class _Container, class _Pr>
-_CONSTEXPR20 typename _Container::size_type _Erase_remove_if(_Container& _Cont, _Pr _Pred) {
-    // erase each element satisfying _Pred
-    auto _First          = _Cont.begin();
-    const auto _Last     = _Cont.end();
-    const auto _Old_size = _Cont.size();
-    _Seek_wrapped(_First, _STD remove_if(_Get_unwrapped(_First), _Get_unwrapped(_Last), _Pred));
-    _Cont.erase(_First, _Last);
-    return _Old_size - _Cont.size();
-}
-
-template <class _Container, class _Pr>
-typename _Container::size_type _Erase_nodes_if(_Container& _Cont, _Pr _Pred) {
-    // erase each element satisfying _Pred
-    auto _First          = _Cont.begin();
-    const auto _Last     = _Cont.end();
-    const auto _Old_size = _Cont.size();
-    while (_First != _Last) {
-        if (_Pred(*_First)) {
-            _First = _Cont.erase(_First);
-        } else {
-            ++_First;
-        }
-    }
-    return _Old_size - _Cont.size();
-}
-
-#if _HAS_CXX20
-template <class _Ty, class _Alloc, class... _Types, enable_if_t<!_Is_specialization_v<_Ty, ::std::pair>, int> = 0>
-_NODISCARD constexpr auto uses_allocator_construction_args(const _Alloc& _Al, _Types&&... _Args) noexcept {
-    if constexpr (!uses_allocator_v<_Ty, _Alloc>) {
-        static_assert(::std::is_constructible_v<_Ty, _Types...>,
-            "If uses_allocator_v<T, Alloc> does not hold, T must be constructible from Types...");
-        (void) _Al;
-        return _STD forward_as_tuple(_STD forward<_Types>(_Args)...);
-    } else if constexpr (::std::is_constructible_v<_Ty, allocator_arg_t, const _Alloc&, _Types...>) {
-        using _ReturnType = tuple<allocator_arg_t, const _Alloc&, _Types&&...>;
-        return _ReturnType{allocator_arg, _Al, _STD forward<_Types>(_Args)...};
-    } else if constexpr (::std::is_constructible_v<_Ty, _Types..., const _Alloc&>) {
-        return _STD forward_as_tuple(_STD forward<_Types>(_Args)..., _Al);
-    } else {
-        static_assert(_Always_false<_Ty>,
-            "T must be constructible from either (allocator_arg_t, const Alloc&, Types...) "
-            "or (Types..., const Alloc&) if uses_allocator_v<T, Alloc> is true");
-    }
-}
-
-template <class _Ty, class _Alloc, enable_if_t<_Is_specialization_v<_Ty, ::std::pair>, int> = 0>
-_NODISCARD constexpr auto uses_allocator_construction_args(const _Alloc& _Al) noexcept;
-
-template <class _Ty, class _Alloc, class _Uty1, class _Uty2, enable_if_t<_Is_specialization_v<_Ty, ::std::pair>, int> = 0>
-_NODISCARD constexpr auto uses_allocator_construction_args(const _Alloc& _Al, _Uty1&& _Val1, _Uty2&& _Val2) noexcept;
-
-template <class _Ty, class _Alloc, class _Uty1, class _Uty2, enable_if_t<_Is_specialization_v<_Ty, ::std::pair>, int> = 0>
-_NODISCARD constexpr auto uses_allocator_construction_args(const _Alloc& _Al, const ::std::pair<_Uty1, _Uty2>& _Pair) noexcept;
-
-template <class _Ty, class _Alloc, class _Uty1, class _Uty2, enable_if_t<_Is_specialization_v<_Ty, ::std::pair>, int> = 0>
-_NODISCARD constexpr auto uses_allocator_construction_args(const _Alloc& _Al, ::std::pair<_Uty1, _Uty2>&& _Pair) noexcept;
-
-template <class _Ty, class _Alloc, class _Tuple1, class _Tuple2, enable_if_t<_Is_specialization_v<_Ty, ::std::pair>, int> = 0>
-_NODISCARD constexpr auto uses_allocator_construction_args(
-    const _Alloc& _Al, piecewise_construct_t, _Tuple1&& _Tup1, _Tuple2&& _Tup2) noexcept {
-    return _STD make_tuple(piecewise_construct,
-        _STD apply(
-            [&_Al](auto&&... _Tuple_args) {
-                return _STD uses_allocator_construction_args<typename _Ty::first_type>(
-                    _Al, _STD forward<decltype(_Tuple_args)>(_Tuple_args)...);
-            },
-            _STD forward<_Tuple1>(_Tup1)),
-        _STD apply(
-            [&_Al](auto&&... _Tuple_args) {
-                return _STD uses_allocator_construction_args<typename _Ty::second_type>(
-                    _Al, _STD forward<decltype(_Tuple_args)>(_Tuple_args)...);
-            },
-            _STD forward<_Tuple2>(_Tup2)));
-}
-
-template <class _Ty, class _Alloc, enable_if_t<_Is_specialization_v<_Ty, ::std::pair>, int>>
-_NODISCARD constexpr auto uses_allocator_construction_args(const _Alloc& _Al) noexcept {
-    // equivalent to
-    // return _STD uses_allocator_construction_args<_Ty>(_Al, piecewise_construct, tuple<>{}, tuple<>{});
-    return _STD make_tuple(piecewise_construct, _STD uses_allocator_construction_args<typename _Ty::first_type>(_Al),
-        _STD uses_allocator_construction_args<typename _Ty::second_type>(_Al));
-}
-
-template <class _Ty, class _Alloc, class _Uty1, class _Uty2, enable_if_t<_Is_specialization_v<_Ty, ::std::pair>, int>>
-_NODISCARD constexpr auto uses_allocator_construction_args(const _Alloc& _Al, _Uty1&& _Val1, _Uty2&& _Val2) noexcept {
-    // equivalent to
-    // return _STD uses_allocator_construction_args<_Ty>(_Al, piecewise_construct,
-    //     _STD forward_as_tuple(_STD forward<_Uty1>(_Val1)), _STD forward_as_tuple(_STD forward<_Uty2>(_Val2)));
-    return _STD make_tuple(piecewise_construct,
-        _STD uses_allocator_construction_args<typename _Ty::first_type>(_Al, _STD forward<_Uty1>(_Val1)),
-        _STD uses_allocator_construction_args<typename _Ty::second_type>(_Al, _STD forward<_Uty2>(_Val2)));
-}
-
-template <class _Ty, class _Alloc, class _Uty1, class _Uty2, enable_if_t<_Is_specialization_v<_Ty, ::std::pair>, int>>
-_NODISCARD constexpr auto uses_allocator_construction_args(
-    const _Alloc& _Al, const ::std::pair<_Uty1, _Uty2>& _Pair) noexcept {
-    // equivalent to
-    // return _STD uses_allocator_construction_args<_Ty>(_Al, piecewise_construct,
-    //     _STD forward_as_tuple(_Pair.first), _STD forward_as_tuple(_Pair.second));
-    return _STD make_tuple(piecewise_construct,
-        _STD uses_allocator_construction_args<typename _Ty::first_type>(_Al, _Pair.first),
-        _STD uses_allocator_construction_args<typename _Ty::second_type>(_Al, _Pair.second));
-}
-
-template <class _Ty, class _Alloc, class _Uty1, class _Uty2, enable_if_t<_Is_specialization_v<_Ty, ::std::pair>, int>>
-_NODISCARD constexpr auto uses_allocator_construction_args(const _Alloc& _Al, ::std::pair<_Uty1, _Uty2>&& _Pair) noexcept {
-    // equivalent to
-    // return _STD uses_allocator_construction_args<_Ty>(_Al, piecewise_construct,
-    //     _STD forward_as_tuple(_STD get<0>(_STD move(_Pair)), _STD forward_as_tuple(_STD get<1>(_STD move(_Pair)));
-    return _STD make_tuple(piecewise_construct,
-        _STD uses_allocator_construction_args<typename _Ty::first_type>(_Al, _STD get<0>(_STD move(_Pair))),
-        _STD uses_allocator_construction_args<typename _Ty::second_type>(_Al, _STD get<1>(_STD move(_Pair))));
-}
-
-template <class _Ty, class _Alloc, class... _Types>
-_NODISCARD constexpr _Ty make_obj_using_allocator(const _Alloc& _Al, _Types&&... _Args) {
-    return _STD make_from_tuple<_Ty>(_STD uses_allocator_construction_args<_Ty>(_Al, _STD forward<_Types>(_Args)...));
-}
-
-template <class _Ty, class _Alloc, class... _Types>
-constexpr _Ty* uninitialized_construct_using_allocator(_Ty* _Ptr, const _Alloc& _Al, _Types&&... _Args) {
-    return _STD apply(
-        [&](auto&&... _Construct_args) {
-            return _STD construct_at(_Ptr, _STD forward<decltype(_Construct_args)>(_Construct_args)...);
-        },
-        _STD uses_allocator_construction_args<_Ty>(_Al, _STD forward<_Types>(_Args)...));
-}
-#endif // _HAS_CXX20
-_RPC_END
-
-#if defined(__clang__) || defined(__GNUC__) || defined(__GNUG__)
-#else
-#pragma pop_macro("new")
-_STL_RESTORE_CLANG_WARNINGS
-#pragma warning(pop)
-#pragma pack(pop)
-#endif
-#endif // _STL_COMPILER_PREPROCESSOR
-#endif // _XMEMORY_
-
-// xmemory internal header
-
-// Copyright (c) Microsoft Corporation.
-// SPDX-License-Identifier: Apache-2.0 WITH LLVM-exception
-
-#pragma once
-#ifndef _XMEMORY_
-#define _XMEMORY_
-#include <rpc/stl_clang12/rpc_yvals_core.h>
-#if _STL_COMPILER_PREPROCESSOR
-#include <cstdint>
-#include <cstdlib>
-#include <limits>
-#include <new>
-#include <rpc/stl_clang12/rpc_xatomic.h>
-#include <rpc/stl_clang12/rpc_xutility.h>
-
-
-
-#if _HAS_CXX20
-#include <tuple>
-#endif // _HAS_CXX20
-
-#if defined(__clang__) || defined(__GNUC__) || defined(__GNUG__)
-    #pragma GCC diagnostic ignored "-Wdeprecated-dynamic-exception-spec"
-#else
-#pragma pack(push, _CRT_PACKING)
-#pragma warning(push, _STL_WARNING_LEVEL)
-#pragma warning(disable : _STL_DISABLED_WARNINGS)
-_STL_DISABLE_CLANG_WARNINGS
-#pragma push_macro("new")
-#endif
-#undef new
-
-_RPC_BEGIN
-
-class bad_array_new_length : public ::std::exception {
-public:
-    bad_array_new_length() {} 
-    virtual ~bad_array_new_length() {}
-    virtual const char* what() const throw() {return "bad array new length";}
-};
-
-template <class _Ty>
-struct _NODISCARD _Tidy_guard { // class with destructor that calls _Tidy
-    _Ty* _Target;
-    _CONSTEXPR20 ~_Tidy_guard() {
-        if (_Target) {
-            _Target->_Tidy();
-        }
-    }
-};
-
-template <class _Ty>
-struct _NODISCARD _Tidy_deallocate_guard { // class with destructor that calls _Tidy_deallocate
-    _Ty* _Target;
-    _CONSTEXPR20 ~_Tidy_deallocate_guard() {
-        if (_Target) {
-            _Target->_Tidy_deallocate();
-        }
-    }
-};
-
-template <class _Keycmp, class _Lhs, class _Rhs>
-_INLINE_VAR constexpr bool _Nothrow_compare = noexcept(
-    static_cast<bool>(_STD declval<const _Keycmp&>()(_STD declval<const _Lhs&>(), _STD declval<const _Rhs&>())));
-
-template <size_t _Ty_size>
-_NODISCARD constexpr size_t _Get_size_of_n(const size_t _Count) {
-    constexpr bool _Overflow_is_possible = _Ty_size > 1;
-
-    if constexpr (_Overflow_is_possible) {
-        constexpr size_t _Max_possible = static_cast<size_t>(-1) / _Ty_size;
-        if (_Count > _Max_possible) {
-            throw bad_array_new_length(); // multiply overflow
-        }
-    }
-
-    return _Count * _Ty_size;
-}
-
-template <class _Ty>
-_INLINE_VAR constexpr size_t _New_alignof = (_STD max) (alignof(_Ty),
-    static_cast<size_t>(__STDCPP_DEFAULT_NEW_ALIGNMENT__) // TRANSITION, VSO-522105
-);
-
-struct _Default_allocate_traits {
-    static
-#ifdef __clang__ // Clang and MSVC implement P0784R7 differently; see GH-1532
-        _CONSTEXPR20
-#endif // __clang__
-        void* _Allocate(const size_t _Bytes) {
-        return ::operator new(_Bytes);
-    }
-
-#ifdef __cpp_aligned_new
-    static
-#ifdef __clang__ // Clang and MSVC implement P0784R7 differently; see GH-1532
-        _CONSTEXPR20
-#endif // __clang__
-        void* _Allocate_aligned(const size_t _Bytes, const size_t _Align) {
-#ifdef __clang__ // Clang and MSVC implement P0784R7 differently; see GH-1532
-#if _HAS_CXX20
-        if (_STD is_constant_evaluated()) {
-            return ::operator new(_Bytes);
-        } else
-#endif // _HAS_CXX20
-#endif // __clang__
-        {
-            return ::operator new (_Bytes, ::std::align_val_t{_Align});
-        }
-    }
-#endif // __cpp_aligned_new
-};
-
-constexpr bool _Is_pow_2(const size_t _Value) noexcept {
-    return _Value != 0 && (_Value & (_Value - 1)) == 0;
-}
-
-#if defined(_M_IX86) || defined(_M_X64)
-constexpr size_t _Big_allocation_threshold = 4096;
-constexpr size_t _Big_allocation_alignment = 32;
-
-static_assert(2 * sizeof(void*) <= _Big_allocation_alignment,
-    "Big allocation alignment should at least match vector register alignment");
-static_assert(_Is_pow_2(_Big_allocation_alignment), "Big allocation alignment must be a power of two");
-
-#ifdef _DEBUG
-constexpr size_t _Non_user_size = 2 * sizeof(void*) + _Big_allocation_alignment - 1;
-#else // _DEBUG
-constexpr size_t _Non_user_size           = sizeof(void*) + _Big_allocation_alignment - 1;
-#endif // _DEBUG
-
-#ifdef _WIN64
-constexpr size_t _Big_allocation_sentinel = 0xFAFAFAFAFAFAFAFAULL;
-#else // ^^^ _WIN64 ^^^ // vvv !_WIN64 vvv
-constexpr size_t _Big_allocation_sentinel = 0xFAFAFAFAUL;
-#endif // _WIN64
-
-template <class _Traits>
-void* _Allocate_manually_vector_aligned(const size_t _Bytes) {
-    // allocate _Bytes manually aligned to at least _Big_allocation_alignment
-    const size_t _Block_size = _Non_user_size + _Bytes;
-    if (_Block_size <= _Bytes) {
-        throw bad_array_new_length(); // add overflow
-    }
-
-    const uintptr_t _Ptr_container = reinterpret_cast<uintptr_t>(_Traits::_Allocate(_Block_size));
-    _STL_VERIFY(_Ptr_container != 0, "invalid argument"); // validate even in release since we're doing p[-1]
-    void* const _Ptr = reinterpret_cast<void*>((_Ptr_container + _Non_user_size) & ~(_Big_allocation_alignment - 1));
-    static_cast<uintptr_t*>(_Ptr)[-1] = _Ptr_container;
-
-#ifdef _DEBUG
-    static_cast<uintptr_t*>(_Ptr)[-2] = _Big_allocation_sentinel;
-#endif // _DEBUG
-    return _Ptr;
-}
-
-inline void _Adjust_manually_vector_aligned(void*& _Ptr, size_t& _Bytes) {
-    // adjust parameters from _Allocate_manually_vector_aligned to pass to operator delete
-    _Bytes += _Non_user_size;
-
-    const uintptr_t* const _Ptr_user = static_cast<uintptr_t*>(_Ptr);
-    const uintptr_t _Ptr_container   = _Ptr_user[-1];
-
-    // If the following asserts, it likely means that we are performing
-    // an aligned delete on memory coming from an unaligned allocation.
-    assert(_Ptr_user[-2] == _Big_allocation_sentinel ? true : !"invalid argument");
-
-    // Extra paranoia on aligned allocation/deallocation; ensure _Ptr_container is
-    // in range [_Min_back_shift, _Non_user_size]
-#ifdef _DEBUG
-    constexpr uintptr_t _Min_back_shift = 2 * sizeof(void*);
-#else // ^^^ _DEBUG ^^^ // vvv !_DEBUG vvv
-    constexpr uintptr_t _Min_back_shift = sizeof(void*);
-#endif // _DEBUG
-    const uintptr_t _Back_shift = reinterpret_cast<uintptr_t>(_Ptr) - _Ptr_container;
-    _STL_VERIFY(_Back_shift >= _Min_back_shift && _Back_shift <= _Non_user_size, "invalid argument");
-    _Ptr = reinterpret_cast<void*>(_Ptr_container);
-}
-#endif // defined(_M_IX86) || defined(_M_X64)
-
-#ifdef __cpp_aligned_new
-template <size_t _Align, class _Traits = _Default_allocate_traits,
-    enable_if_t<(_Align > __STDCPP_DEFAULT_NEW_ALIGNMENT__), int> = 0>
-_CONSTEXPR20 void* _Allocate(const size_t _Bytes) {
-    // allocate _Bytes when __cpp_aligned_new && _Align > __STDCPP_DEFAULT_NEW_ALIGNMENT__
-    if (_Bytes == 0) {
-        return nullptr;
-    }
-
-#if _HAS_CXX20 // TRANSITION, GH-1532
-    if (_STD is_constant_evaluated()) {
-        return _Traits::_Allocate(_Bytes);
-    } else
-#endif // _HAS_CXX20
-    {
-        size_t _Passed_align = _Align;
-#if defined(_M_IX86) || defined(_M_X64)
-        if (_Bytes >= _Big_allocation_threshold) {
-            // boost the alignment of big allocations to help autovectorization
-            _Passed_align = (_STD max) (_Align, _Big_allocation_alignment);
-        }
-#endif // defined(_M_IX86) || defined(_M_X64)
-        return _Traits::_Allocate_aligned(_Bytes, _Passed_align);
-    }
-}
-
-
-template <size_t _Align, enable_if_t<(_Align > __STDCPP_DEFAULT_NEW_ALIGNMENT__), int> = 0>
-_CONSTEXPR20 void _Deallocate(void* _Ptr, const size_t _Bytes) noexcept {
-    // deallocate storage allocated by _Allocate when __cpp_aligned_new && _Align > __STDCPP_DEFAULT_NEW_ALIGNMENT__
-#if _HAS_CXX20 // TRANSITION, GH-1532
-    if (_STD is_constant_evaluated()) {
-        ::operator delete(_Ptr);
-    } else
-#endif // _HAS_CXX20
-    {
-        size_t _Passed_align = _Align;
-#if defined(_M_IX86) || defined(_M_X64)
-        if (_Bytes >= _Big_allocation_threshold) { // boost the alignment of big allocations to help autovectorization
-            _Passed_align = (_STD max) (_Align, _Big_allocation_alignment);
-        }
-#endif // defined(_M_IX86) || defined(_M_X64)
-///I hope this does not leak
-//        ::operator delete (_Ptr, _Bytes, ::std::align_val_t{_Passed_align});
-        ::operator delete (_Ptr, ::std::align_val_t{_Passed_align});
-    }
-}
-
-#define _HAS_ALIGNED_NEW 1
-#else // ^^^ __cpp_aligned_new ^^^ / vvv !__cpp_aligned_new vvv
-#define _HAS_ALIGNED_NEW 0
-#endif // __cpp_aligned_new
-
-template <size_t _Align, class _Traits = _Default_allocate_traits,
-    enable_if_t<(!_HAS_ALIGNED_NEW || _Align <= __STDCPP_DEFAULT_NEW_ALIGNMENT__), int> = 0>
-_CONSTEXPR20 void* _Allocate(const size_t _Bytes) {
-    // allocate _Bytes when !_HAS_ALIGNED_NEW || _Align <= __STDCPP_DEFAULT_NEW_ALIGNMENT__
-#if defined(_M_IX86) || defined(_M_X64)
-#if _HAS_CXX20 // TRANSITION, GH-1532
-    if (!_STD is_constant_evaluated())
-#endif // _HAS_CXX20
-    {
-        if (_Bytes >= _Big_allocation_threshold) { // boost the alignment of big allocations to help autovectorization
-            return _Allocate_manually_vector_aligned<_Traits>(_Bytes);
-        }
-    }
-#endif // defined(_M_IX86) || defined(_M_X64)
-
-    if (_Bytes != 0) {
-        return _Traits::_Allocate(_Bytes);
-    }
-
-    return nullptr;
-}
-
-template <size_t _Align, enable_if_t<(!_HAS_ALIGNED_NEW || _Align <= __STDCPP_DEFAULT_NEW_ALIGNMENT__), int> = 0>
-_CONSTEXPR20 void _Deallocate(void* _Ptr, size_t _Bytes) noexcept {
-    // deallocate storage allocated by _Allocate when !_HAS_ALIGNED_NEW || _Align <= __STDCPP_DEFAULT_NEW_ALIGNMENT__
-#if _HAS_CXX20 // TRANSITION, GH-1532
-    if (_STD is_constant_evaluated()) {
-        ::operator delete(_Ptr);
-    } else
-#endif // _HAS_CXX20
-    {
-#if defined(_M_IX86) || defined(_M_X64)
-        if (_Bytes >= _Big_allocation_threshold) { // boost the alignment of big allocations to help autovectorization
-            _Adjust_manually_vector_aligned(_Ptr, _Bytes);
-        }
-#endif // defined(_M_IX86) || defined(_M_X64)
-///I hope this does not leak
-//        ::operator delete(_Ptr, _Bytes);
-        ::operator delete(_Ptr);
-    }
-}
-
-#undef _HAS_ALIGNED_NEW
-
-template <class _Ty, class... _Types>
-_Ty* _Global_new(_Types&&... _Args) { // acts as "new" while disallowing user overload selection
-    struct _NODISCARD _Guard_type {
-        void* _Result;
-        ~_Guard_type() {
-            if (_Result) {
-                _Deallocate<_New_alignof<_Ty>>(_Result, sizeof(_Ty));
-            }
-        }
-    };
-
-    _Guard_type _Guard{_Allocate<_New_alignof<_Ty>>(sizeof(_Ty))};
-    ::new (_Guard._Result) _Ty(_STD forward<_Types>(_Args)...);
-    return static_cast<_Ty*>(_STD exchange(_Guard._Result, nullptr));
-}
-
-template <class _Ptr, class _Ty>
-using _Rebind_pointer_t = typename pointer_traits<_Ptr>::template rebind<_Ty>;
-
-template <class _Pointer, enable_if_t<!::std::is_pointer_v<_Pointer>, int> = 0>
-_CONSTEXPR20 _Pointer _Refancy(typename pointer_traits<_Pointer>::element_type* _Ptr) noexcept {
-    return pointer_traits<_Pointer>::pointer_to(*_Ptr);
-}
-
-template <class _Pointer, enable_if_t<::std::is_pointer_v<_Pointer>, int> = 0>
-_CONSTEXPR20 _Pointer _Refancy(_Pointer _Ptr) noexcept {
-    return _Ptr;
-}
-
-template <class _NoThrowFwdIt, class _NoThrowSentinel>
-_CONSTEXPR20 void _Destroy_range(_NoThrowFwdIt _First, _NoThrowSentinel _Last) noexcept;
-
-template <class _Ty>
-_CONSTEXPR20 void _Destroy_in_place(_Ty& _Obj) noexcept {
-    if constexpr (::std::is_array_v<_Ty>) {
-        _Destroy_range(_Obj, _Obj + ::std::extent_v<_Ty>);
-    } else {
-        _Obj.~_Ty();
-    }
-}
-
-#if _HAS_CXX17
-template <class _Ty>
-_CONSTEXPR20 void destroy_at(_Ty* const _Location) noexcept /* strengthened */ {
-#if _HAS_CXX20
-    if constexpr (::std::is_array_v<_Ty>) {
-        _Destroy_range(_STD begin(*_Location), _STD end(*_Location));
-    } else
-#endif // _HAS_CXX20
-    {
-        _Location->~_Ty();
-    }
-}
-#endif // _HAS_CXX17
-
-template <class _Ptrty>
-auto _Const_cast(_Ptrty _Ptr) noexcept { // remove constness from a fancy pointer
-    using _Elem       = typename pointer_traits<_Ptrty>::element_type;
-    using _Modifiable = remove_const_t<_Elem>;
-    using _Dest       = typename pointer_traits<_Ptrty>::template rebind<_Modifiable>;
-
-    return pointer_traits<_Dest>::pointer_to(const_cast<_Modifiable&>(*_Ptr));
-}
-
-template <class _Ty>
-auto _Const_cast(_Ty* _Ptr) noexcept {
-    return const_cast<remove_const_t<_Ty>*>(_Ptr);
-}
-
-template <class _Ty, class = void>
-struct _Get_pointer_type {
-    using type = typename _Ty::value_type*;
-};
-
-_STL_DISABLE_DEPRECATED_WARNING
-template <class _Ty>
-struct _Get_pointer_type<_Ty, ::std::void_t<typename _Ty::pointer>> {
-    using type = typename _Ty::pointer;
-};
-_STL_RESTORE_DEPRECATED_WARNING
-
-template <class _Ty, class = void>
-struct _Get_const_pointer_type {
-    using _Ptrty = typename _Get_pointer_type<_Ty>::type;
-    using _Valty = typename _Ty::value_type;
-    using type   = typename pointer_traits<_Ptrty>::template rebind<const _Valty>;
-};
-
-_STL_DISABLE_DEPRECATED_WARNING
-template <class _Ty>
-struct _Get_const_pointer_type<_Ty, ::std::void_t<typename _Ty::const_pointer>> {
-    using type = typename _Ty::const_pointer;
-};
-_STL_RESTORE_DEPRECATED_WARNING
-
-template <class _Ty, class = void>
-struct _Get_void_pointer_type {
-    using _Ptrty = typename _Get_pointer_type<_Ty>::type;
-    using type   = typename pointer_traits<_Ptrty>::template rebind<void>;
-};
-
-template <class _Ty>
-struct _Get_void_pointer_type<_Ty, ::std::void_t<typename _Ty::void_pointer>> {
-    using type = typename _Ty::void_pointer;
-};
-
-template <class _Ty, class = void>
-struct _Get_const_void_pointer_type {
-    using _Ptrty = typename _Get_pointer_type<_Ty>::type;
-    using type   = typename pointer_traits<_Ptrty>::template rebind<const void>;
-};
-
-template <class _Ty>
-struct _Get_const_void_pointer_type<_Ty, ::std::void_t<typename _Ty::const_void_pointer>> {
-    using type = typename _Ty::const_void_pointer;
-};
-
-template <class _Ty, class = void>
-struct _Get_difference_type {
-    using _Ptrty = typename _Get_pointer_type<_Ty>::type;
-    using type   = typename pointer_traits<_Ptrty>::difference_type;
-};
-
-template <class _Ty>
-struct _Get_difference_type<_Ty, ::std::void_t<typename _Ty::difference_type>> {
-    using type = typename _Ty::difference_type;
-};
-
-template <class _Ty, class = void>
-struct _Get_size_type {
-    using type = ::std::make_unsigned_t<typename _Get_difference_type<_Ty>::type>;
-};
-
-template <class _Ty>
-struct _Get_size_type<_Ty, ::std::void_t<typename _Ty::size_type>> {
-    using type = typename _Ty::size_type;
-};
-
-template <class _Ty, class = void>
-struct _Get_propagate_on_container_copy {
-    using type = false_type;
-};
-
-template <class _Ty>
-struct _Get_propagate_on_container_copy<_Ty, ::std::void_t<typename _Ty::propagate_on_container_copy_assignment>> {
-    using type = typename _Ty::propagate_on_container_copy_assignment;
-};
-
-template <class _Ty, class = void>
-struct _Get_propagate_on_container_move {
-    using type = false_type;
-};
-
-template <class _Ty>
-struct _Get_propagate_on_container_move<_Ty, ::std::void_t<typename _Ty::propagate_on_container_move_assignment>> {
-    using type = typename _Ty::propagate_on_container_move_assignment;
-};
-
-template <class _Ty, class = void>
-struct _Get_propagate_on_container_swap {
-    using type = false_type;
-};
-
-template <class _Ty>
-struct _Get_propagate_on_container_swap<_Ty, ::std::void_t<typename _Ty::propagate_on_container_swap>> {
-    using type = typename _Ty::propagate_on_container_swap;
-};
-
-template <class _Ty, class = void>
-struct _Get_is_always_equal {
-    using type = bool_constant<::std::is_empty_v<_Ty>>;
-};
-
-_STL_DISABLE_DEPRECATED_WARNING
-template <class _Ty>
-struct _Get_is_always_equal<_Ty, ::std::void_t<typename _Ty::is_always_equal>> {
-    using type = typename _Ty::is_always_equal;
-};
-_STL_RESTORE_DEPRECATED_WARNING
-
-template <class _Ty, class _Other, class = void>
-struct _Get_rebind_type {
-    using type = typename _Replace_first_parameter<_Other, _Ty>::type;
-};
-
-_STL_DISABLE_DEPRECATED_WARNING
-template <class _Ty, class _Other>
-struct _Get_rebind_type<_Ty, _Other, ::std::void_t<typename _Ty::template rebind<_Other>::other>> {
-    using type = typename _Ty::template rebind<_Other>::other;
-};
-_STL_RESTORE_DEPRECATED_WARNING
-
-template <class _Ty>
-class allocator;
-
-template <class _Alloc, class = void>
-struct _Is_default_allocator : false_type {};
-
-template <class _Ty>
-struct _Is_default_allocator<allocator<_Ty>, ::std::void_t<typename allocator<_Ty>::_From_primary>>
-    : is_same<typename allocator<_Ty>::_From_primary, allocator<_Ty>>::type {};
-
-template <class _Void, class... _Types>
-struct _Has_no_allocator_construct : true_type {};
-
-_STL_DISABLE_DEPRECATED_WARNING
-template <class _Alloc, class _Ptr, class... _Args>
-struct _Has_no_allocator_construct<
-    ::std::void_t<decltype(_STD declval<_Alloc&>().construct(_STD declval<_Ptr>(), _STD declval<_Args>()...))>, _Alloc, _Ptr,
-    _Args...> : false_type {};
-_STL_RESTORE_DEPRECATED_WARNING
-
-template <class _Alloc, class _Ptr, class... _Args>
-using _Uses_default_construct =
-    disjunction<_Is_default_allocator<_Alloc>, _Has_no_allocator_construct<void, _Alloc, _Ptr, _Args...>>;
-
-template <class _Alloc, class _Ptr, class = void>
-struct _Has_no_alloc_destroy : true_type {};
-
-_STL_DISABLE_DEPRECATED_WARNING
-template <class _Alloc, class _Ptr>
-struct _Has_no_alloc_destroy<_Alloc, _Ptr, ::std::void_t<decltype(_STD declval<_Alloc&>().destroy(_STD declval<_Ptr>()))>>
-    : false_type {};
-_STL_RESTORE_DEPRECATED_WARNING
-
-template <class _Alloc, class _Ptr>
-using _Uses_default_destroy = disjunction<_Is_default_allocator<_Alloc>, _Has_no_alloc_destroy<_Alloc, _Ptr>>;
-
-template <class _Alloc, class _Ptr>
-using _Uses_default_destroy_t = typename _Uses_default_destroy<_Alloc, _Ptr>::type;
-
-template <class _Alloc, class _Size_type, class _Const_void_pointer, class = void>
-struct _Has_allocate_hint : false_type {};
-
-_STL_DISABLE_DEPRECATED_WARNING
-template <class _Alloc, class _Size_type, class _Const_void_pointer>
-struct _Has_allocate_hint<_Alloc, _Size_type, _Const_void_pointer,
-    ::std::void_t<decltype(_STD declval<_Alloc&>().allocate(
-        _STD declval<const _Size_type&>(), _STD declval<const _Const_void_pointer&>()))>> : true_type {};
-_STL_RESTORE_DEPRECATED_WARNING
-
-template <class _Alloc, class = void>
-struct _Has_max_size : false_type {};
-
-_STL_DISABLE_DEPRECATED_WARNING
-template <class _Alloc>
-struct _Has_max_size<_Alloc, ::std::void_t<decltype(_STD declval<const _Alloc&>().max_size())>> : true_type {};
-_STL_RESTORE_DEPRECATED_WARNING
-
-template <class _Alloc, class = void>
-struct _Has_select_on_container_copy_construction : false_type {};
-
-template <class _Alloc>
-struct _Has_select_on_container_copy_construction<_Alloc,
-    ::std::void_t<decltype(_STD declval<const _Alloc&>().select_on_container_copy_construction())>> : true_type {};
-
-template <class _Alloc>
-struct allocator_traits;
-
-_STL_DISABLE_DEPRECATED_WARNING
-template <class _Alloc>
-struct _Normal_allocator_traits { // defines traits for allocators
-    using allocator_type = _Alloc;
-    using value_type     = typename _Alloc::value_type;
-
-    using pointer            = typename _Get_pointer_type<_Alloc>::type;
-    using const_pointer      = typename _Get_const_pointer_type<_Alloc>::type;
-    using void_pointer       = typename _Get_void_pointer_type<_Alloc>::type;
-    using const_void_pointer = typename _Get_const_void_pointer_type<_Alloc>::type;
-
-    using size_type       = typename _Get_size_type<_Alloc>::type;
-    using difference_type = typename _Get_difference_type<_Alloc>::type;
-
-    using propagate_on_container_copy_assignment = typename _Get_propagate_on_container_copy<_Alloc>::type;
-    using propagate_on_container_move_assignment = typename _Get_propagate_on_container_move<_Alloc>::type;
-    using propagate_on_container_swap            = typename _Get_propagate_on_container_swap<_Alloc>::type;
-    using is_always_equal                        = typename _Get_is_always_equal<_Alloc>::type;
-
-    template <class _Other>
-    using rebind_alloc = typename _Get_rebind_type<_Alloc, _Other>::type;
-
-    template <class _Other>
-    using rebind_traits = allocator_traits<rebind_alloc<_Other>>;
-
-    _NODISCARD static _CONSTEXPR20 pointer
-        allocate(_Alloc& _Al, _CRT_GUARDOVERFLOW const size_type _Count) {
-        return _Al.allocate(_Count);
-    }
-
-    _NODISCARD static _CONSTEXPR20 pointer
-        allocate(_Alloc& _Al, _CRT_GUARDOVERFLOW const size_type _Count, const const_void_pointer _Hint) {
-        if constexpr (_Has_allocate_hint<_Alloc, size_type, const_void_pointer>::value) {
-            return _Al.allocate(_Count, _Hint);
-        } else {
-            return _Al.allocate(_Count);
-        }
-    }
-
-    static _CONSTEXPR20 void deallocate(_Alloc& _Al, pointer _Ptr, size_type _Count) {
-        _Al.deallocate(_Ptr, _Count);
-    }
-
-    template <class _Ty, class... _Types>
-    static _CONSTEXPR20 void construct(_Alloc& _Al, _Ty* _Ptr, _Types&&... _Args) {
-        if constexpr (_Uses_default_construct<_Alloc, _Ty*, _Types...>::value) {
-#if _HAS_CXX20
-            _STD construct_at(_Ptr, _STD forward<_Types>(_Args)...);
-#else // _HAS_CXX20
-            ::new (static_cast<void*>(_Ptr)) _Ty(_STD forward<_Types>(_Args)...);
-#endif // _HAS_CXX20
-        } else {
-            _Al.construct(_Ptr, _STD forward<_Types>(_Args)...);
-        }
-    }
-
-    template <class _Ty>
-    static _CONSTEXPR20 void destroy(_Alloc& _Al, _Ty* _Ptr) {
-        if constexpr (_Uses_default_destroy<_Alloc, _Ty*>::value) {
-#if _HAS_CXX20
-            _STD destroy_at(_Ptr);
-#else // _HAS_CXX20
-            _Ptr->~_Ty();
-#endif // _HAS_CXX20
-        } else {
-            _Al.destroy(_Ptr);
-        }
-    }
-
-    _NODISCARD static _CONSTEXPR20 size_type max_size(const _Alloc& _Al) noexcept {
-        if constexpr (_Has_max_size<_Alloc>::value) {
-            return _Al.max_size();
-        } else {
-            return (::std::numeric_limits<size_type>::max) () / sizeof(value_type);
-        }
-    }
-
-    _NODISCARD static _CONSTEXPR20 _Alloc select_on_container_copy_construction(const _Alloc& _Al) {
-        if constexpr (_Has_select_on_container_copy_construction<_Alloc>::value) {
-            return _Al.select_on_container_copy_construction();
-        } else {
-            return _Al;
-        }
-    }
-};
-_STL_RESTORE_DEPRECATED_WARNING
-
-template <class _Alloc>
-struct _Default_allocator_traits { // traits for std::allocator
-    using allocator_type = _Alloc;
-    using value_type     = typename _Alloc::value_type;
-
-    using pointer            = value_type*;
-    using const_pointer      = const value_type*;
-    using void_pointer       = void*;
-    using const_void_pointer = const void*;
-
-    using size_type       = size_t;
-    using difference_type = ptrdiff_t;
-
-    using propagate_on_container_copy_assignment = false_type;
-    using propagate_on_container_move_assignment = true_type;
-    using propagate_on_container_swap            = false_type;
-    using is_always_equal                        = true_type;
-
-    template <class _Other>
-    using rebind_alloc = allocator<_Other>;
-
-    template <class _Other>
-    using rebind_traits = allocator_traits<allocator<_Other>>;
-
-    _NODISCARD static _CONSTEXPR20 pointer
-        allocate(_Alloc& _Al, _CRT_GUARDOVERFLOW const size_type _Count) {
-#if _HAS_CXX20 // TRANSITION, GH-1532
-        if (_STD is_constant_evaluated()) {
-            return _Al.allocate(_Count);
-        } else
-#endif // _HAS_CXX20
-        {
-            (void) _Al;
-            return static_cast<pointer>(
-                _Allocate<_New_alignof<value_type>>(_Get_size_of_n<sizeof(value_type)>(_Count)));
-        }
-    }
-
-    _NODISCARD static _CONSTEXPR20 pointer
-        allocate(_Alloc& _Al, _CRT_GUARDOVERFLOW const size_type _Count, const_void_pointer) {
-#if _HAS_CXX20 // TRANSITION, GH-1532
-        if (_STD is_constant_evaluated()) {
-            return _Al.allocate(_Count);
-        } else
-#endif // _HAS_CXX20
-        {
-            (void) _Al;
-            return static_cast<pointer>(
-                _Allocate<_New_alignof<value_type>>(_Get_size_of_n<sizeof(value_type)>(_Count)));
-        }
-    }
-
-    static _CONSTEXPR20 void deallocate(_Alloc& _Al, const pointer _Ptr, const size_type _Count) {
-        // no overflow check on the following multiply; we assume _Allocate did that check
-#if _HAS_CXX20 // TRANSITION, GH-1532
-        if (_STD is_constant_evaluated()) {
-            _Al.deallocate(_Ptr, _Count);
-        } else
-#endif // _HAS_CXX20
-        {
-            (void) _Al;
-            _Deallocate<_New_alignof<value_type>>(_Ptr, sizeof(value_type) * _Count);
-        }
-    }
-
-    template <class _Objty, class... _Types>
-    static _CONSTEXPR20 void construct(_Alloc&, _Objty* const _Ptr, _Types&&... _Args) {
-#if _HAS_CXX20
-        if (_STD is_constant_evaluated()) {
-            _STD construct_at(_Ptr, _STD forward<_Types>(_Args)...);
-        } else
-#endif // _HAS_CXX20
-        {
-            ::new (_Voidify_iter(_Ptr)) _Objty(_STD forward<_Types>(_Args)...);
-        }
-    }
-
-    template <class _Uty>
-    static _CONSTEXPR20 void destroy(_Alloc&, _Uty* const _Ptr) {
-#if _HAS_CXX20
-        _STD destroy_at(_Ptr);
-#else // _HAS_CXX20
-        _Ptr->~_Uty();
-#endif // _HAS_CXX20
-    }
-
-    _NODISCARD static _CONSTEXPR20 size_type max_size(const _Alloc&) noexcept {
-        return static_cast<size_t>(-1) / sizeof(value_type);
-    }
-
-    _NODISCARD static _CONSTEXPR20 _Alloc select_on_container_copy_construction(const _Alloc& _Al) {
-        return _Al;
-    }
-};
-
-template <class _Alloc>
-struct allocator_traits : conditional_t<_Is_default_allocator<_Alloc>::value, _Default_allocator_traits<_Alloc>,
-                              _Normal_allocator_traits<_Alloc>> {};
-
-// _Choose_pocca_v returns whether an attempt to propagate allocators is necessary in copy assignment operations.
-// Note that even when false_type, callers should call _Pocca as we want to assign allocators even when equal.
-template <class _Alloc>
-_INLINE_VAR constexpr bool _Choose_pocca_v = allocator_traits<_Alloc>::propagate_on_container_copy_assignment::value
-                                          && !allocator_traits<_Alloc>::is_always_equal::value;
-
-enum class _Pocma_values {
-    _Equal_allocators, // usually allows contents to be stolen (e.g. with swap)
-    _Propagate_allocators, // usually allows the allocator to be propagated, and then contents stolen
-    _No_propagate_allocators, // usually turns moves into copies
-};
-
-template <class _Alloc>
-_INLINE_VAR constexpr _Pocma_values
-    _Choose_pocma_v = allocator_traits<_Alloc>::is_always_equal::value
-                        ? _Pocma_values::_Equal_allocators
-                        : (allocator_traits<_Alloc>::propagate_on_container_move_assignment::value
-                                ? _Pocma_values::_Propagate_allocators
-                                : _Pocma_values::_No_propagate_allocators);
-
-template <class _Alloc, class _Value_type>
-using _Rebind_alloc_t = typename allocator_traits<_Alloc>::template rebind_alloc<_Value_type>;
-
-// If _Alloc is already rebound appropriately, binds an lvalue reference to it, avoiding a copy. Otherwise, creates a
-// rebound copy.
-template <class _Alloc, class _Value_type>
-using _Maybe_rebind_alloc_t =
-    typename _Select<::std::is_same_v<typename _Alloc::value_type, _Value_type>>::template _Apply<_Alloc&,
-        _Rebind_alloc_t<_Alloc, _Value_type>>;
-
-template <class _Alloc> // tests if allocator has simple addressing
-_INLINE_VAR constexpr bool _Is_simple_alloc_v = ::std::is_same_v<typename allocator_traits<_Alloc>::size_type, size_t>&&
-    ::std::is_same_v<typename allocator_traits<_Alloc>::difference_type, ptrdiff_t>&&
-        ::std::is_same_v<typename allocator_traits<_Alloc>::pointer, typename _Alloc::value_type*>&&
-            ::std::is_same_v<typename allocator_traits<_Alloc>::const_pointer, const typename _Alloc::value_type*>;
-
-template <class _Value_type>
-struct _Simple_types { // wraps types from allocators with simple addressing for use in iterators
-                       // and other SCARY machinery
-    using value_type      = _Value_type;
-    using size_type       = size_t;
-    using difference_type = ptrdiff_t;
-    using pointer         = value_type*;
-    using const_pointer   = const value_type*;
-};
-
-#if _HAS_CXX23
-template <class _Ptr>
-struct allocation_result {
-    _Ptr ptr;
-    size_t count;
-};
-
-#ifdef __cpp_lib_concepts
-template <class _Alloc>
-concept _Has_member_allocate_at_least = requires(_Alloc _Al, size_t _Count) {
-    _Al.allocate_at_least(_Count);
-};
-
-template <class _Alloc>
-_NODISCARD constexpr allocation_result<typename allocator_traits<_Alloc>::pointer> allocate_at_least(
-    _Alloc& _Al, const size_t _Count) {
-    if constexpr (_Has_member_allocate_at_least<_Alloc>) {
-        return _Al.allocate_at_least(_Count);
-    } else {
-        return {_Al.allocate(_Count), _Count};
-    }
-}
-#endif // __cpp_lib_concepts
-#endif // _HAS_CXX23
-
-// The number of user bytes a single byte of ASAN shadow memory can track.
-_INLINE_VAR constexpr size_t _Asan_granularity = 8;
-
-template <class _Ty>
-class allocator {
-public:
-    static_assert(!::std::is_const_v<_Ty>, "The C++ Standard forbids containers of const elements "
-                                    "because allocator<const T> is ill-formed.");
-
-    using _From_primary = allocator;
-
-    using value_type = _Ty;
-
-#if _HAS_DEPRECATED_ALLOCATOR_MEMBERS
-    _CXX17_DEPRECATE_OLD_ALLOCATOR_MEMBERS typedef _Ty* pointer;
-    _CXX17_DEPRECATE_OLD_ALLOCATOR_MEMBERS typedef const _Ty* const_pointer;
-
-    _CXX17_DEPRECATE_OLD_ALLOCATOR_MEMBERS typedef _Ty& reference;
-    _CXX17_DEPRECATE_OLD_ALLOCATOR_MEMBERS typedef const _Ty& const_reference;
-#endif // _HAS_DEPRECATED_ALLOCATOR_MEMBERS
-
-    using size_type       = size_t;
-    using difference_type = ptrdiff_t;
-
-    using propagate_on_container_move_assignment           = true_type;
-    using is_always_equal _CXX20_DEPRECATE_IS_ALWAYS_EQUAL = true_type;
-
-#if _HAS_DEPRECATED_ALLOCATOR_MEMBERS
-    template <class _Other>
-    struct _CXX17_DEPRECATE_OLD_ALLOCATOR_MEMBERS rebind {
-        using other = allocator<_Other>;
-    };
-
-    _CXX17_DEPRECATE_OLD_ALLOCATOR_MEMBERS _NODISCARD _Ty* address(_Ty& _Val) const noexcept {
-        return _STD addressof(_Val);
-    }
-
-    _CXX17_DEPRECATE_OLD_ALLOCATOR_MEMBERS _NODISCARD const _Ty* address(const _Ty& _Val) const noexcept {
-        return _STD addressof(_Val);
-    }
-#endif // _HAS_DEPRECATED_ALLOCATOR_MEMBERS
-
-    constexpr allocator() noexcept {}
-
-    constexpr allocator(const allocator&) noexcept = default;
-    template <class _Other>
-    constexpr allocator(const allocator<_Other>&) noexcept {}
-    _CONSTEXPR20 ~allocator()       = default;
-    _CONSTEXPR20 allocator& operator=(const allocator&) = default;
-
-    _CONSTEXPR20 void deallocate(_Ty* const _Ptr, const size_t _Count) {
-        _STL_ASSERT(_Ptr != nullptr || _Count == 0, "null pointer cannot point to a block of non-zero size");
-        // no overflow check on the following multiply; we assume _Allocate did that check
-        _Deallocate<_New_alignof<_Ty>>(_Ptr, sizeof(_Ty) * _Count);
-    }
-
-    _NODISCARD _CONSTEXPR20 _Ty* allocate(_CRT_GUARDOVERFLOW const size_t _Count) {
-        return static_cast<_Ty*>(_Allocate<_New_alignof<_Ty>>(_Get_size_of_n<sizeof(_Ty)>(_Count)));
-    }
-
-#if _HAS_CXX23
-    _NODISCARD constexpr allocation_result<_Ty*> allocate_at_least(_CRT_GUARDOVERFLOW const size_t _Count) {
-        return {allocate(_Count), _Count};
-    }
-#endif // _HAS_CXX23
-
-#if _HAS_DEPRECATED_ALLOCATOR_MEMBERS
-    _CXX17_DEPRECATE_OLD_ALLOCATOR_MEMBERS _NODISCARD _Ty* allocate(
-        _CRT_GUARDOVERFLOW const size_t _Count, const void*) {
-        return allocate(_Count);
-    }
-
-    template <class _Objty, class... _Types>
-    _CXX17_DEPRECATE_OLD_ALLOCATOR_MEMBERS void construct(_Objty* const _Ptr, _Types&&... _Args) {
-        ::new (_Voidify_iter(_Ptr)) _Objty(_STD forward<_Types>(_Args)...);
-    }
-
-    template <class _Uty>
-    _CXX17_DEPRECATE_OLD_ALLOCATOR_MEMBERS void destroy(_Uty* const _Ptr) {
-        _Ptr->~_Uty();
-    }
-
-    _CXX17_DEPRECATE_OLD_ALLOCATOR_MEMBERS _NODISCARD size_t max_size() const noexcept {
-        return static_cast<size_t>(-1) / sizeof(_Ty);
-    }
-#endif // _HAS_DEPRECATED_ALLOCATOR_MEMBERS
-
-    static constexpr size_t _Minimum_allocation_alignment = _Asan_granularity;
-};
-
-template <>
-class allocator<void> {
-public:
-    using value_type = void;
-#if _HAS_DEPRECATED_ALLOCATOR_MEMBERS
-    _CXX17_DEPRECATE_OLD_ALLOCATOR_MEMBERS typedef void* pointer;
-    _CXX17_DEPRECATE_OLD_ALLOCATOR_MEMBERS typedef const void* const_pointer;
-#endif // _HAS_DEPRECATED_ALLOCATOR_MEMBERS
-
-    using size_type       = size_t;
-    using difference_type = ptrdiff_t;
-
-    using propagate_on_container_move_assignment           = true_type;
-    using is_always_equal _CXX20_DEPRECATE_IS_ALWAYS_EQUAL = true_type;
-
-#if _HAS_DEPRECATED_ALLOCATOR_MEMBERS
-    template <class _Other>
-    struct _CXX17_DEPRECATE_OLD_ALLOCATOR_MEMBERS rebind {
-        using other = allocator<_Other>;
-    };
-#endif // _HAS_DEPRECATED_ALLOCATOR_MEMBERS
-};
-
-template <class _Ty, class _Other>
-_NODISCARD _CONSTEXPR20 bool operator==(const allocator<_Ty>&, const allocator<_Other>&) noexcept {
-    return true;
-}
-
-#if !_HAS_CXX20
-template <class _Ty, class _Other>
-_NODISCARD bool operator!=(const allocator<_Ty>&, const allocator<_Other>&) noexcept {
-    return false;
-}
-#endif // !_HAS_CXX20
-
-#if _HAS_CXX17
-// See N4892 [unord.map.overview]/4
-template <class _Alloc>
-using _Guide_size_type_t =
-    typename allocator_traits<conditional_t<_Is_allocator<_Alloc>::value, _Alloc, allocator<int>>>::size_type;
-#endif // _HAS_CXX17
-
-template <class _Alloc>
-using _Alloc_ptr_t = typename allocator_traits<_Alloc>::pointer;
-
-template <class _Alloc>
-using _Alloc_size_t = typename allocator_traits<_Alloc>::size_type;
-
-template <class _Alloc>
-_CONSTEXPR20 void _Pocca(_Alloc& _Left, const _Alloc& _Right) noexcept {
-    if constexpr (allocator_traits<_Alloc>::propagate_on_container_copy_assignment::value) {
-        _Left = _Right;
-    }
-}
-
-template <class _Alloc>
-_CONSTEXPR20 void _Pocma(_Alloc& _Left, _Alloc& _Right) noexcept { // (maybe) propagate on container move assignment
-    if constexpr (allocator_traits<_Alloc>::propagate_on_container_move_assignment::value) {
-        _Left = _STD move(_Right);
-    }
-}
-
-template <class _Alloc>
-_CONSTEXPR20 void _Pocs(_Alloc& _Left, _Alloc& _Right) noexcept {
-    if constexpr (allocator_traits<_Alloc>::propagate_on_container_swap::value) {
-        _Swap_adl(_Left, _Right);
-    } else {
-        _STL_ASSERT(_Left == _Right, "containers incompatible for swap");
-    }
-}
-
-template <class _Alloc>
-_CONSTEXPR20 void _Destroy_range(_Alloc_ptr_t<_Alloc> _First, const _Alloc_ptr_t<_Alloc> _Last, _Alloc& _Al) noexcept {
-    // note that this is an optimization for debug mode codegen; in release mode the BE removes all of this
-    using _Ty = typename _Alloc::value_type;
-    if constexpr (!::std::conjunction_v<::std::is_trivially_destructible<_Ty>, _Uses_default_destroy<_Alloc, _Ty*>>) {
-        for (; _First != _Last; ++_First) {
-            allocator_traits<_Alloc>::destroy(_Al, _Unfancy(_First));
-        }
-    }
-}
-
-template <class _NoThrowFwdIt, class _NoThrowSentinel>
-_CONSTEXPR20 void _Destroy_range(_NoThrowFwdIt _First, const _NoThrowSentinel _Last) noexcept {
-    // note that this is an optimization for debug mode codegen; in release mode the BE removes all of this
-    if constexpr (!::std::is_trivially_destructible_v<_Iter_value_t<_NoThrowFwdIt>>) {
-        for (; _First != _Last; ++_First) {
-            _Destroy_in_place(*_First);
-        }
-    }
-}
-
-template <class _Size_type>
-_NODISCARD constexpr _Size_type _Convert_size(const size_t _Len) noexcept(::std::is_same_v<_Size_type, size_t>) {
-    // convert size_t to _Size_type, avoiding truncation
-    if constexpr (!::std::is_same_v<_Size_type, size_t>) {
-        if (_Len > (::std::numeric_limits<_Size_type>::max) ()) {
-            throw ::std::length_error("size_t too long for _Size_type");
-        }
-    }
-
-    return static_cast<_Size_type>(_Len);
-}
-
-template <class _Alloc>
-_CONSTEXPR20 void _Deallocate_plain(_Alloc& _Al, typename _Alloc::value_type* const _Ptr) noexcept {
-    // deallocate a plain pointer using an allocator
-    using _Alloc_traits = allocator_traits<_Alloc>;
-    if constexpr (::std::is_same_v<_Alloc_ptr_t<_Alloc>, typename _Alloc::value_type*>) {
-        _Alloc_traits::deallocate(_Al, _Ptr, 1);
-    } else {
-        using _Ptr_traits = pointer_traits<_Alloc_ptr_t<_Alloc>>;
-        _Alloc_traits::deallocate(_Al, _Ptr_traits::pointer_to(*_Ptr), 1);
-    }
-}
-
-template <class _Alloc>
-_CONSTEXPR20 void _Delete_plain_internal(_Alloc& _Al, typename _Alloc::value_type* const _Ptr) noexcept {
-    // destroy *_Ptr in place, then deallocate _Ptr using _Al; used for internal container types the user didn't name
-    using _Ty = typename _Alloc::value_type;
-    _Ptr->~_Ty();
-    _Deallocate_plain(_Al, _Ptr);
-}
-
-template <class _Alloc>
-struct _Alloc_construct_ptr { // pointer used to help construct 1 _Alloc::value_type without EH
-    using pointer = _Alloc_ptr_t<_Alloc>;
-    _Alloc& _Al;
-    pointer _Ptr;
-
-    _CONSTEXPR20 explicit _Alloc_construct_ptr(_Alloc& _Al_) : _Al(_Al_), _Ptr(nullptr) {}
-
-    _NODISCARD _CONSTEXPR20 pointer _Release() noexcept { // disengage *this and return contained pointer
-        return _STD exchange(_Ptr, nullptr);
-    }
-
-    _CONSTEXPR20 void _Allocate() { // disengage *this, then allocate a new memory block
-        _Ptr = nullptr; // if allocate throws, prevents double-free
-        _Ptr = _Al.allocate(1);
-    }
-
-    _CONSTEXPR20 ~_Alloc_construct_ptr() { // if this instance is engaged, deallocate storage
-        if (_Ptr) {
-            _Al.deallocate(_Ptr, 1);
-        }
-    }
-
-    _Alloc_construct_ptr(const _Alloc_construct_ptr&) = delete;
-    _Alloc_construct_ptr& operator=(const _Alloc_construct_ptr&) = delete;
-};
-
-struct _Fake_allocator {};
-
-struct _Container_base0 {
-    _CONSTEXPR20 void _Orphan_all() noexcept {}
-    _CONSTEXPR20 void _Swap_proxy_and_iterators(_Container_base0&) noexcept {}
-    _CONSTEXPR20 void _Alloc_proxy(const _Fake_allocator&) noexcept {}
-    _CONSTEXPR20 void _Reload_proxy(const _Fake_allocator&, const _Fake_allocator&) noexcept {}
-};
-
-struct _Iterator_base0 {
-    _CONSTEXPR20 void _Adopt(const void*) noexcept {}
-    _CONSTEXPR20 const _Container_base0* _Getcont() const noexcept {
-        return nullptr;
-    }
-
-    static constexpr bool _Unwrap_when_unverified = true;
-};
-
-struct _Container_base12;
-struct _Container_proxy { // store head of iterator chain and back pointer
-    _CONSTEXPR20 _Container_proxy() noexcept = default;
-    _CONSTEXPR20 _Container_proxy(_Container_base12* _Mycont_) noexcept : _Mycont(_Mycont_) {}
-
-    const _Container_base12* _Mycont       = nullptr;
-    mutable _Iterator_base12* _Myfirstiter = nullptr;
-};
-
-struct _Container_base12 {
-public:
-    _CONSTEXPR20 _Container_base12() noexcept = default;
-
-    _Container_base12(const _Container_base12&) = delete;
-    _Container_base12& operator=(const _Container_base12&) = delete;
-
-    _CONSTEXPR20 void _Orphan_all() noexcept;
-    _CONSTEXPR20 void _Swap_proxy_and_iterators(_Container_base12&) noexcept;
-
-    template <class _Alloc>
-    _CONSTEXPR20 void _Alloc_proxy(_Alloc&& _Al) {
-        _Container_proxy* const _New_proxy = _Unfancy(_Al.allocate(1));
-        _Construct_in_place(*_New_proxy, this);
-        _Myproxy            = _New_proxy;
-        _New_proxy->_Mycont = this;
-    }
-
-    template <class _Alloc>
-    _CONSTEXPR20 void _Reload_proxy(_Alloc&& _Old_alloc, _Alloc&& _New_alloc) {
-        // pre: no iterators refer to the existing proxy
-        _Container_proxy* const _New_proxy = _Unfancy(_New_alloc.allocate(1));
-        _Construct_in_place(*_New_proxy, this);
-        _New_proxy->_Mycont = this;
-        _Delete_plain_internal(_Old_alloc, _STD exchange(_Myproxy, _New_proxy));
-    }
-
-    _Container_proxy* _Myproxy = nullptr;
-
-private:
-    _CONSTEXPR20 void _Orphan_all_unlocked_v3() noexcept;
-    _CONSTEXPR20 void _Swap_proxy_and_iterators_unlocked(_Container_base12&) noexcept;
-
-    void _Orphan_all_locked_v3() noexcept {
-        _Lockit _Lock(_LOCK_DEBUG);
-        _Orphan_all_unlocked_v3();
-    }
-
-    void _Swap_proxy_and_iterators_locked(_Container_base12& _Right) noexcept {
-        _Lockit _Lock(_LOCK_DEBUG);
-        _Swap_proxy_and_iterators_unlocked(_Right);
-    }
-};
-
-struct _Iterator_base12 { // store links to container proxy, next iterator
-public:
-    _CONSTEXPR20 _Iterator_base12() noexcept = default; // construct orphaned iterator
-
-    _CONSTEXPR20 _Iterator_base12(const _Iterator_base12& _Right) noexcept {
-        *this = _Right;
-    }
-
-    _CONSTEXPR20 _Iterator_base12& operator=(const _Iterator_base12& _Right) noexcept {
-#if _ITERATOR_DEBUG_LEVEL == 2
-#if _HAS_CXX20
-        if (_STD is_constant_evaluated()) {
-            _Assign_unlocked(_Right);
-        } else
-#endif // _HAS_CXX20
-        {
-            _Assign_locked(_Right);
-        }
-#else // ^^^ _ITERATOR_DEBUG_LEVEL == 2 ^^^ / vvv _ITERATOR_DEBUG_LEVEL != 2 vvv
-        _Myproxy = _Right._Myproxy;
-#endif // _ITERATOR_DEBUG_LEVEL != 2
-        return *this;
-    }
-
-#if _ITERATOR_DEBUG_LEVEL == 2
-    _CONSTEXPR20 ~_Iterator_base12() noexcept {
-#if _HAS_CXX20
-        if (_STD is_constant_evaluated()) {
-            _Orphan_me_unlocked_v3();
-        } else
-#endif // _HAS_CXX20
-        {
-            _Orphan_me_locked_v3();
-        }
-    }
-
-    _CONSTEXPR20 void _Adopt(const _Container_base12* _Parent) noexcept {
-#if _HAS_CXX20
-        if (_STD is_constant_evaluated()) {
-            _Adopt_unlocked(_Parent);
-        } else
-#endif // _HAS_CXX20
-        {
-            _Adopt_locked(_Parent);
-        }
-    }
-#else // ^^^ _ITERATOR_DEBUG_LEVEL == 2 ^^^ / vvv _ITERATOR_DEBUG_LEVEL != 2 vvv
-    _CONSTEXPR20 void _Adopt(const _Container_base12* _Parent) noexcept {
-        if (_Parent) { // have a parent, do adoption
-            _Myproxy = _Parent->_Myproxy;
-        } else { // no future parent, just disown current parent
-            _Myproxy = nullptr;
-        }
-    }
-#endif // _ITERATOR_DEBUG_LEVEL != 2
-
-    _CONSTEXPR20 const _Container_base12* _Getcont() const noexcept {
-        return _Myproxy ? _Myproxy->_Mycont : nullptr;
-    }
-
-    static constexpr bool _Unwrap_when_unverified = _ITERATOR_DEBUG_LEVEL == 0;
-
-    mutable _Container_proxy* _Myproxy    = nullptr;
-    mutable _Iterator_base12* _Mynextiter = nullptr;
-
-#if _ITERATOR_DEBUG_LEVEL == 2
-private:
-    _CONSTEXPR20 void _Assign_unlocked(const _Iterator_base12& _Right) noexcept {
-        if (_Myproxy == _Right._Myproxy) {
-            return;
-        }
-
-        if (_Right._Myproxy) {
-            _Adopt_unlocked(_Right._Myproxy->_Mycont);
-        } else { // becoming invalid, disown current parent
-            _Orphan_me_unlocked_v3();
-        }
-    }
-
-    void _Assign_locked(const _Iterator_base12& _Right) noexcept {
-        _Lockit _Lock(_LOCK_DEBUG);
-        _Assign_unlocked(_Right);
-    }
-
-    _CONSTEXPR20 void _Adopt_unlocked(const _Container_base12* _Parent) noexcept {
-        if (!_Parent) {
-            _Orphan_me_unlocked_v3();
-            return;
-        }
-
-        _Container_proxy* _Parent_proxy = _Parent->_Myproxy;
-        if (_Myproxy != _Parent_proxy) { // change parentage
-            if (_Myproxy) { // adopted, remove self from list
-                _Orphan_me_unlocked_v3();
-            }
-            _Mynextiter                 = _Parent_proxy->_Myfirstiter;
-            _Parent_proxy->_Myfirstiter = this;
-            _Myproxy                    = _Parent_proxy;
-        }
-    }
-
-    void _Adopt_locked(const _Container_base12* _Parent) noexcept {
-        _Lockit _Lock(_LOCK_DEBUG);
-        _Adopt_unlocked(_Parent);
-    }
-
-    _CONSTEXPR20 void _Orphan_me_unlocked_v3() noexcept {
-        if (!_Myproxy) { // already orphaned
-            return;
-        }
-
-        // adopted, remove self from list
-        _Iterator_base12** _Pnext = &_Myproxy->_Myfirstiter;
-        while (*_Pnext && *_Pnext != this) {
-            const auto _Temp = *_Pnext; // TRANSITION, VSO-1269037
-            _Pnext           = &_Temp->_Mynextiter;
-        }
-
-        _STL_VERIFY(*_Pnext, "ITERATOR LIST CORRUPTED!");
-        *_Pnext  = _Mynextiter;
-        _Myproxy = nullptr;
-    }
-
-    void _Orphan_me_locked_v3() noexcept {
-        _Lockit _Lock(_LOCK_DEBUG);
-        _Orphan_me_unlocked_v3();
-    }
-#endif // _ITERATOR_DEBUG_LEVEL == 2
-};
-
-_CONSTEXPR20 void _Container_base12::_Orphan_all_unlocked_v3() noexcept {
-    if (!_Myproxy) { // no proxy, already done
-        return;
-    }
-
-    // proxy allocated, drain it
-    for (auto& _Pnext = _Myproxy->_Myfirstiter; _Pnext; _Pnext = _Pnext->_Mynextiter) { // TRANSITION, VSO-1269037
-        _Pnext->_Myproxy = nullptr;
-    }
-    _Myproxy->_Myfirstiter = nullptr;
-}
-
-_CONSTEXPR20 void _Container_base12::_Orphan_all() noexcept {
-#if _ITERATOR_DEBUG_LEVEL == 2
-#if _HAS_CXX20
-    if (_STD is_constant_evaluated()) {
-        _Orphan_all_unlocked_v3();
-    } else
-#endif // _HAS_CXX20
-    {
-        _Orphan_all_locked_v3();
-    }
-#endif // _ITERATOR_DEBUG_LEVEL == 2
-}
-
-_CONSTEXPR20 void _Container_base12::_Swap_proxy_and_iterators_unlocked(_Container_base12& _Right) noexcept {
-    _Container_proxy* _Temp = _Myproxy;
-    _Myproxy                = _Right._Myproxy;
-    _Right._Myproxy         = _Temp;
-
-    if (_Myproxy) {
-        _Myproxy->_Mycont = this;
-    }
-
-    if (_Right._Myproxy) {
-        _Right._Myproxy->_Mycont = &_Right;
-    }
-}
-
-_CONSTEXPR20 void _Container_base12::_Swap_proxy_and_iterators(_Container_base12& _Right) noexcept {
-#if _ITERATOR_DEBUG_LEVEL == 2
-#if _HAS_CXX20
-    if (_STD is_constant_evaluated()) {
-        _Swap_proxy_and_iterators_unlocked(_Right);
-    } else
-#endif // _HAS_CXX20
-    {
-        _Swap_proxy_and_iterators_locked(_Right);
-    }
-#else // ^^^ _ITERATOR_DEBUG_LEVEL == 2 ^^^ / vvv _ITERATOR_DEBUG_LEVEL != 2 vvv
-    _Swap_proxy_and_iterators_unlocked(_Right);
-#endif // _ITERATOR_DEBUG_LEVEL != 2
-}
-
-#if _ITERATOR_DEBUG_LEVEL == 0
-using _Container_base = _Container_base0;
-using _Iterator_base  = _Iterator_base0;
-#else // _ITERATOR_DEBUG_LEVEL == 0
-using _Container_base = _Container_base12;
-using _Iterator_base = _Iterator_base12;
-#endif // _ITERATOR_DEBUG_LEVEL == 0
-
-struct _Leave_proxy_unbound {
-    explicit _Leave_proxy_unbound() = default;
-}; // tag to indicate that a proxy is being allocated before it is safe to bind to a _Container_base12
-
-struct _Fake_proxy_ptr_impl { // fake replacement for a container proxy smart pointer when no container proxy is in use
-    _Fake_proxy_ptr_impl(const _Fake_proxy_ptr_impl&) = delete;
-    _Fake_proxy_ptr_impl& operator=(const _Fake_proxy_ptr_impl&) = delete;
-    _CONSTEXPR20 _Fake_proxy_ptr_impl(const _Fake_allocator&, _Leave_proxy_unbound) noexcept {}
-    _CONSTEXPR20 _Fake_proxy_ptr_impl(const _Fake_allocator&, const _Container_base0&) noexcept {}
-
-    _CONSTEXPR20 void _Bind(const _Fake_allocator&, _Container_base0*) noexcept {}
-    _CONSTEXPR20 void _Release() noexcept {}
-};
-
-struct _Basic_container_proxy_ptr12 {
-    // smart pointer components for a _Container_proxy * that don't depend on the allocator
-    _Container_proxy* _Ptr = nullptr;
-
-    constexpr void _Release() noexcept { // disengage this _Basic_container_proxy_ptr12
-        _Ptr = nullptr;
-    }
-
-protected:
-    _CONSTEXPR20 _Basic_container_proxy_ptr12()                       = default;
-    _Basic_container_proxy_ptr12(const _Basic_container_proxy_ptr12&) = delete;
-    _Basic_container_proxy_ptr12(_Basic_container_proxy_ptr12&&)      = delete;
-};
-
-template <class _Alloc>
-struct _Container_proxy_ptr12 : _Basic_container_proxy_ptr12 {
-    // smart pointer components for a _Container_proxy * for an allocator family
-    _Alloc& _Al;
-
-    _CONSTEXPR20 _Container_proxy_ptr12(_Alloc& _Al_, _Leave_proxy_unbound) : _Al(_Al_) {
-        // create a new unbound _Container_proxy
-        _Ptr = _Unfancy(_Al_.allocate(1));
-        _Construct_in_place(*_Ptr);
-    }
-
-    _CONSTEXPR20 _Container_proxy_ptr12(_Alloc& _Al_, _Container_base12& _Mycont) : _Al(_Al_) {
-        // create a new _Container_proxy pointing at _Mycont
-        _Ptr = _Unfancy(_Al_.allocate(1));
-        _Construct_in_place(*_Ptr, _STD addressof(_Mycont));
-        _Mycont._Myproxy = _Ptr;
-    }
-
-    _CONSTEXPR20 void _Bind(_Alloc& _Old_alloc, _Container_base12* _Mycont) noexcept {
-        // Attach the proxy stored in *this to _Mycont, and destroy _Mycont's existing proxy
-        // with _Old_alloc. Requires that no iterators are alive referring to _Mycont.
-        _Ptr->_Mycont = _Mycont;
-        _Delete_plain_internal(_Old_alloc, _STD exchange(_Mycont->_Myproxy, _STD exchange(_Ptr, nullptr)));
-    }
-
-    _CONSTEXPR20 ~_Container_proxy_ptr12() {
-        if (_Ptr) {
-            _Delete_plain_internal(_Al, _Ptr);
-        }
-    }
-};
-
-#if _ITERATOR_DEBUG_LEVEL == 0
-_INLINE_VAR constexpr _Fake_allocator _Fake_alloc{};
-#define _GET_PROXY_ALLOCATOR(_Alty, _Al) _Fake_alloc // TRANSITION, VSO-1284799, should be _Fake_allocator{}
-template <class _Alloc>
-using _Container_proxy_ptr = _Fake_proxy_ptr_impl;
-#else // _ITERATOR_DEBUG_LEVEL == 0
-#define _GET_PROXY_ALLOCATOR(_Alty, _Al) static_cast<_Rebind_alloc_t<_Alty, _Container_proxy>>(_Al)
-template <class _Alloc>
-using _Container_proxy_ptr = _Container_proxy_ptr12<_Rebind_alloc_t<_Alloc, _Container_proxy>>;
-#endif // _ITERATOR_DEBUG_LEVEL == 0
-
-struct _Zero_then_variadic_args_t {
-    explicit _Zero_then_variadic_args_t() = default;
-}; // tag type for value-initializing first, constructing second from remaining args
-
-struct _One_then_variadic_args_t {
-    explicit _One_then_variadic_args_t() = default;
-}; // tag type for constructing first from one arg, constructing second from remaining args
-
-template <class _Ty1, class _Ty2, bool = ::std::is_empty_v<_Ty1> && !::std::is_final_v<_Ty1>>
-class _Compressed_pair final : private _Ty1 { // store a ::std::pair of values, deriving from empty first
-public:
-    _Ty2 _Myval2;
-
-    using _Mybase = _Ty1; // for visualization
-
-    template <class... _Other2>
-    constexpr explicit _Compressed_pair(_Zero_then_variadic_args_t, _Other2&&... _Val2) noexcept(
-        ::std::conjunction_v<::std::is_nothrow_default_constructible<_Ty1>, ::std::is_nothrow_constructible<_Ty2, _Other2...>>)
-        : _Ty1(), _Myval2(_STD forward<_Other2>(_Val2)...) {}
-
-    template <class _Other1, class... _Other2>
-    constexpr _Compressed_pair(_One_then_variadic_args_t, _Other1&& _Val1, _Other2&&... _Val2) noexcept(
-        ::std::conjunction_v<::std::is_nothrow_constructible<_Ty1, _Other1>, ::std::is_nothrow_constructible<_Ty2, _Other2...>>)
-        : _Ty1(_STD forward<_Other1>(_Val1)), _Myval2(_STD forward<_Other2>(_Val2)...) {}
-
-    constexpr _Ty1& _Get_first() noexcept {
-        return *this;
-    }
-
-    constexpr const _Ty1& _Get_first() const noexcept {
-        return *this;
-    }
-};
-
-template <class _Ty1, class _Ty2>
-class _Compressed_pair<_Ty1, _Ty2, false> final { // store a ::std::pair of values, not deriving from first
-public:
-    _Ty1 _Myval1;
-    _Ty2 _Myval2;
-
-    template <class... _Other2>
-    constexpr explicit _Compressed_pair(_Zero_then_variadic_args_t, _Other2&&... _Val2) noexcept(
-        ::std::conjunction_v<::std::is_nothrow_default_constructible<_Ty1>, ::std::is_nothrow_constructible<_Ty2, _Other2...>>)
-        : _Myval1(), _Myval2(_STD forward<_Other2>(_Val2)...) {}
-
-    template <class _Other1, class... _Other2>
-    constexpr _Compressed_pair(_One_then_variadic_args_t, _Other1&& _Val1, _Other2&&... _Val2) noexcept(
-        ::std::conjunction_v<::std::is_nothrow_constructible<_Ty1, _Other1>, ::std::is_nothrow_constructible<_Ty2, _Other2...>>)
-        : _Myval1(_STD forward<_Other1>(_Val1)), _Myval2(_STD forward<_Other2>(_Val2)...) {}
-
-    constexpr _Ty1& _Get_first() noexcept {
-        return _Myval1;
-    }
-
-    constexpr const _Ty1& _Get_first() const noexcept {
-        return _Myval1;
-    }
-};
-
-struct _Move_allocator_tag {
-    explicit _Move_allocator_tag() = default;
-};
-
-template <class _Ty>
-::std::pair<_Ty*, ptrdiff_t> _Get_temporary_buffer(ptrdiff_t _Count) noexcept {
-    if (static_cast<size_t>(_Count) <= static_cast<size_t>(-1) / sizeof(_Ty)) {
-        for (; 0 < _Count; _Count /= 2) {
-            const auto _Size = static_cast<size_t>(_Count) * sizeof(_Ty);
-            void* _Pbuf;
-#ifdef __cpp_aligned_new
-            if constexpr (alignof(_Ty) > __STDCPP_DEFAULT_NEW_ALIGNMENT__) {
-                _Pbuf = ::operator new (_Size, ::std::align_val_t{alignof(_Ty)}, ::std::nothrow);
-            } else
-#endif // __cpp_aligned_new
-            {
-                _Pbuf = ::operator new(_Size, ::std::nothrow);
-            }
-
-            if (_Pbuf) {
-                return {static_cast<_Ty*>(_Pbuf), _Count};
-            }
-        }
-    }
-
-    return {nullptr, 0};
-}
-
-template <class _Ty>
-void _Return_temporary_buffer(_Ty* const _Pbuf) noexcept {
-#ifdef __cpp_aligned_new
-    if constexpr (alignof(_Ty) > __STDCPP_DEFAULT_NEW_ALIGNMENT__) {
-        ::operator delete (_Pbuf, ::std::align_val_t{alignof(_Ty)});
-    } else
-#endif // __cpp_aligned_new
-    {
-        ::operator delete(_Pbuf);
-    }
-}
-
-template <class _NoThrowFwdIt>
-struct _NODISCARD _Uninitialized_backout {
-    // struct to undo partially constructed ranges in _Uninitialized_xxx algorithms
-    _NoThrowFwdIt _First;
-    _NoThrowFwdIt _Last;
-
-    constexpr explicit _Uninitialized_backout(_NoThrowFwdIt _Dest) : _First(_Dest), _Last(_Dest) {}
-
-    constexpr _Uninitialized_backout(_NoThrowFwdIt _First_, _NoThrowFwdIt _Last_) : _First(_First_), _Last(_Last_) {}
-
-    _Uninitialized_backout(const _Uninitialized_backout&) = delete;
-    _Uninitialized_backout& operator=(const _Uninitialized_backout&) = delete;
-
-    _CONSTEXPR20 ~_Uninitialized_backout() {
-        _Destroy_range(_First, _Last);
-    }
-
-    template <class... _Types>
-    _CONSTEXPR20 void _Emplace_back(_Types&&... _Vals) {
-        // construct a new element at *_Last and increment
-        _Construct_in_place(*_Last, _STD forward<_Types>(_Vals)...);
-        ++_Last;
-    }
-
-    constexpr _NoThrowFwdIt _Release() { // suppress any exception handling backout and return _Last
-        _First = _Last;
-        return _Last;
-    }
-};
-
-template <class _InIt, class _NoThrowFwdIt>
-_CONSTEXPR20 _NoThrowFwdIt _Uninitialized_move_unchecked(_InIt _First, const _InIt _Last, _NoThrowFwdIt _Dest) {
-    // move [_First, _Last) to raw [_Dest, ...)
-    if constexpr (_Iter_move_cat<_InIt, _NoThrowFwdIt>::_Bitcopy_constructible) {
-#if _HAS_CXX20
-        if (!_STD is_constant_evaluated())
-#endif // _HAS_CXX20
-        {
-            return _Copy_memmove(_First, _Last, _Dest);
-        }
-    }
-    _Uninitialized_backout<_NoThrowFwdIt> _Backout{_Dest};
-    for (; _First != _Last; ++_First) {
-        _Backout._Emplace_back(_STD move(*_First));
-    }
-
-    return _Backout._Release();
-}
-
-#ifdef __cpp_lib_concepts
-namespace ranges {
-    template <class _It>
-    concept _No_throw_input_iterator = input_iterator<_It> //
-        && is_lvalue_reference_v<iter_reference_t<_It>> //
-        && same_as<remove_cvref_t<iter_reference_t<_It>>, iter_value_t<_It>>;
-
-    template <class _Se, class _It>
-    concept _No_throw_sentinel_for = sentinel_for<_Se, _It>;
-
-    template <class _It>
-    concept _No_throw_forward_iterator = _No_throw_input_iterator<_It> //
-        && forward_iterator<_It> //
-        && _No_throw_sentinel_for<_It, _It>;
-
-    template <class _Rng>
-    concept _No_throw_input_range = range<_Rng> //
-        && _No_throw_input_iterator<iterator_t<_Rng>> //
-        && _No_throw_sentinel_for<sentinel_t<_Rng>, iterator_t<_Rng>>;
-
-    template <class _Rng>
-    concept _No_throw_forward_range = _No_throw_input_range<_Rng> //
-        && _No_throw_forward_iterator<iterator_t<_Rng>>;
-
-    template <class _InIt, class _OutIt>
-    in_out_result<_InIt, _OutIt> _Copy_memcpy_count(_InIt _IFirst, _OutIt _OFirst, const size_t _Count) noexcept {
-        const auto _IFirstPtr     = _To_address(_IFirst);
-        const auto _OFirstPtr     = _To_address(_OFirst);
-        const auto _IFirst_ch     = const_cast<char*>(reinterpret_cast<const volatile char*>(_IFirstPtr));
-        const auto _OFirst_ch     = const_cast<char*>(reinterpret_cast<const volatile char*>(_OFirstPtr));
-        const size_t _Count_bytes = _Count * sizeof(iter_value_t<_InIt>);
-        _CSTD memcpy(_OFirst_ch, _IFirst_ch, _Count_bytes);
-        if constexpr (::std::is_pointer_v<_InIt>) {
-            _IFirst = reinterpret_cast<_InIt>(_IFirst_ch + _Count_bytes);
-        } else {
-            _IFirst += _Count;
-        }
-
-        if constexpr (::std::is_pointer_v<_OutIt>) {
-            _OFirst = reinterpret_cast<_OutIt>(_OFirst_ch + _Count_bytes);
-        } else {
-            _OFirst += _Count;
-        }
-        return {_STD move(_IFirst), _STD move(_OFirst)};
-    }
-
-    template <class _InIt, class _OutIt, class _DistIt>
-    in_out_result<_InIt, _OutIt> _Copy_memcpy_distance(
-        _InIt _IFirst, _OutIt _OFirst, const _DistIt _DFirst, const _DistIt _DLast) noexcept {
-        // equivalent to _Copy_memcpy_count(_IFirst, _OFirst, _DLast - _DFirst) but computes distance more efficiently
-        const auto _IFirstPtr   = _To_address(_IFirst);
-        const auto _OFirstPtr   = _To_address(_OFirst);
-        const auto _DFirstPtr   = _To_address(_DFirst);
-        const auto _DLastPtr    = _To_address(_DLast);
-        const auto _IFirst_ch   = const_cast<char*>(reinterpret_cast<const volatile char*>(_IFirstPtr));
-        const auto _OFirst_ch   = const_cast<char*>(reinterpret_cast<const volatile char*>(_OFirstPtr));
-        const auto _DFirst_ch   = const_cast<char*>(reinterpret_cast<const volatile char*>(_DFirstPtr));
-        const auto _DLast_ch    = const_cast<char*>(reinterpret_cast<const volatile char*>(_DLastPtr));
-        const auto _Count_bytes = static_cast<size_t>(_DLast_ch - _DFirst_ch);
-        _CSTD memcpy(_OFirst_ch, _IFirst_ch, _Count_bytes);
-        if constexpr (::std::is_pointer_v<_InIt>) {
-            _IFirst = reinterpret_cast<_InIt>(_IFirst_ch + _Count_bytes);
-        } else {
-            _IFirst += _Count_bytes / sizeof(iter_value_t<_InIt>);
-        }
-
-        if constexpr (::std::is_pointer_v<_OutIt>) {
-            _OFirst = reinterpret_cast<_OutIt>(_OFirst_ch + _Count_bytes);
-        } else {
-            _OFirst += _Count_bytes / sizeof(iter_value_t<_OutIt>);
-        }
-        return {_STD move(_IFirst), _STD move(_OFirst)};
-    }
-
-    template <class _InIt, class _OutIt>
-    in_out_result<_InIt, _OutIt> _Copy_memcpy_common(
-        _InIt _IFirst, _InIt _ILast, _OutIt _OFirst, _OutIt _OLast) noexcept {
-        const auto _IFirstPtr   = _To_address(_IFirst);
-        const auto _ILastPtr    = _To_address(_ILast);
-        const auto _OFirstPtr   = _To_address(_OFirst);
-        const auto _OLastPtr    = _To_address(_OLast);
-        const auto _IFirst_ch   = const_cast<char*>(reinterpret_cast<const volatile char*>(_IFirstPtr));
-        const auto _ILast_ch    = const_cast<const char*>(reinterpret_cast<const volatile char*>(_ILastPtr));
-        const auto _OFirst_ch   = const_cast<char*>(reinterpret_cast<const volatile char*>(_OFirstPtr));
-        const auto _OLast_ch    = const_cast<const char*>(reinterpret_cast<const volatile char*>(_OLastPtr));
-        const auto _Count_bytes = static_cast<size_t>((_STD min) (_ILast_ch - _IFirst_ch, _OLast_ch - _OFirst_ch));
-        _CSTD memcpy(_OFirst_ch, _IFirst_ch, _Count_bytes);
-        if constexpr (::std::is_pointer_v<_InIt>) {
-            _IFirst = reinterpret_cast<_InIt>(_IFirst_ch + _Count_bytes);
-        } else {
-            _IFirst += _Count_bytes / sizeof(iter_value_t<_InIt>);
-        }
-
-        if constexpr (::std::is_pointer_v<_OutIt>) {
-            _OFirst = reinterpret_cast<_OutIt>(_OFirst_ch + _Count_bytes);
-        } else {
-            _OFirst += _Count_bytes / sizeof(iter_value_t<_OutIt>);
-        }
-        return {_STD move(_IFirst), _STD move(_OFirst)};
-    }
-
-    template <class _In, class _Out>
-    using uninitialized_move_result = in_out_result<_In, _Out>;
-
-    // clang-format off
-    template <input_iterator _It, sentinel_for<_It> _Se, _No_throw_forward_iterator _Out,
-        _No_throw_sentinel_for<_Out> _OSe>
-        requires (constructible_from<iter_value_t<_Out>, iter_rvalue_reference_t<_It>>)
-    uninitialized_move_result<_It, _Out> _Uninitialized_move_unchecked(
-        _It _IFirst, _Se _ILast, _Out _OFirst, _OSe _OLast) {
-        // clang-format on
-        constexpr bool _Is_sized1 = sized_sentinel_for<_Se, _It>;
-        constexpr bool _Is_sized2 = sized_sentinel_for<_OSe, _Out>;
-        if constexpr (_Iter_move_cat<_It, _Out>::_Bitcopy_constructible
-                      && _Sized_or_unreachable_sentinel_for<_Se, _It> //
-                      && _Sized_or_unreachable_sentinel_for<_OSe, _Out>) {
-            if constexpr (_Is_sized1 && _Is_sized2) {
-                return _Copy_memcpy_common(_IFirst, _RANGES next(_IFirst, _STD move(_ILast)), _OFirst,
-                    _RANGES next(_OFirst, _STD move(_OLast)));
-            } else if constexpr (_Is_sized1) {
-                return _Copy_memcpy_distance(_IFirst, _OFirst, _IFirst, _RANGES next(_IFirst, _STD move(_ILast)));
-            } else if constexpr (_Is_sized2) {
-                return _Copy_memcpy_distance(_IFirst, _OFirst, _OFirst, _RANGES next(_OFirst, _STD move(_OLast)));
-            } else {
-                _STL_ASSERT(false, "Tried to uninitialized_move two ranges with unreachable sentinels");
-            }
-        } else {
-            _Uninitialized_backout _Backout{_STD move(_OFirst)};
-
-            for (; _IFirst != _ILast && _Backout._Last != _OLast; ++_IFirst) {
-                _Backout._Emplace_back(_RANGES iter_move(_IFirst));
-            }
-
-            return {_STD move(_IFirst), _Backout._Release()};
-        }
-    }
-} // namespace ranges
-#endif // __cpp_lib_concepts
-
-template <class _Alloc>
-class _NODISCARD _Uninitialized_backout_al {
-    // struct to undo partially constructed ranges in _Uninitialized_xxx_al algorithms
-    using pointer = _Alloc_ptr_t<_Alloc>;
-
-public:
-    _CONSTEXPR20 _Uninitialized_backout_al(pointer _Dest, _Alloc& _Al_) : _First(_Dest), _Last(_Dest), _Al(_Al_) {}
-
-    _Uninitialized_backout_al(const _Uninitialized_backout_al&) = delete;
-    _Uninitialized_backout_al& operator=(const _Uninitialized_backout_al&) = delete;
-
-    _CONSTEXPR20 ~_Uninitialized_backout_al() {
-        _Destroy_range(_First, _Last, _Al);
-    }
-
-    template <class... _Types>
-    _CONSTEXPR20 void _Emplace_back(_Types&&... _Vals) { // construct a new element at *_Last and increment
-        allocator_traits<_Alloc>::construct(_Al, _Unfancy(_Last), _STD forward<_Types>(_Vals)...);
-        ++_Last;
-    }
-
-    constexpr pointer _Release() { // suppress any exception handling backout and return _Last
-        _First = _Last;
-        return _Last;
-    }
-
-private:
-    pointer _First;
-    pointer _Last;
-    _Alloc& _Al;
-};
-
-template <class _InIt, class _Alloc>
-_CONSTEXPR20 _Alloc_ptr_t<_Alloc> _Uninitialized_copy(
-    const _InIt _First, const _InIt _Last, _Alloc_ptr_t<_Alloc> _Dest, _Alloc& _Al) {
-    // copy [_First, _Last) to raw _Dest, using _Al
-    // note: only called internally from elsewhere in the STL
-    using _Ptrval = typename _Alloc::value_type*;
-
-    auto _UFirst      = _Get_unwrapped(_First);
-    const auto _ULast = _Get_unwrapped(_Last);
-
-    if constexpr (::std::conjunction_v<bool_constant<_Iter_copy_cat<decltype(_UFirst), _Ptrval>::_Bitcopy_constructible>,
-                      _Uses_default_construct<_Alloc, _Ptrval, decltype(*_UFirst)>>) {
-#if _HAS_CXX20
-        if (!_STD is_constant_evaluated())
-#endif // _HAS_CXX20
-        {
-            _Copy_memmove(_UFirst, _ULast, _Unfancy(_Dest));
-            _Dest += _ULast - _UFirst;
-            return _Dest;
-        }
-    }
-
-    _Uninitialized_backout_al<_Alloc> _Backout{_Dest, _Al};
-    for (; _UFirst != _ULast; ++_UFirst) {
-        _Backout._Emplace_back(*_UFirst);
-    }
-
-    return _Backout._Release();
-}
-
-template <class _InIt, class _NoThrowFwdIt>
-_CONSTEXPR20 _NoThrowFwdIt _Uninitialized_copy_unchecked(_InIt _First, const _InIt _Last, _NoThrowFwdIt _Dest) {
-    // copy [_First, _Last) to raw [_Dest, ...)
-    if constexpr (_Iter_copy_cat<_InIt, _NoThrowFwdIt>::_Bitcopy_constructible) {
-#if _HAS_CXX20
-        if (!_STD is_constant_evaluated())
-#endif // _HAS_CXX20
-        {
-            return _Copy_memmove(_First, _Last, _Dest);
-        }
-    }
-
-    _Uninitialized_backout<_NoThrowFwdIt> _Backout{_Dest};
-    for (; _First != _Last; ++_First) {
-        _Backout._Emplace_back(*_First);
-    }
-
-    return _Backout._Release();
-}
-
-template <class _InIt, class _NoThrowFwdIt>
-_NoThrowFwdIt uninitialized_copy(const _InIt _First, const _InIt _Last, _NoThrowFwdIt _Dest) {
-    // copy [_First, _Last) to raw [_Dest, ...)
-    _Adl_verify_range(_First, _Last);
-    auto _UFirst      = _Get_unwrapped(_First);
-    const auto _ULast = _Get_unwrapped(_Last);
-    auto _UDest       = _Get_unwrapped_n(_Dest, _Idl_distance<_InIt>(_UFirst, _ULast));
-    _Seek_wrapped(_Dest, _Uninitialized_copy_unchecked(_UFirst, _ULast, _UDest));
-    return _Dest;
-}
-
-template <class _InIt, class _Alloc>
-_CONSTEXPR20 _Alloc_ptr_t<_Alloc> _Uninitialized_move(
-    const _InIt _First, const _InIt _Last, _Alloc_ptr_t<_Alloc> _Dest, _Alloc& _Al) {
-    // move [_First, _Last) to raw _Dest, using _Al
-    // note: only called internally from elsewhere in the STL
-    using _Ptrval     = typename _Alloc::value_type*;
-    auto _UFirst      = _Get_unwrapped(_First);
-    const auto _ULast = _Get_unwrapped(_Last);
-    if constexpr (::std::conjunction_v<bool_constant<_Iter_move_cat<decltype(_UFirst), _Ptrval>::_Bitcopy_constructible>,
-                      _Uses_default_construct<_Alloc, _Ptrval, decltype(_STD move(*_UFirst))>>) {
-#if _HAS_CXX20
-        if (!_STD is_constant_evaluated())
-#endif // _HAS_CXX20
-        {
-            _Copy_memmove(_UFirst, _ULast, _Unfancy(_Dest));
-            return _Dest + (_ULast - _UFirst);
-        }
-    }
-
-    _Uninitialized_backout_al<_Alloc> _Backout{_Dest, _Al};
-    for (; _UFirst != _ULast; ++_UFirst) {
-        _Backout._Emplace_back(_STD move(*_UFirst));
-    }
-
-    return _Backout._Release();
-}
-
-template <class _Alloc>
-_CONSTEXPR20 _Alloc_ptr_t<_Alloc> _Uninitialized_fill_n(
-    _Alloc_ptr_t<_Alloc> _First, _Alloc_size_t<_Alloc> _Count, const typename _Alloc::value_type& _Val, _Alloc& _Al) {
-    // copy _Count copies of _Val to raw _First, using _Al
-    using _Ty = typename _Alloc::value_type;
-    if constexpr (_Fill_memset_is_safe<_Ty*, _Ty> && _Uses_default_construct<_Alloc, _Ty*, _Ty>::value) {
-#if _HAS_CXX20
-        if (!_STD is_constant_evaluated())
-#endif // _HAS_CXX20
-        {
-            _Fill_memset(_Unfancy(_First), _Val, static_cast<size_t>(_Count));
-            return _First + _Count;
-        }
-    } else if constexpr (_Fill_zero_memset_is_safe<_Ty*, _Ty> && _Uses_default_construct<_Alloc, _Ty*, _Ty>::value) {
-#if _HAS_CXX20
-        if (!_STD is_constant_evaluated())
-#endif // _HAS_CXX20
-        {
-            if (_Is_all_bits_zero(_Val)) {
-                _Fill_zero_memset(_Unfancy(_First), static_cast<size_t>(_Count));
-                return _First + _Count;
-            }
-        }
-    }
-
-    _Uninitialized_backout_al<_Alloc> _Backout{_First, _Al};
-    for (; 0 < _Count; --_Count) {
-        _Backout._Emplace_back(_Val);
-    }
-
-    return _Backout._Release();
-}
-
-template <class _NoThrowFwdIt, class _Tval>
-void uninitialized_fill(const _NoThrowFwdIt _First, const _NoThrowFwdIt _Last, const _Tval& _Val) {
-    // copy _Val throughout raw [_First, _Last)
-    _Adl_verify_range(_First, _Last);
-    auto _UFirst      = _Get_unwrapped(_First);
-    const auto _ULast = _Get_unwrapped(_Last);
-    if constexpr (_Fill_memset_is_safe<_Unwrapped_t<const _NoThrowFwdIt&>, _Tval>) {
-        _Fill_memset(_UFirst, _Val, static_cast<size_t>(_ULast - _UFirst));
-    } else {
-        if constexpr (_Fill_zero_memset_is_safe<_Unwrapped_t<const _NoThrowFwdIt&>, _Tval>) {
-            if (_Is_all_bits_zero(_Val)) {
-                _Fill_zero_memset(_UFirst, static_cast<size_t>(_ULast - _UFirst));
-                return;
-            }
-        }
-
-        _Uninitialized_backout<_Unwrapped_t<const _NoThrowFwdIt&>> _Backout{_UFirst};
-        while (_Backout._Last != _ULast) {
-            _Backout._Emplace_back(_Val);
-        }
-
-        _Backout._Release();
-    }
-}
-
-template <class _NoThrowFwdIt>
-_INLINE_VAR constexpr bool _Use_memset_value_construct_v =
-    ::std::conjunction_v<bool_constant<_Iterator_is_contiguous<_NoThrowFwdIt>>, ::std::is_scalar<_Iter_value_t<_NoThrowFwdIt>>,
-        ::std::negation<::std::is_volatile<remove_reference_t<_Iter_ref_t<_NoThrowFwdIt>>>>,
-        ::std::negation<::std::is_member_pointer<_Iter_value_t<_NoThrowFwdIt>>>>;
-
-template <class _Ptr>
-_Ptr _Zero_range(const _Ptr _First, const _Ptr _Last) { // fill [_First, _Last) with zeroes
-    char* const _First_ch = reinterpret_cast<char*>(_To_address(_First));
-    char* const _Last_ch  = reinterpret_cast<char*>(_To_address(_Last));
-    _CSTD memset(_First_ch, 0, static_cast<size_t>(_Last_ch - _First_ch));
-    return _Last;
-}
-
-template <class _Alloc>
-_CONSTEXPR20 _Alloc_ptr_t<_Alloc> _Uninitialized_value_construct_n(
-    _Alloc_ptr_t<_Alloc> _First, _Alloc_size_t<_Alloc> _Count, _Alloc& _Al) {
-    // value-initialize _Count objects to raw _First, using _Al
-    using _Ptrty = typename _Alloc::value_type*;
-    if constexpr (_Use_memset_value_construct_v<_Ptrty> && _Uses_default_construct<_Alloc, _Ptrty>::value) {
-#if _HAS_CXX20
-        if (!_STD is_constant_evaluated())
-#endif // _HAS_CXX20
-        {
-            auto _PFirst = _Unfancy(_First);
-            _Zero_range(_PFirst, _PFirst + _Count);
-            return _First + _Count;
-        }
-    }
-
-    _Uninitialized_backout_al<_Alloc> _Backout{_First, _Al};
-    for (; 0 < _Count; --_Count) {
-        _Backout._Emplace_back();
-    }
-
-    return _Backout._Release();
-}
-
-template <class _NoThrowFwdIt, class _Diff>
-_NoThrowFwdIt _Uninitialized_value_construct_n_unchecked1(_NoThrowFwdIt _UFirst, _Diff _Count) {
-    // value-initialize all elements in [_UFirst, _UFirst + _Count_raw)
-    _STL_INTERNAL_CHECK(_Count >= 0);
-    if constexpr (_Use_memset_value_construct_v<_NoThrowFwdIt>) {
-        return _Zero_range(_UFirst, _UFirst + _Count);
-    } else {
-        _Uninitialized_backout<_NoThrowFwdIt> _Backout{_UFirst};
-        for (; 0 < _Count; --_Count) {
-            _Backout._Emplace_back();
-        }
-
-        return _Backout._Release();
-    }
-}
-
-#if _HAS_DEPRECATED_TEMPORARY_BUFFER
-template <class _Ty>
-_CXX17_DEPRECATE_TEMPORARY_BUFFER _NODISCARD ::std::pair<_Ty*, ptrdiff_t> get_temporary_buffer(ptrdiff_t _Count) noexcept {
-    return _Get_temporary_buffer<_Ty>(_Count);
-}
-
-template <class _Ty>
-_CXX17_DEPRECATE_TEMPORARY_BUFFER void return_temporary_buffer(_Ty* _Pbuf) {
-    _Return_temporary_buffer(_Pbuf);
-}
-#endif // _HAS_DEPRECATED_TEMPORARY_BUFFER
-
-// assumes _Args have already been _Remove_cvref_t'd
-template <class _Key, class... _Args>
-struct _In_place_key_extract_set {
-    // by default we can't extract the key in the emplace family and must construct a node we might not use
-    static constexpr bool _Extractable = false;
-};
-
-template <class _Key>
-struct _In_place_key_extract_set<_Key, _Key> {
-    // we can extract the key in emplace if the emplaced type is identical to the key type
-    static constexpr bool _Extractable = true;
-    static const _Key& _Extract(const _Key& _Val) noexcept {
-        return _Val;
-    }
-};
-
-// assumes _Args have already been _Remove_cvref_t'd
-template <class _Key, class... _Args>
-struct _In_place_key_extract_map {
-    // by default we can't extract the key in the emplace family and must construct a node we might not use
-    static constexpr bool _Extractable = false;
-};
-
-template <class _Key, class _Second>
-struct _In_place_key_extract_map<_Key, _Key, _Second> {
-    // if we would call the ::std::pair(key, value) constructor family, we can use the first parameter as the key
-    static constexpr bool _Extractable = true;
-    static const _Key& _Extract(const _Key& _Val, const _Second&) noexcept {
-        return _Val;
-    }
-};
-
-template <class _Key, class _First, class _Second>
-struct _In_place_key_extract_map<_Key, ::std::pair<_First, _Second>> {
-    // if we would call the ::std::pair(::std::pair<other, other>) constructor family, we can use the ::std::pair.first member as the key
-    static constexpr bool _Extractable = ::std::is_same_v<_Key, _Remove_cvref_t<_First>>;
-    static const _Key& _Extract(const ::std::pair<_First, _Second>& _Val) {
-        return _Val.first;
-    }
-};
-
-#if defined(__clang__) || defined(__GNUC__) || defined(__GNUG__)
-#else
-#pragma warning(push)
-#pragma warning(disable : 4624) // '%s': destructor was implicitly defined as deleted
-#endif
-template <class _Ty>
-struct _Wrap {
-    _Ty _Value; // workaround for VSO-586813 "T^ is not allowed in a union"
-};
-#if defined(__clang__) || defined(__GNUC__) || defined(__GNUG__)
-#else
-#pragma warning(pop)
-#endif
-
-template <class _Alloc>
-struct _Alloc_temporary2 {
-    using value_type = typename _Alloc::value_type;
-    using _Traits    = allocator_traits<_Alloc>;
-
-    _Alloc& _Al;
-
-#ifdef __cplusplus_winrt
-    union {
-        _Wrap<value_type> _Storage;
-    };
-
-    _NODISCARD _CONSTEXPR20 value_type& _Get_value() noexcept {
-        return _Storage._Value;
-    }
-
-    _NODISCARD _CONSTEXPR20 const value_type& _Get_value() const noexcept {
-        return _Storage._Value;
-    }
-#else // ^^^ workaround for VSO-586813 "T^ is not allowed in a union" ^^^ / vvv no workaround vvv
-    union {
-        value_type _Value;
-    };
-
-    _NODISCARD _CONSTEXPR20 value_type& _Get_value() noexcept {
-        return _Value;
-    }
-
-    _NODISCARD _CONSTEXPR20 const value_type& _Get_value() const noexcept {
-        return _Value;
-    }
-#endif // ^^^ no workaround ^^^
-
-    template <class... _Args>
-    _CONSTEXPR20 explicit _Alloc_temporary2(_Alloc& _Al_, _Args&&... _Vals) noexcept(
-        noexcept(_Traits::construct(_Al_, _STD addressof(_Get_value()), _STD forward<_Args>(_Vals)...)))
-        : _Al(_Al_) {
-        _Traits::construct(_Al, _STD addressof(_Get_value()), _STD forward<_Args>(_Vals)...);
-    }
-
-    _Alloc_temporary2(const _Alloc_temporary2&) = delete;
-    _Alloc_temporary2& operator=(const _Alloc_temporary2&) = delete;
-
-    _CONSTEXPR20 ~_Alloc_temporary2() {
-        _Traits::destroy(_Al, _STD addressof(_Get_value()));
-    }
-};
-
-template <class _Alloc>
-_NODISCARD constexpr bool _Allocators_equal(const _Alloc& _Lhs, const _Alloc& _Rhs) noexcept {
-    if constexpr (allocator_traits<_Alloc>::is_always_equal::value) {
-        return true;
-    } else {
-        return _Lhs == _Rhs;
-    }
-}
-
-template <class _FwdIt, class _Ty>
-_NODISCARD _CONSTEXPR20 _FwdIt remove(_FwdIt _First, const _FwdIt _Last, const _Ty& _Val) {
-    // remove each matching _Val
-    _Adl_verify_range(_First, _Last);
-    auto _UFirst      = _Get_unwrapped(_First);
-    const auto _ULast = _Get_unwrapped(_Last);
-    _UFirst           = _Find_unchecked(_UFirst, _ULast, _Val);
-    auto _UNext       = _UFirst;
-    if (_UFirst != _ULast) {
-        while (++_UFirst != _ULast) {
-            if (!(*_UFirst == _Val)) {
-                *_UNext = _STD move(*_UFirst);
-                ++_UNext;
-            }
-        }
-    }
-
-    _Seek_wrapped(_First, _UNext);
-    return _First;
-}
-
-template <class _FwdIt, class _Pr>
-_NODISCARD _CONSTEXPR20 _FwdIt remove_if(_FwdIt _First, const _FwdIt _Last, _Pr _Pred) {
-    // remove each satisfying _Pred
-    _Adl_verify_range(_First, _Last);
-    auto _UFirst      = _Get_unwrapped(_First);
-    const auto _ULast = _Get_unwrapped(_Last);
-    _UFirst           = _STD find_if(_UFirst, _ULast, _Pass_fn(_Pred));
-    auto _UNext       = _UFirst;
-    if (_UFirst != _ULast) {
-        while (++_UFirst != _ULast) {
-            if (!_Pred(*_UFirst)) {
-                *_UNext = _STD move(*_UFirst);
-                ++_UNext;
-            }
-        }
-    }
-
-    _Seek_wrapped(_First, _UNext);
-    return _First;
-}
-
-template <class _Container, class _Uty>
-_CONSTEXPR20 typename _Container::size_type _Erase_remove(_Container& _Cont, const _Uty& _Val) {
-    // erase each element matching _Val
-    auto _First          = _Cont.begin();
-    const auto _Last     = _Cont.end();
-    const auto _Old_size = _Cont.size();
-    _Seek_wrapped(_First, _STD remove(_Get_unwrapped(_First), _Get_unwrapped(_Last), _Val));
-    _Cont.erase(_First, _Last);
-    return _Old_size - _Cont.size();
-}
-
-template <class _Container, class _Pr>
-_CONSTEXPR20 typename _Container::size_type _Erase_remove_if(_Container& _Cont, _Pr _Pred) {
-    // erase each element satisfying _Pred
-    auto _First          = _Cont.begin();
-    const auto _Last     = _Cont.end();
-    const auto _Old_size = _Cont.size();
-    _Seek_wrapped(_First, _STD remove_if(_Get_unwrapped(_First), _Get_unwrapped(_Last), _Pred));
-    _Cont.erase(_First, _Last);
-    return _Old_size - _Cont.size();
-}
-
-template <class _Container, class _Pr>
-typename _Container::size_type _Erase_nodes_if(_Container& _Cont, _Pr _Pred) {
-    // erase each element satisfying _Pred
-    auto _First          = _Cont.begin();
-    const auto _Last     = _Cont.end();
-    const auto _Old_size = _Cont.size();
-    while (_First != _Last) {
-        if (_Pred(*_First)) {
-            _First = _Cont.erase(_First);
-        } else {
-            ++_First;
-        }
-    }
-    return _Old_size - _Cont.size();
-}
-
-#if _HAS_CXX20
-template <class _Ty, class _Alloc, class... _Types, enable_if_t<!_Is_specialization_v<_Ty, ::std::pair>, int> = 0>
-_NODISCARD constexpr auto uses_allocator_construction_args(const _Alloc& _Al, _Types&&... _Args) noexcept {
-    if constexpr (!uses_allocator_v<_Ty, _Alloc>) {
-        static_assert(::std::is_constructible_v<_Ty, _Types...>,
-            "If uses_allocator_v<T, Alloc> does not hold, T must be constructible from Types...");
-        (void) _Al;
-        return _STD forward_as_tuple(_STD forward<_Types>(_Args)...);
-    } else if constexpr (::std::is_constructible_v<_Ty, allocator_arg_t, const _Alloc&, _Types...>) {
-        using _ReturnType = tuple<allocator_arg_t, const _Alloc&, _Types&&...>;
-        return _ReturnType{allocator_arg, _Al, _STD forward<_Types>(_Args)...};
-    } else if constexpr (::std::is_constructible_v<_Ty, _Types..., const _Alloc&>) {
-        return _STD forward_as_tuple(_STD forward<_Types>(_Args)..., _Al);
-    } else {
-        static_assert(_Always_false<_Ty>,
-            "T must be constructible from either (allocator_arg_t, const Alloc&, Types...) "
-            "or (Types..., const Alloc&) if uses_allocator_v<T, Alloc> is true");
-    }
-}
-
-template <class _Ty, class _Alloc, enable_if_t<_Is_specialization_v<_Ty, ::std::pair>, int> = 0>
-_NODISCARD constexpr auto uses_allocator_construction_args(const _Alloc& _Al) noexcept;
-
-template <class _Ty, class _Alloc, class _Uty1, class _Uty2, enable_if_t<_Is_specialization_v<_Ty, ::std::pair>, int> = 0>
-_NODISCARD constexpr auto uses_allocator_construction_args(const _Alloc& _Al, _Uty1&& _Val1, _Uty2&& _Val2) noexcept;
-
-template <class _Ty, class _Alloc, class _Uty1, class _Uty2, enable_if_t<_Is_specialization_v<_Ty, ::std::pair>, int> = 0>
-_NODISCARD constexpr auto uses_allocator_construction_args(const _Alloc& _Al, const ::std::pair<_Uty1, _Uty2>& _Pair) noexcept;
-
-template <class _Ty, class _Alloc, class _Uty1, class _Uty2, enable_if_t<_Is_specialization_v<_Ty, ::std::pair>, int> = 0>
-_NODISCARD constexpr auto uses_allocator_construction_args(const _Alloc& _Al, ::std::pair<_Uty1, _Uty2>&& _Pair) noexcept;
-
-template <class _Ty, class _Alloc, class _Tuple1, class _Tuple2, enable_if_t<_Is_specialization_v<_Ty, ::std::pair>, int> = 0>
-_NODISCARD constexpr auto uses_allocator_construction_args(
-    const _Alloc& _Al, piecewise_construct_t, _Tuple1&& _Tup1, _Tuple2&& _Tup2) noexcept {
-    return _STD make_tuple(piecewise_construct,
-        _STD apply(
-            [&_Al](auto&&... _Tuple_args) {
-                return _STD uses_allocator_construction_args<typename _Ty::first_type>(
-                    _Al, _STD forward<decltype(_Tuple_args)>(_Tuple_args)...);
-            },
-            _STD forward<_Tuple1>(_Tup1)),
-        _STD apply(
-            [&_Al](auto&&... _Tuple_args) {
-                return _STD uses_allocator_construction_args<typename _Ty::second_type>(
-                    _Al, _STD forward<decltype(_Tuple_args)>(_Tuple_args)...);
-            },
-            _STD forward<_Tuple2>(_Tup2)));
-}
-
-template <class _Ty, class _Alloc, enable_if_t<_Is_specialization_v<_Ty, ::std::pair>, int>>
-_NODISCARD constexpr auto uses_allocator_construction_args(const _Alloc& _Al) noexcept {
-    // equivalent to
-    // return _STD uses_allocator_construction_args<_Ty>(_Al, piecewise_construct, tuple<>{}, tuple<>{});
-    return _STD make_tuple(piecewise_construct, _STD uses_allocator_construction_args<typename _Ty::first_type>(_Al),
-        _STD uses_allocator_construction_args<typename _Ty::second_type>(_Al));
-}
-
-template <class _Ty, class _Alloc, class _Uty1, class _Uty2, enable_if_t<_Is_specialization_v<_Ty, ::std::pair>, int>>
-_NODISCARD constexpr auto uses_allocator_construction_args(const _Alloc& _Al, _Uty1&& _Val1, _Uty2&& _Val2) noexcept {
-    // equivalent to
-    // return _STD uses_allocator_construction_args<_Ty>(_Al, piecewise_construct,
-    //     _STD forward_as_tuple(_STD forward<_Uty1>(_Val1)), _STD forward_as_tuple(_STD forward<_Uty2>(_Val2)));
-    return _STD make_tuple(piecewise_construct,
-        _STD uses_allocator_construction_args<typename _Ty::first_type>(_Al, _STD forward<_Uty1>(_Val1)),
-        _STD uses_allocator_construction_args<typename _Ty::second_type>(_Al, _STD forward<_Uty2>(_Val2)));
-}
-
-template <class _Ty, class _Alloc, class _Uty1, class _Uty2, enable_if_t<_Is_specialization_v<_Ty, ::std::pair>, int>>
-_NODISCARD constexpr auto uses_allocator_construction_args(
-    const _Alloc& _Al, const ::std::pair<_Uty1, _Uty2>& _Pair) noexcept {
-    // equivalent to
-    // return _STD uses_allocator_construction_args<_Ty>(_Al, piecewise_construct,
-    //     _STD forward_as_tuple(_Pair.first), _STD forward_as_tuple(_Pair.second));
-    return _STD make_tuple(piecewise_construct,
-        _STD uses_allocator_construction_args<typename _Ty::first_type>(_Al, _Pair.first),
-        _STD uses_allocator_construction_args<typename _Ty::second_type>(_Al, _Pair.second));
-}
-
-template <class _Ty, class _Alloc, class _Uty1, class _Uty2, enable_if_t<_Is_specialization_v<_Ty, ::std::pair>, int>>
-_NODISCARD constexpr auto uses_allocator_construction_args(const _Alloc& _Al, ::std::pair<_Uty1, _Uty2>&& _Pair) noexcept {
-    // equivalent to
-    // return _STD uses_allocator_construction_args<_Ty>(_Al, piecewise_construct,
-    //     _STD forward_as_tuple(_STD get<0>(_STD move(_Pair)), _STD forward_as_tuple(_STD get<1>(_STD move(_Pair)));
-    return _STD make_tuple(piecewise_construct,
-        _STD uses_allocator_construction_args<typename _Ty::first_type>(_Al, _STD get<0>(_STD move(_Pair))),
-        _STD uses_allocator_construction_args<typename _Ty::second_type>(_Al, _STD get<1>(_STD move(_Pair))));
-}
-
-template <class _Ty, class _Alloc, class... _Types>
-_NODISCARD constexpr _Ty make_obj_using_allocator(const _Alloc& _Al, _Types&&... _Args) {
-    return _STD make_from_tuple<_Ty>(_STD uses_allocator_construction_args<_Ty>(_Al, _STD forward<_Types>(_Args)...));
-}
-
-template <class _Ty, class _Alloc, class... _Types>
-constexpr _Ty* uninitialized_construct_using_allocator(_Ty* _Ptr, const _Alloc& _Al, _Types&&... _Args) {
-    return _STD apply(
-        [&](auto&&... _Construct_args) {
-            return _STD construct_at(_Ptr, _STD forward<decltype(_Construct_args)>(_Construct_args)...);
-        },
-        _STD uses_allocator_construction_args<_Ty>(_Al, _STD forward<_Types>(_Args)...));
-}
-#endif // _HAS_CXX20
-_RPC_END
-
-#if defined(__clang__) || defined(__GNUC__) || defined(__GNUG__)
-#else
-#pragma pop_macro("new")
-_STL_RESTORE_CLANG_WARNINGS
-#pragma warning(pop)
-#pragma pack(pop)
-#endif
-#endif // _STL_COMPILER_PREPROCESSOR
-=======
->>>>>>> e1c06db8
 #endif // _XMEMORY_