/*
 *   Copyright (c) 2024 Edward Boggis-Rolfe
 *   All rights reserved.
 */
#include <rpc/error_codes.h>

namespace rpc
{
    namespace error
    {
        int OK_val = 0;
        int offset_val = 0;
        int offset_val_is_negative = true;

        [[nodiscard]] int OK(){return OK_val;}
        [[nodiscard]] int OUT_OF_MEMORY(){return offset_val + (offset_val_is_negative ? - 1 : 1);}
        [[nodiscard]] int NEED_MORE_MEMORY(){return offset_val + (offset_val_is_negative ? - 2 : 2);}
        [[nodiscard]] int SECURITY_ERROR(){return offset_val + (offset_val_is_negative ? - 3 : 3);}
        [[nodiscard]] int INVALID_DATA(){return offset_val + (offset_val_is_negative ? - 4 : 4);}
        [[nodiscard]] int TRANSPORT_ERROR(){return offset_val + (offset_val_is_negative ? - 5 : 5);}
        [[nodiscard]] int INVALID_METHOD_ID(){return offset_val + (offset_val_is_negative ? - 6 : 6);}
        [[nodiscard]] int INVALID_INTERFACE_ID(){return offset_val + (offset_val_is_negative ? - 7 : 7);}
        [[nodiscard]] int INVALID_CAST(){return offset_val + (offset_val_is_negative ? - 8 : 8);}
        [[nodiscard]] int ZONE_NOT_SUPPORTED(){return offset_val + (offset_val_is_negative ? - 9 : 9);}
        [[nodiscard]] int ZONE_NOT_INITIALISED(){return offset_val + (offset_val_is_negative ? - 10 : 10);}
        [[nodiscard]] int ZONE_NOT_FOUND(){return offset_val + (offset_val_is_negative ? - 11 : 11);}
        [[nodiscard]] int OBJECT_NOT_FOUND(){return offset_val + (offset_val_is_negative ? - 12 : 12);}
        [[nodiscard]] int INVALID_VERSION(){return offset_val + (offset_val_is_negative ? - 13 : 13);}
        [[nodiscard]] int EXCEPTION(){return offset_val + (offset_val_is_negative ? - 14 : 14);}
        [[nodiscard]] int PROXY_DESERIALISATION_ERROR(){return offset_val + (offset_val_is_negative ? - 15 : 15);}
        [[nodiscard]] int STUB_DESERIALISATION_ERROR(){return offset_val + (offset_val_is_negative ? - 16 : 16);}
        [[nodiscard]] int INCOMPATIBLE_SERVICE(){return offset_val + (offset_val_is_negative ? - 17 : 17);}
        [[nodiscard]] int INCOMPATIBLE_SERIALISATION(){return offset_val + (offset_val_is_negative ? - 18 : 18);}
<<<<<<< HEAD
        [[nodiscard]] int REFERENCE_COUNT_ERROR(){return offset_val + (offset_val_is_negative ? - 19 : 19);}//dont forget to update MIN & MAX if new values

        [[nodiscard]] int MIN(){return offset_val + (offset_val_is_negative ? -19 : 1);}
        [[nodiscard]] int MAX(){return offset_val + (offset_val_is_negative ? -1 : 19);}
=======
        [[nodiscard]] int REFERENCE_COUNT_ERROR(){return offset_val + (offset_val_is_negative ? - 19 : 19);}
        [[nodiscard]] int UNABLE_TO_CREATE_SERVICE_PROXY(){return offset_val + (offset_val_is_negative ? - 20 : 20);}//dont forget to update MIN & MAX if new values

        [[nodiscard]] int MIN(){return offset_val + (offset_val_is_negative ? -20 : 1);}
        [[nodiscard]] int MAX(){return offset_val + (offset_val_is_negative ? -1 : 20);}
>>>>>>> a01e90dc

        void set_OK_val(int val){OK_val = val;}
        void set_offset_val(int val){offset_val = val;}
        void set_offset_val_is_negative(bool val){offset_val_is_negative = val;}

        const char* to_string(int err)
        {
<<<<<<< HEAD
            if(err == OUT_OF_MEMORY()){return " out of memory";}
            if(err == NEED_MORE_MEMORY()){return " need more memory";}
            if(err == SECURITY_ERROR()){return " security error";}
            if(err == INVALID_DATA()){return " invalid data";}
            if(err == TRANSPORT_ERROR()){return " transport error";}
            if(err == INVALID_METHOD_ID()){return " invalid method id";}
            if(err == INVALID_INTERFACE_ID()){return " invalid interface id";}
            if(err == INVALID_CAST()){return " invalid cast";}
            if(err == ZONE_NOT_SUPPORTED()){return " zone not supported";}
            if(err == ZONE_NOT_INITIALISED()){return " zone not initialised";}
            if(err == ZONE_NOT_FOUND()){return " zone not found";}
            if(err == OBJECT_NOT_FOUND()){return " object not found";}
            if(err == INVALID_VERSION()){return " invalid version";}
            if(err == EXCEPTION()){return " exception";}
            if(err == PROXY_DESERIALISATION_ERROR()){return " proxy deserialisation error";}
            if(err == STUB_DESERIALISATION_ERROR()){return " stub deserialisation error";}
            if(err == INCOMPATIBLE_SERVICE()){return " service proxy is incompatible with the client";}
            if(err == INCOMPATIBLE_SERIALISATION()){return " service proxy does not support this serialisation format try JSON";}
            if(err == REFERENCE_COUNT_ERROR()){return " reference count error";}
            return " invalid error code";
=======
            if(err == OUT_OF_MEMORY()){return "out of memory";}
            if(err == NEED_MORE_MEMORY()){return "need more memory";}
            if(err == SECURITY_ERROR()){return "security error";}
            if(err == INVALID_DATA()){return "invalid data";}
            if(err == TRANSPORT_ERROR()){return "transport error";}
            if(err == INVALID_METHOD_ID()){return "invalid method id";}
            if(err == INVALID_INTERFACE_ID()){return "invalid interface id";}
            if(err == INVALID_CAST()){return "invalid cast";}
            if(err == ZONE_NOT_SUPPORTED()){return "zone not supported";}
            if(err == ZONE_NOT_INITIALISED()){return "zone not initialised";}
            if(err == ZONE_NOT_FOUND()){return "zone not found";}
            if(err == OBJECT_NOT_FOUND()){return "object not found";}
            if(err == INVALID_VERSION()){return "invalid version";}
            if(err == EXCEPTION()){return "exception";}
            if(err == PROXY_DESERIALISATION_ERROR()){return "proxy deserialisation error";}
            if(err == STUB_DESERIALISATION_ERROR()){return "stub deserialisation error";}
            if(err == INCOMPATIBLE_SERVICE()){return "service proxy is incompatible with the client";}
            if(err == INCOMPATIBLE_SERIALISATION()){return "service proxy does not support this serialisation format try JSON";}
            if(err == REFERENCE_COUNT_ERROR()){return "reference count error";}
            if(err == UNABLE_TO_CREATE_SERVICE_PROXY()){return "unable to create service proxy";}
            return "invalid error code";
>>>>>>> a01e90dc
        }
    };
}<|MERGE_RESOLUTION|>--- conflicted
+++ resolved
@@ -31,18 +31,11 @@
         [[nodiscard]] int STUB_DESERIALISATION_ERROR(){return offset_val + (offset_val_is_negative ? - 16 : 16);}
         [[nodiscard]] int INCOMPATIBLE_SERVICE(){return offset_val + (offset_val_is_negative ? - 17 : 17);}
         [[nodiscard]] int INCOMPATIBLE_SERIALISATION(){return offset_val + (offset_val_is_negative ? - 18 : 18);}
-<<<<<<< HEAD
-        [[nodiscard]] int REFERENCE_COUNT_ERROR(){return offset_val + (offset_val_is_negative ? - 19 : 19);}//dont forget to update MIN & MAX if new values
-
-        [[nodiscard]] int MIN(){return offset_val + (offset_val_is_negative ? -19 : 1);}
-        [[nodiscard]] int MAX(){return offset_val + (offset_val_is_negative ? -1 : 19);}
-=======
         [[nodiscard]] int REFERENCE_COUNT_ERROR(){return offset_val + (offset_val_is_negative ? - 19 : 19);}
         [[nodiscard]] int UNABLE_TO_CREATE_SERVICE_PROXY(){return offset_val + (offset_val_is_negative ? - 20 : 20);}//dont forget to update MIN & MAX if new values
 
         [[nodiscard]] int MIN(){return offset_val + (offset_val_is_negative ? -20 : 1);}
         [[nodiscard]] int MAX(){return offset_val + (offset_val_is_negative ? -1 : 20);}
->>>>>>> a01e90dc
 
         void set_OK_val(int val){OK_val = val;}
         void set_offset_val(int val){offset_val = val;}
@@ -50,28 +43,6 @@
 
         const char* to_string(int err)
         {
-<<<<<<< HEAD
-            if(err == OUT_OF_MEMORY()){return " out of memory";}
-            if(err == NEED_MORE_MEMORY()){return " need more memory";}
-            if(err == SECURITY_ERROR()){return " security error";}
-            if(err == INVALID_DATA()){return " invalid data";}
-            if(err == TRANSPORT_ERROR()){return " transport error";}
-            if(err == INVALID_METHOD_ID()){return " invalid method id";}
-            if(err == INVALID_INTERFACE_ID()){return " invalid interface id";}
-            if(err == INVALID_CAST()){return " invalid cast";}
-            if(err == ZONE_NOT_SUPPORTED()){return " zone not supported";}
-            if(err == ZONE_NOT_INITIALISED()){return " zone not initialised";}
-            if(err == ZONE_NOT_FOUND()){return " zone not found";}
-            if(err == OBJECT_NOT_FOUND()){return " object not found";}
-            if(err == INVALID_VERSION()){return " invalid version";}
-            if(err == EXCEPTION()){return " exception";}
-            if(err == PROXY_DESERIALISATION_ERROR()){return " proxy deserialisation error";}
-            if(err == STUB_DESERIALISATION_ERROR()){return " stub deserialisation error";}
-            if(err == INCOMPATIBLE_SERVICE()){return " service proxy is incompatible with the client";}
-            if(err == INCOMPATIBLE_SERIALISATION()){return " service proxy does not support this serialisation format try JSON";}
-            if(err == REFERENCE_COUNT_ERROR()){return " reference count error";}
-            return " invalid error code";
-=======
             if(err == OUT_OF_MEMORY()){return "out of memory";}
             if(err == NEED_MORE_MEMORY()){return "need more memory";}
             if(err == SECURITY_ERROR()){return "security error";}
@@ -93,7 +64,6 @@
             if(err == REFERENCE_COUNT_ERROR()){return "reference count error";}
             if(err == UNABLE_TO_CREATE_SERVICE_PROXY()){return "unable to create service proxy";}
             return "invalid error code";
->>>>>>> a01e90dc
         }
     };
 }