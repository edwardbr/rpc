--- conflicted
+++ resolved
@@ -8,7 +8,6 @@
         int offset_val = 0;
         int offset_val_is_negative = true;
 
-<<<<<<< HEAD
         [[nodiscard]] int OK(){return OK_val;}
         [[nodiscard]] int OUT_OF_MEMORY(){return offset_val + (offset_val_is_negative ? - 1 : 1);}
         [[nodiscard]] int NEED_MORE_MEMORY(){return offset_val + (offset_val_is_negative ? - 2 : 2);}
@@ -22,32 +21,13 @@
         [[nodiscard]] int ZONE_NOT_INITIALISED(){return offset_val + (offset_val_is_negative ? - 10 : 10);}
         [[nodiscard]] int ZONE_NOT_FOUND(){return offset_val + (offset_val_is_negative ? - 11 : 11);}
         [[nodiscard]] int OBJECT_NOT_FOUND(){return offset_val + (offset_val_is_negative ? - 12 : 12);}
-        [[nodiscard]] int INVALID_VERSION(){return offset_val + (offset_val_is_negative ? - 13 : 13);}//dont forget to update MIN & MAX if new values
+        [[nodiscard]] int INVALID_VERSION(){return offset_val + (offset_val_is_negative ? - 13 : 13);}
+        [[nodiscard]] int EXCEPTION(){return offset_val + (offset_val_is_negative ? - 14 : 14);}
+        [[nodiscard]] int PROXY_DESERIALISATION_ERROR(){return offset_val + (offset_val_is_negative ? - 15 : 15);}
+        [[nodiscard]] int STUB_DESERIALISATION_ERROR(){return offset_val + (offset_val_is_negative ? - 16 : 16);}//dont forget to update MIN & MAX if new values
 
-        [[nodiscard]] int MIN(){return offset_val + (offset_val_is_negative ? -13 : 1);}
-        [[nodiscard]] int MAX(){return offset_val + (offset_val_is_negative ? -1 : 13);}
-=======
-        int OK(){return OK_val;}
-        int OUT_OF_MEMORY(){return offset_val + (offset_val_is_negative ? - 1 : 1);}
-        int NEED_MORE_MEMORY(){return offset_val + (offset_val_is_negative ? - 2 : 2);}
-        int SECURITY_ERROR(){return offset_val + (offset_val_is_negative ? - 3 : 3);}
-        int INVALID_DATA(){return offset_val + (offset_val_is_negative ? - 4 : 4);}
-        int TRANSPORT_ERROR(){return offset_val + (offset_val_is_negative ? - 5 : 5);}
-        int INVALID_METHOD_ID(){return offset_val + (offset_val_is_negative ? - 6 : 6);}
-        int INVALID_INTERFACE_ID(){return offset_val + (offset_val_is_negative ? - 7 : 7);}
-        int INVALID_CAST(){return offset_val + (offset_val_is_negative ? - 8 : 8);}
-        int ZONE_NOT_SUPPORTED(){return offset_val + (offset_val_is_negative ? - 9 : 9);}
-        int ZONE_NOT_INITIALISED(){return offset_val + (offset_val_is_negative ? - 10 : 10);}
-        int ZONE_NOT_FOUND(){return offset_val + (offset_val_is_negative ? - 11 : 11);}
-        int OBJECT_NOT_FOUND(){return offset_val + (offset_val_is_negative ? - 12 : 12);}
-        int INVALID_VERSION(){return offset_val + (offset_val_is_negative ? - 13 : 13);}
-        int EXCEPTION(){return offset_val + (offset_val_is_negative ? - 14 : 14);}
-        int PROXY_DESERIALISATION_ERROR(){return offset_val + (offset_val_is_negative ? - 15 : 15);}
-        int STUB_DESERIALISATION_ERROR(){return offset_val + (offset_val_is_negative ? - 16 : 16);}//dont forget to update MIN & MAX if new values
-
-        int MIN(){return offset_val + (offset_val_is_negative ? -16 : 1);}
-        int MAX(){return offset_val + (offset_val_is_negative ? -1 : 16);}
->>>>>>> 7ac3b2af
+        [[nodiscard]] int MIN(){return offset_val + (offset_val_is_negative ? -16 : 1);}
+        [[nodiscard]] int MAX(){return offset_val + (offset_val_is_negative ? -1 : 16);}
 
         void set_OK_val(int val){OK_val = val;}
         void set_offset_val(int val){offset_val = val;}
@@ -69,6 +49,8 @@
             if(err == OBJECT_NOT_FOUND()){return " object not found";}
             if(err == INVALID_VERSION()){return " invalid version";}
             if(err == EXCEPTION()){return " exception";}
+            if(err == PROXY_DESERIALISATION_ERROR()){return " proxy deserialisation error";}
+            if(err == STUB_DESERIALISATION_ERROR()){return " stub deserialisation error";}
             return " invalid error code";
         }
     };
