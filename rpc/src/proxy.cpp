/*
 *   Copyright (c) 2024 Edward Boggis-Rolfe
 *   All rights reserved.
 */
#include "rpc/proxy.h"
#include "rpc/logger.h"

namespace rpc
{
    object_proxy::object_proxy( object object_id, 
                                rpc::shared_ptr<service_proxy> service_proxy)
        : object_id_(object_id)
        , service_proxy_(service_proxy)
<<<<<<< HEAD
    {
        if(auto* telemetry_service = service_proxy_->get_telemetry_service();telemetry_service)
        {
            telemetry_service->on_object_proxy_creation(service_proxy_->get_zone_id(), service_proxy_->get_destination_zone_id(), object_id);
        }

#ifdef RPC_USE_LOGGING
        auto message = std::string("object_proxy::object_proxy destination zone ") + std::to_string(service_proxy_->get_destination_zone_id().get_val()) 
        + std::string(", object_id ") + std::to_string(object_id.get_val())
        + std::string(", zone_id ") + std::to_string(service_proxy->get_zone_id().get_val())
        + std::string(", cloned from ") + std::to_string(service_proxy->get_destination_channel_zone_id().get_val());
        LOG_STR(message.c_str(), message.size());
#endif
    }

    rpc::shared_ptr<object_proxy> object_proxy::create(object object_id, 
                                            const rpc::shared_ptr<service_proxy>& service_proxy)
    {
        rpc::shared_ptr<object_proxy> ret(new object_proxy(object_id, service_proxy));
        ret->weak_this_ = ret;
        service_proxy->add_object_proxy(ret);
        return ret;
    }
=======
    {}
>>>>>>> a01e90dc

    object_proxy::~object_proxy() 
    { 
#ifdef USE_RPC_TELEMETRY
        if (auto telemetry_service = rpc::telemetry_service_manager::get(); telemetry_service)
        {
            telemetry_service->on_object_proxy_deletion(service_proxy_->get_zone_id(), service_proxy_->get_destination_zone_id(), object_id_);
        }
#endif

<<<<<<< HEAD
#ifdef RPC_USE_LOGGING
        auto message = std::string("object_proxy::~object_proxy zone ") + std::to_string(service_proxy_->get_destination_zone_id().get_val()) 
        + std::string(", object_id ") + std::to_string(object_id_.get_val())
        + std::string(", zone_id ") + std::to_string(service_proxy_->get_zone_id().get_val())
        + std::string(", cloned from ") + std::to_string(service_proxy_->get_destination_channel_zone_id().get_val());
        LOG_STR(message.c_str(), message.size());
#endif

        service_proxy_->remove_object_proxy(object_id_);
        service_proxy_->sp_release(service_proxy_->get_destination_zone_id(), object_id_, service_proxy_->get_zone_id().as_caller()); 
=======
        service_proxy_->on_object_proxy_released(object_id_);
>>>>>>> a01e90dc
        service_proxy_ = nullptr;
    }
    
    int object_proxy::send(
            uint64_t protocol_version 
            , rpc::encoding encoding 
            , uint64_t tag 
            , rpc::interface_ordinal interface_id 
            , rpc::method method_id 
            , size_t in_size_
            , const char* in_buf_ 
            , std::vector<char>& out_buf_)
    {
        return service_proxy_->send_from_this_zone(
            protocol_version,
            encoding,
            tag,
            object_id_, 
            interface_id, 
            method_id, 
            in_size_, 
            in_buf_, 
            out_buf_);
    }

    int object_proxy::send(uint64_t tag, std::function<interface_ordinal (uint64_t)> id_getter, method method_id, size_t in_size_, const char* in_buf_,
                                  std::vector<char>& out_buf_)
    {
<<<<<<< HEAD
        return service_proxy_->sp_call(
=======
        return service_proxy_->send_from_this_zone(
>>>>>>> a01e90dc
            encoding::enc_default,
            tag,
            object_id_, 
            id_getter, 
            method_id, 
            in_size_, 
            in_buf_, 
            out_buf_);
    }

    int object_proxy::try_cast(std::function<interface_ordinal (uint64_t)> id_getter)
    {
        return service_proxy_->sp_try_cast(service_proxy_->get_destination_zone_id(), object_id_, id_getter);
    }

    destination_zone object_proxy::get_destination_zone_id() const 
    {
        return service_proxy_->get_destination_zone_id();
    }
}<|MERGE_RESOLUTION|>--- conflicted
+++ resolved
@@ -11,33 +11,7 @@
                                 rpc::shared_ptr<service_proxy> service_proxy)
         : object_id_(object_id)
         , service_proxy_(service_proxy)
-<<<<<<< HEAD
-    {
-        if(auto* telemetry_service = service_proxy_->get_telemetry_service();telemetry_service)
-        {
-            telemetry_service->on_object_proxy_creation(service_proxy_->get_zone_id(), service_proxy_->get_destination_zone_id(), object_id);
-        }
-
-#ifdef RPC_USE_LOGGING
-        auto message = std::string("object_proxy::object_proxy destination zone ") + std::to_string(service_proxy_->get_destination_zone_id().get_val()) 
-        + std::string(", object_id ") + std::to_string(object_id.get_val())
-        + std::string(", zone_id ") + std::to_string(service_proxy->get_zone_id().get_val())
-        + std::string(", cloned from ") + std::to_string(service_proxy->get_destination_channel_zone_id().get_val());
-        LOG_STR(message.c_str(), message.size());
-#endif
-    }
-
-    rpc::shared_ptr<object_proxy> object_proxy::create(object object_id, 
-                                            const rpc::shared_ptr<service_proxy>& service_proxy)
-    {
-        rpc::shared_ptr<object_proxy> ret(new object_proxy(object_id, service_proxy));
-        ret->weak_this_ = ret;
-        service_proxy->add_object_proxy(ret);
-        return ret;
-    }
-=======
     {}
->>>>>>> a01e90dc
 
     object_proxy::~object_proxy() 
     { 
@@ -48,20 +22,7 @@
         }
 #endif
 
-<<<<<<< HEAD
-#ifdef RPC_USE_LOGGING
-        auto message = std::string("object_proxy::~object_proxy zone ") + std::to_string(service_proxy_->get_destination_zone_id().get_val()) 
-        + std::string(", object_id ") + std::to_string(object_id_.get_val())
-        + std::string(", zone_id ") + std::to_string(service_proxy_->get_zone_id().get_val())
-        + std::string(", cloned from ") + std::to_string(service_proxy_->get_destination_channel_zone_id().get_val());
-        LOG_STR(message.c_str(), message.size());
-#endif
-
-        service_proxy_->remove_object_proxy(object_id_);
-        service_proxy_->sp_release(service_proxy_->get_destination_zone_id(), object_id_, service_proxy_->get_zone_id().as_caller()); 
-=======
         service_proxy_->on_object_proxy_released(object_id_);
->>>>>>> a01e90dc
         service_proxy_ = nullptr;
     }
     
@@ -90,11 +51,7 @@
     int object_proxy::send(uint64_t tag, std::function<interface_ordinal (uint64_t)> id_getter, method method_id, size_t in_size_, const char* in_buf_,
                                   std::vector<char>& out_buf_)
     {
-<<<<<<< HEAD
-        return service_proxy_->sp_call(
-=======
         return service_proxy_->send_from_this_zone(
->>>>>>> a01e90dc
             encoding::enc_default,
             tag,
             object_id_, 
