--- conflicted
+++ resolved
@@ -2,11 +2,7 @@
  *   Copyright (c) 2024 Edward Boggis-Rolfe
  *   All rights reserved.
  */
-<<<<<<< HEAD
-//this is the legacy rpc implementation kept for win32 for now
-=======
 // this is the legacy rpc implementation kept for win32 for now
->>>>>>> e1c06db8
 
 #include <rpc/remote_pointer.h>
 
