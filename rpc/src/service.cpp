/*
 *   Copyright (c) 2024 Edward Boggis-Rolfe
 *   All rights reserved.
 */
#include <algorithm>

#include <yas/mem_streams.hpp>
#include <yas/std_types.hpp>


#include "rpc/service.h"
#include "rpc/stub.h"
#include "rpc/proxy.h"
#include "rpc/version.h"
#include "rpc/logger.h"

namespace rpc
{
    ////////////////////////////////////////////////////////////////////////////
    // service

<<<<<<< HEAD
=======
    thread_local service* current_service_ = nullptr;
    service* service::get_current_service() {return current_service_;}
    void service::set_current_service(service* svc) {current_service_ = svc;}

    thread_local caller_zone current_caller_ = {};
    caller_zone service::get_current_caller() {return current_caller_;}

    class current_caller_manager
    {
        caller_zone previous_caller_;

    public:
        current_caller_manager(caller_zone new_caller) :
            previous_caller_(current_caller_)
        {
            current_caller_ = new_caller;
        }
        ~current_caller_manager()
        {
            current_caller_ = previous_caller_;
        }
    };

>>>>>>> a01e90dc
    std::atomic<uint64_t> service::zone_id_generator = 0;
    zone service::generate_new_zone_id() 
    { 
        auto count = ++zone_id_generator;
        return {count}; 
    }

    object service::generate_new_object_id() const 
    { 
        auto count = ++object_id_generator;
        return {count}; 
    }

<<<<<<< HEAD
    service::service(zone zone_id) : zone_id_(zone_id)
    {
#ifdef RPC_USE_LOGGING
        auto message = std::string("new service zone ") + std::to_string(zone_id.get_val());
        LOG_STR(message.data(),message.size());
#endif
=======
    service::service(const char* name, zone zone_id) 
        : zone_id_(zone_id)
        , name_(name)
    {
#ifdef USE_RPC_TELEMETRY
        if (auto telemetry_service = rpc::telemetry_service_manager::get(); telemetry_service)
            telemetry_service->on_service_creation(name, zone_id);
#endif            
>>>>>>> a01e90dc
    }

    service::~service() 
    {
<<<<<<< HEAD
#ifdef RPC_USE_LOGGING
        auto message = std::string("~service zone ") + std::to_string(zone_id_.get_val());
        LOG_STR(message.data(),message.size());
#endif
=======
#ifdef USE_RPC_TELEMETRY
        if (auto telemetry_service = rpc::telemetry_service_manager::get(); telemetry_service)
            telemetry_service->on_service_deletion(zone_id_);        
#endif            

>>>>>>> a01e90dc
        object_id_generator = 0;
        // to do: RPC_ASSERT that there are no more object_stubs in memory
        bool is_empty = check_is_empty();
        (void)is_empty;
<<<<<<< HEAD
        assert(is_empty);
=======
        RPC_ASSERT(is_empty);
>>>>>>> a01e90dc

        {
            std::lock_guard l(stub_control);
            stubs.clear();
            wrapped_object_to_stub.clear();
        }
        other_zones.clear();
    }
    
    object service::get_object_id(shared_ptr<casting_interface> ptr) const 
    {
        if(ptr == nullptr)
            return {};
        auto* addr = ptr->get_address();
        if(addr)
        {
            std::lock_guard g(stub_control);
            auto item = wrapped_object_to_stub.find(addr);
            if(item != wrapped_object_to_stub.end())
            {
                auto obj = item->second.lock();
                if(obj)
                    return obj->get_id();
            }
        }
        else
        {
            return ptr->query_proxy_base()->get_object_proxy()->get_object_id();
        }
        return {};
    }

    bool service::check_is_empty() const
    {
        std::lock_guard l(stub_control);
        bool success = true;
        for(const auto& item : stubs)
        {
            auto stub =  item.second.lock();
            if(!stub)
            {
<<<<<<< HEAD
#ifdef RPC_USE_LOGGING
                auto message = std::string("stub zone ") + std::to_string(get_zone_id()) + std::string(", object stub ") + std::to_string(item.first) + std::string(" has been released but not deregisted in the service suspected unclean shutdown");
=======
#ifdef USE_RPC_LOGGING
                auto message = std::string("stub zone_id ") + std::to_string(zone_id_)
                     + std::string(", object stub ") + std::to_string(item.first)
                     + std::string(" has been released but not deregistered in the service suspected unclean shutdown");
>>>>>>> a01e90dc
                LOG_STR(message.c_str(), message.size());
#endif
            }
            else
            {
<<<<<<< HEAD
#ifdef RPC_USE_LOGGING
                auto message = std::string("stub zone ") + std::to_string(get_zone_id()) + std::string(", object stub ") + std::to_string(item.first) + std::string(" has not been released, there is a strong pointer maintaining a positive reference count suspected unclean shutdown");
=======
#ifdef USE_RPC_LOGGING
                auto message = std::string("stub zone_id ") + std::to_string(zone_id_) 
                    + std::string(", object stub ") + std::to_string(item.first) 
                    + std::string(" has not been released, there is a strong pointer maintaining a positive reference count suspected unclean shutdown");
>>>>>>> a01e90dc
                LOG_STR(message.c_str(), message.size());
#endif
            }
            success = false;
        }
        for(auto item : wrapped_object_to_stub)
        {
            auto stub =  item.second.lock();
            if(!stub)
            {
<<<<<<< HEAD
#ifdef RPC_USE_LOGGING
                auto message = std::string("wrapped stub zone ") + std::to_string(get_zone_id()) + std::string(", wrapped_object has been released but not deregisted in the service suspected unclean shutdown");
=======
#ifdef USE_RPC_LOGGING
                auto message = std::string("wrapped stub zone_id ") + std::to_string(zone_id_) 
                    + std::string(", wrapped_object has been released but not deregistered in the service suspected unclean shutdown");
>>>>>>> a01e90dc
                LOG_STR(message.c_str(), message.size());
#endif
            }
            else
            {
<<<<<<< HEAD
#ifdef RPC_USE_LOGGING
                auto message = std::string("wrapped stub zone ") + std::to_string(get_zone_id()) + std::string(", wrapped_object ") + std::to_string(stub->get_id()) + std::string(" has not been deregisted in the service suspected unclean shutdown");
=======
#ifdef USE_RPC_LOGGING
                auto message = std::string("wrapped stub zone_id ") + std::to_string(zone_id_) 
                    + std::string(", wrapped_object ") + std::to_string(stub->get_id()) 
                    + std::string(" has not been deregisted in the service suspected unclean shutdown");
>>>>>>> a01e90dc
                LOG_STR(message.c_str(), message.size());
#endif
            }
            success = false;
        }

        for(auto item : other_zones)
        {
            auto svcproxy =  item.second.lock();
            if(!svcproxy)
            {
<<<<<<< HEAD
#ifdef RPC_USE_LOGGING
                auto message = std::string("service proxy zone ") + std::to_string(get_zone_id()) + std::string(", proxy ") + std::to_string(item.first.dest.id) + std::string(", has been released but not deregisted in the service");
=======
#ifdef USE_RPC_LOGGING
                auto message = std::string("service proxy zone_id ") + std::to_string(zone_id_) 
                    + std::string(", caller_zone_id ") + std::to_string(item.first.source.id) 
                    + std::string(", destination_zone_id ") + std::to_string(item.first.dest.id) 
                    + std::string(", has been released but not deregistered in the service");
>>>>>>> a01e90dc
                LOG_STR(message.c_str(), message.size());
#endif
            }
            else
            {
<<<<<<< HEAD
#ifdef RPC_USE_LOGGING
                auto message = std::string("service proxy zone ") + std::to_string(get_zone_id()) 
                + std::string(", destination_zone ") + std::to_string(svcproxy->get_destination_zone_id())
                + std::string(", destination_channel_zone ") + std::to_string(svcproxy->get_destination_channel_zone_id()) 
                + std::string(" has not been released in the service suspected unclean shutdown");
=======
#ifdef USE_RPC_LOGGING
                auto message = std::string("service proxy zone_id ") + std::to_string(zone_id_) 
                    + std::string(", caller_zone_id ") + std::to_string(item.first.source.id) 
                    + std::string(", destination_zone_id ") + std::to_string(svcproxy->get_destination_zone_id())
                    + std::string(", destination_channel_zone_id ") + std::to_string(svcproxy->get_destination_channel_zone_id()) 
                    + std::string(" has not been released in the service suspected unclean shutdown");
>>>>>>> a01e90dc
                LOG_STR(message.c_str(), message.size());
#endif

                for(auto proxy : svcproxy->get_proxies())
                {
                    auto op = proxy.second.lock();
                    if(op)
                    {
<<<<<<< HEAD
#ifdef RPC_USE_LOGGING
=======
#ifdef USE_RPC_LOGGING
>>>>>>> a01e90dc
                        auto message = std::string("has object_proxy ") + std::to_string(op->get_object_id());
                        LOG_STR(message.c_str(), message.size());
#endif
                    }
                    else
                    {
<<<<<<< HEAD
#ifdef RPC_USE_LOGGING
=======
#ifdef USE_RPC_LOGGING
>>>>>>> a01e90dc
                        auto message = std::string("has null object_proxy");
                        LOG_STR(message.c_str(), message.size());
#endif
                    }
                    success = false;
                }
            }
        }
        return success;
    }

    int service::send(
        uint64_t protocol_version, 
        encoding encoding, 
        uint64_t tag, 
        caller_channel_zone caller_channel_zone_id, 
        caller_zone caller_zone_id, 
        destination_zone destination_zone_id, 
        object object_id, interface_ordinal 
        interface_id, 
        method method_id, 
        size_t in_size_,
        const char* in_buf_, 
        std::vector<char>& out_buf_
    )
    {
        current_service_tracker tracker(this);
        current_caller_manager cc(caller_zone_id);

        if(destination_zone_id != zone_id_.as_destination())
        {
            rpc::shared_ptr<service_proxy> other_zone;
            {
                std::lock_guard g(zone_control);
                auto found = other_zones.find({destination_zone_id, caller_zone_id});
                if(found != other_zones.end())
                {
                    other_zone = found->second.lock();
                }
            }
            if(!other_zone)
            {
<<<<<<< HEAD
                assert(false);
=======
                RPC_ASSERT(false);
>>>>>>> a01e90dc
                return rpc::error::ZONE_NOT_FOUND();
            }
            return other_zone->send(
                protocol_version, 
                encoding, 
                tag,
<<<<<<< HEAD
                get_zone_id().as_caller_channel(), 
=======
                zone_id_.as_caller_channel(), 
>>>>>>> a01e90dc
                caller_zone_id, 
                destination_zone_id, 
                object_id, 
                interface_id, 
                method_id, 
                in_size_, 
                in_buf_, 
                out_buf_);
        }
        else
        {
#ifdef RPC_V2
            if(protocol_version == rpc::VERSION_2)
            ;
            else 
#endif
<<<<<<< HEAD
#ifdef RPC_V1
            if(protocol_version == rpc::VERSION_1)
            ;
            else
#endif
=======
>>>>>>> a01e90dc
            {
                return rpc::error::INCOMPATIBLE_SERVICE();
            }
            rpc::weak_ptr<object_stub> weak_stub = get_object(object_id);
            auto stub = weak_stub.lock();
            if (stub == nullptr)
            {
                return rpc::error::INVALID_DATA();
            }
            std::for_each(service_loggers.begin(), service_loggers.end(), [&](const std::shared_ptr<service_logger>& logger){
                logger->before_send(caller_zone_id, object_id, interface_id, method_id, in_size_, in_buf_ ? in_buf_ : "");
            });

            auto ret = stub->call(protocol_version, encoding, caller_channel_zone_id, caller_zone_id, interface_id, method_id, in_size_, in_buf_, out_buf_);

            std::for_each(service_loggers.begin(), service_loggers.end(), [&](const std::shared_ptr<service_logger>& logger){
                logger->after_send(caller_zone_id, object_id, interface_id, method_id, ret, out_buf_);
            });

            return ret;
<<<<<<< HEAD
        }
    }

    interface_descriptor service::prepare_out_param(uint64_t protocol_version, caller_channel_zone caller_channel_zone_id, caller_zone caller_zone_id, rpc::proxy_base* base)
=======
        }
    }
    
    void service::clean_up_on_failed_connection(const rpc::shared_ptr<service_proxy>& destination_zone, rpc::shared_ptr<rpc::casting_interface> input_interface)
    {
        if(destination_zone && input_interface)
        {
            auto object_id = input_interface->query_proxy_base()->get_object_proxy()->get_object_id();
            auto ret = destination_zone->sp_release(object_id);                    
            if(ret != std::numeric_limits<uint64_t>::max())
            {
                destination_zone->release_external_ref();            
            }
        }
    }
    
    interface_descriptor service::prepare_remote_input_interface(caller_channel_zone caller_channel_zone_id, caller_zone caller_zone_id, rpc::proxy_base* base, rpc::shared_ptr<service_proxy>& destination_zone)
>>>>>>> a01e90dc
    {
        auto object_proxy = base->get_object_proxy();
        auto object_service_proxy = object_proxy->get_service_proxy();
        RPC_ASSERT(object_service_proxy->zone_id_ == zone_id_);
        auto destination_zone_id = object_service_proxy->get_destination_zone_id();
        auto destination_channel_zone_id = object_service_proxy->get_destination_channel_zone_id();
        auto object_id = object_proxy->get_object_id();

        RPC_ASSERT(caller_zone_id.is_set());
        RPC_ASSERT(destination_zone_id.is_set());

        uint64_t object_channel = caller_channel_zone_id.is_set() ? caller_channel_zone_id.id : caller_zone_id.id;
        RPC_ASSERT(object_channel);

        uint64_t destination_channel = destination_channel_zone_id.is_set() ? destination_channel_zone_id.id : destination_zone_id.id;
        RPC_ASSERT(destination_channel);
        
        destination_zone = object_service_proxy;
        {
            std::lock_guard g(zone_control);
            auto found = other_zones.find({destination_zone_id, caller_zone_id});//we dont need to get caller id for this
            if(found != other_zones.end())
            {
                destination_zone = found->second.lock();
            }
            else
            {
                destination_zone = object_service_proxy->clone_for_zone(destination_zone_id, caller_zone_id);
                other_zones[{destination_zone_id, caller_zone_id}] = destination_zone;
            }
            destination_zone->add_external_ref();
        }

#ifdef USE_RPC_TELEMETRY
        if (auto telemetry_service = rpc::telemetry_service_manager::get(); telemetry_service)
        {
            telemetry_service->on_service_proxy_add_ref(
                zone_id_
                , destination_zone_id
                , destination_channel_zone_id
                , caller_zone_id
                , object_id
                , add_ref_options::build_destination_route);    
        }     
#endif        

        //the fork is here so we need to add ref the destination normally with caller info
        //note the caller_channel_zone_id is is this zones id as the caller came from a route via this node
        destination_zone->add_ref(
            rpc::get_version(),
            destination_channel_zone_id, 
            destination_zone_id, 
            object_id, 
            zone_id_.as_caller_channel(), 
            caller_zone_id, 
            rpc::add_ref_options::build_destination_route);

        return {object_id, destination_zone_id};         
    }
    
    interface_descriptor service::prepare_out_param(uint64_t protocol_version, caller_channel_zone caller_channel_zone_id, caller_zone caller_zone_id, rpc::proxy_base* base)
    {
        auto object_proxy = base->get_object_proxy();
        auto object_service_proxy = object_proxy->get_service_proxy();
        RPC_ASSERT(object_service_proxy->zone_id_ == zone_id_);
        auto destination_zone_id = object_service_proxy->get_destination_zone_id();
        auto destination_channel_zone_id = object_service_proxy->get_destination_channel_zone_id();
        auto object_id = object_proxy->get_object_id();

        RPC_ASSERT(caller_zone_id.is_set());
        RPC_ASSERT(destination_zone_id.is_set());

        uint64_t object_channel = caller_channel_zone_id.is_set() ? caller_channel_zone_id.id : caller_zone_id.id;
        RPC_ASSERT(object_channel);

        uint64_t destination_channel = destination_channel_zone_id.is_set() ? destination_channel_zone_id.id : destination_zone_id.id;
        RPC_ASSERT(destination_channel);
        
        if(object_channel == destination_channel)
        {
            //caller and destination are in the same channel let them fork where necessary
            //note the caller_channel_zone_id is 0 as both the caller and the destination are in from the same direction so any other value is wrong
            //Dont external_add_ref the local service proxy as we are return to source no channel is required
<<<<<<< HEAD
=======
#ifdef USE_RPC_TELEMETRY
            if (auto telemetry_service = rpc::telemetry_service_manager::get(); telemetry_service)
            {
                telemetry_service->on_service_proxy_add_ref(
                    zone_id_
                    , destination_zone_id
                    , {0}
                    , caller_zone_id
                    , object_id
                    , rpc::add_ref_options::build_caller_route | rpc::add_ref_options::build_destination_route);    
            }   
#endif                             
>>>>>>> a01e90dc
            object_service_proxy->add_ref(
                protocol_version,
                {0}, 
                destination_zone_id, 
                object_id, 
                {0}, 
                caller_zone_id, 
<<<<<<< HEAD
                rpc::add_ref_options::build_caller_route | rpc::add_ref_options::build_destination_route, 
                false);
=======
                rpc::add_ref_options::build_caller_route | rpc::add_ref_options::build_destination_route);
>>>>>>> a01e90dc
        }
        else
        {
            rpc::shared_ptr<service_proxy> destination_zone = object_service_proxy;
            rpc::shared_ptr<service_proxy> caller;
            {
                std::lock_guard g(zone_control);
                {
                    auto found = other_zones.find({destination_zone_id, caller_zone_id});//we dont need to get caller id for this
                    if(found != other_zones.end())
                    {
                        destination_zone = found->second.lock();
                        destination_zone->add_external_ref();
                    }
                    else
                    {
                        destination_zone = object_service_proxy->clone_for_zone(destination_zone_id, caller_zone_id);
                        inner_add_zone_proxy(destination_zone);
                    }
                }
                //and the caller with destination info
                {
                    auto found = other_zones.find({{object_channel}, zone_id_.as_caller()});//we dont need to get caller id for this
                    if(found == other_zones.end())
                    {
                        //this is working on the premise that the caller_channel_zone_id is not known but object_channel is
                        RPC_ASSERT(object_channel == caller_channel_zone_id.get_val() && object_channel != caller_zone_id.get_val());
                        
                        auto alternative = other_zones.lower_bound({caller_zone_id.as_destination(), {0}});
                        if(alternative == other_zones.end() || alternative->first.dest != caller_zone_id.as_destination())
                        {
                            RPC_ASSERT(!!"alternative route to caller zone is not found");
                            return {};
                        }
                        
                        auto alternative_caller_service_proxy = alternative->second.lock();
                        RPC_ASSERT(alternative_caller_service_proxy != nullptr || !!"alternative caller proxy not found");
                        
                        //now make a copy of the original as we need it back
                        caller = alternative_caller_service_proxy->clone_for_zone({caller_channel_zone_id.get_val()}, zone_id_.as_caller());
                        other_zones[{{caller_channel_zone_id.get_val()}, zone_id_.as_caller()}] = caller;                    
                    }
                    else
                    {
                        caller = found->second.lock();
                    }
                }
                RPC_ASSERT(caller);
            }

#ifdef USE_RPC_TELEMETRY
            if (auto telemetry_service = rpc::telemetry_service_manager::get(); telemetry_service)
            {
<<<<<<< HEAD
                destination_zone = object_service_proxy->clone_for_zone(destination_zone_id, caller_zone_id);
=======
                telemetry_service->on_service_proxy_add_ref(
                    zone_id_
                    , destination_zone_id
                    , {0}
                    ,  caller_zone_id
                    , object_id
                    , rpc::add_ref_options::build_destination_route);
>>>>>>> a01e90dc
            }
#endif           

            //the fork is here so we need to add ref the destination normally with caller info
            //note the caller_channel_zone_id is is this zones id as the caller came from a route via this node
            destination_zone->add_ref(
                protocol_version,
<<<<<<< HEAD
                destination_channel_zone_id, 
                destination_zone_id, 
                object_id, 
                get_zone_id().as_caller_channel(), 
                caller_zone_id, 
                rpc::add_ref_options::build_destination_route, 
                false);
=======
                {0}, 
                destination_zone_id, 
                object_id, 
                zone_id_.as_caller_channel(), 
                caller_zone_id, 
                rpc::add_ref_options::build_destination_route);
            
            
#ifdef USE_RPC_TELEMETRY
            if (auto telemetry_service = rpc::telemetry_service_manager::get(); telemetry_service)
            {
                telemetry_service->on_service_proxy_add_ref(
                    zone_id_
                    , destination_zone_id
                    , zone_id_.as_destination_channel()
                    ,  caller_zone_id
                    , object_id
                    , rpc::add_ref_options::build_caller_route);
            }       
#endif                    
>>>>>>> a01e90dc
            
            //note the caller_channel_zone_id is 0 as the caller came from this route 
<<<<<<< HEAD
            caller_zone->add_ref(
=======
            caller->add_ref(
>>>>>>> a01e90dc
                protocol_version,
                zone_id_.as_destination_channel(), 
                destination_zone_id, 
                object_id, 
                {0}, 
                caller_zone_id, 
<<<<<<< HEAD
                rpc::add_ref_options::build_caller_route, 
                false);
=======
                rpc::add_ref_options::build_caller_route);
>>>>>>> a01e90dc
        }
 
        return {object_id, destination_zone_id};
    }    

    //this is a key function that returns an interface descriptor
    //for wrapping an implementation to a local object inside a stub where needed
    //or if the interface is a proxy to add ref it
    interface_descriptor service::get_proxy_stub_descriptor(uint64_t protocol_version, caller_channel_zone caller_channel_zone_id, caller_zone caller_zone_id, rpc::casting_interface* iface,
                                        std::function<rpc::shared_ptr<i_interface_stub>(rpc::shared_ptr<object_stub>)> fn,
                                        bool outcall,
                                        rpc::shared_ptr<object_stub>& stub)
    {
        if(outcall)
        {
            proxy_base* proxy_base = nullptr;
            if(caller_channel_zone_id.is_set() || caller_zone_id.is_set())
            {
                proxy_base = iface->query_proxy_base();
            }
            if(proxy_base)
            {
                return prepare_out_param(protocol_version, caller_channel_zone_id, caller_zone_id, proxy_base);
            }
        }
        
        //needed by the out call
        rpc::shared_ptr<service_proxy> caller;

        auto* pointer = iface->get_address();
        {
            //find the stub by its address
            {
                std::lock_guard g(stub_control);
                auto item = wrapped_object_to_stub.find(pointer);
                if (item != wrapped_object_to_stub.end())
                {
                    stub = item->second.lock();
                    stub->add_ref();
                }
                else
                {
                    //else create a stub
                    auto id = generate_new_object_id();
                    stub = rpc::make_shared<object_stub>(id, *this, pointer);
                    rpc::shared_ptr<i_interface_stub> interface_stub = fn(stub);
                    stub->add_interface(interface_stub);
                    wrapped_object_to_stub[pointer] = stub;
                    stubs[id] = stub;
                    stub->on_added_to_zone(stub);
                    stub->add_ref();
                }
            }

            if(outcall)
            {
                std::lock_guard g(zone_control);
                uint64_t object_channel = caller_channel_zone_id.is_set() ? caller_channel_zone_id.id : caller_zone_id.id;
                RPC_ASSERT(object_channel);
                //and the caller with destination info
                auto found = other_zones.find({{object_channel}, zone_id_.as_caller()});//we dont need to get caller id for this
                if(found != other_zones.end())
                {
                    caller = found->second.lock();
                }
                else
<<<<<<< HEAD
                    caller_zone = get_parent();
                assert(caller_zone);
                //note the caller_channel_zone_id is 0 as the caller came from this route 
                caller_zone->add_ref(
                    protocol_version,
                    {0}, 
                    zone_id_.as_destination(), 
                    stub->get_id(), 
                    {0}, 
                    caller_zone_id, 
                    rpc::add_ref_options::build_caller_route, 
                    false);        
=======
                {
                    //unexpected code path
                    RPC_ASSERT(false);
                    //caller = get_parent();
                }
                RPC_ASSERT(caller);
>>>>>>> a01e90dc
            }
        }
        if(outcall)
        {
#ifdef USE_RPC_TELEMETRY
            if (auto telemetry_service = rpc::telemetry_service_manager::get(); telemetry_service)
            {
                telemetry_service->on_service_proxy_add_ref(
                    zone_id_
                    , zone_id_.as_destination()
                    , {0}
                    ,  caller_zone_id
                    , stub->get_id()
                    , rpc::add_ref_options::build_caller_route);
            }      
#endif                      
                //note the caller_channel_zone_id is 0 as the caller came from this route 
            caller->add_ref(
                protocol_version,
                {0}, 
                zone_id_.as_destination(), 
                stub->get_id(), 
                {0}, 
                caller_zone_id, 
                rpc::add_ref_options::build_caller_route);        
        }        
        return {stub->get_id(), zone_id_.as_destination()};
    }

    rpc::weak_ptr<object_stub> service::get_object(object object_id) const
    {
        std::lock_guard l(stub_control);
        auto item = stubs.find(object_id);
        if (item == stubs.end())
        {
            //we need a test if we get here
            RPC_ASSERT(false);
            return rpc::weak_ptr<object_stub>();
        }

        return item->second;
    }
    int service::try_cast(
        uint64_t protocol_version, 
        destination_zone destination_zone_id, 
        object object_id, 
        interface_ordinal interface_id)
    {
        current_service_tracker tracker(this);
        if(destination_zone_id != zone_id_.as_destination())
        {
            rpc::shared_ptr<service_proxy> other_zone;
            {
                std::lock_guard g(zone_control);
                auto found = other_zones.lower_bound({destination_zone_id, {0}});
                if(found != other_zones.end() && found->first.dest == destination_zone_id)                
                {
                    other_zone = found->second.lock();
                }
            }
            if(!other_zone)
            {
<<<<<<< HEAD
                assert(false);
                return rpc::error::ZONE_NOT_FOUND();
            }
=======
                RPC_ASSERT(false);
                return rpc::error::ZONE_NOT_FOUND();
            }
#ifdef USE_RPC_TELEMETRY
            if (auto telemetry_service = rpc::telemetry_service_manager::get(); telemetry_service)
            {
                telemetry_service->on_service_try_cast(zone_id_, destination_zone_id, {0}, object_id, interface_id);
            }
#endif            
>>>>>>> a01e90dc
            return other_zone->try_cast(protocol_version, destination_zone_id, object_id, interface_id);
        }
        else
        {
#ifdef RPC_V2
            if(protocol_version == rpc::VERSION_2)
            ;
            else 
#endif
<<<<<<< HEAD
#ifdef RPC_V1
            if(protocol_version == rpc::VERSION_1)
            ;
            else
#endif
=======
>>>>>>> a01e90dc
            {
                return rpc::error::INCOMPATIBLE_SERVICE();
            }
            rpc::weak_ptr<object_stub> weak_stub = get_object(object_id);
            auto stub = weak_stub.lock();
            if (!stub)
                return error::INVALID_DATA();
            return stub->try_cast(interface_id);
        }
    }

    uint64_t service::add_ref(
        uint64_t protocol_version, 
        destination_channel_zone destination_channel_zone_id, 
        destination_zone destination_zone_id, 
        object object_id, 
        caller_channel_zone caller_channel_zone_id, 
        caller_zone caller_zone_id, 
<<<<<<< HEAD
        add_ref_options build_out_param_channel, 
        bool proxy_add_ref
    )
{
        auto dest_channel = destination_channel_zone_id.is_set() ? destination_channel_zone_id.get_val() : destination_zone_id.get_val();
=======
        add_ref_options build_out_param_channel
    )
    {
        current_service_tracker tracker(this);
        current_caller_manager cc(caller_zone_id);

#ifdef USE_RPC_TELEMETRY
        if (auto telemetry_service = rpc::telemetry_service_manager::get(); telemetry_service)
        {
            telemetry_service->on_service_add_ref(
                zone_id_
                , destination_channel_zone_id
                , destination_zone_id
                , object_id
                , caller_channel_zone_id
                , caller_zone_id
                , build_out_param_channel);    
        }
#endif

        auto dest_channel = destination_zone_id.get_val();
        if(destination_channel_zone_id != zone_id_.as_destination_channel() && 
           destination_channel_zone_id.id != 0)
            dest_channel = destination_channel_zone_id.get_val();
>>>>>>> a01e90dc
        auto caller_channel = caller_channel_zone_id.is_set() ? caller_channel_zone_id.id : caller_zone_id.id;

        if(destination_zone_id != zone_id_.as_destination())
        {
            auto build_channel = !!(build_out_param_channel & add_ref_options::build_destination_route) || !!(build_out_param_channel & add_ref_options::build_caller_route);
            if(dest_channel == caller_channel && build_channel)
            {
                //we are here as we are passing the buck to the zone that knows to either splits or terminates this zone has no refcount issues to deal with
                rpc::shared_ptr<rpc::service_proxy> destination;
                do
                {
                    std::lock_guard g(zone_control);
                    auto found = other_zones.find({destination_zone_id, caller_zone_id});
                    if(found != other_zones.end())
                    {
                        //untested section
                        RPC_ASSERT(false);
                        // destination = found->second.lock();
                        // destination->add_external_ref();//update the local ref count the object refcount is done further down the stack
                        break;
                    }

                    found = other_zones.lower_bound({{dest_channel}, {0}});
                    if(found != other_zones.end() && found->first.dest.get_val() == dest_channel)
                    {
                        destination = found->second.lock();
                        break;
                    }

                    RPC_ASSERT(get_parent() != nullptr);                   
                    destination = get_parent();     
                    RPC_ASSERT(false);

                } while(false);
<<<<<<< HEAD
                return dest_zone->add_ref(
=======
                
#ifdef USE_RPC_TELEMETRY
                if (auto telemetry_service = rpc::telemetry_service_manager::get(); telemetry_service)
                {
                    telemetry_service->on_service_proxy_add_ref(
                        zone_id_
                        , destination_zone_id
                        , {0}
                        , caller_zone_id
                        , object_id
                        , build_out_param_channel);
                }    
#endif                
                return destination->add_ref(
>>>>>>> a01e90dc
                    protocol_version, 
                    {0}, 
                    destination_zone_id, 
                    object_id, 
                    {0}, 
                    caller_zone_id, 
<<<<<<< HEAD
                    build_out_param_channel, 
                    false);                
=======
                    build_out_param_channel);                
>>>>>>> a01e90dc
            }
            else if(build_channel)
            {
                //we are here as this zone needs to send the destination addref and caller addref to different zones
<<<<<<< HEAD
                rpc::shared_ptr<rpc::service_proxy> dest_zone;
=======
                rpc::shared_ptr<rpc::service_proxy> destination;
                rpc::shared_ptr<rpc::service_proxy> caller;
>>>>>>> a01e90dc
                {
                    {
                        std::lock_guard g(zone_control);

                        auto found = other_zones.find({destination_zone_id, caller_zone_id});
                        if(found != other_zones.end())
                        {
<<<<<<< HEAD
                            auto tmp = found->second.lock();
                            dest_zone = tmp->clone_for_zone(destination_zone_id, caller_zone_id);
=======
                            destination = found->second.lock();
                            destination->add_external_ref();
>>>>>>> a01e90dc
                        }
                        else
                        {
                            found = other_zones.lower_bound({{dest_channel}, {0}});
                            if(found != other_zones.end() && found->first.dest.get_val() == dest_channel)
                            {
                                auto tmp = found->second.lock();
                                destination = tmp->clone_for_zone(destination_zone_id, caller_zone_id);
                            }
                            else
                            {
                                //get the parent to route it
                                RPC_ASSERT(get_parent() != nullptr);
                                destination = get_parent()->clone_for_zone(destination_zone_id, caller_zone_id);
                            }
                            inner_add_zone_proxy(destination);
                        }

                        if(caller_zone_id == zone_id_.as_caller())
                            build_out_param_channel = build_out_param_channel ^ add_ref_options::build_caller_route; //strip out this bit


                        if(!!(build_out_param_channel & add_ref_options::build_caller_route))
                        {
                            found = other_zones.lower_bound({{caller_channel}, {0}});
                            if(found != other_zones.end() && found->first.dest.get_val() == caller_channel)
                            {
                                caller = found->second.lock();
                            }
                            else
                            {
                                //untested path
                                RPC_ASSERT(false);
                                //caller = get_parent();
                            }

                            RPC_ASSERT(caller);
                        }
                    }

                    do
                    {
                        //this more fiddly check is to route calls to a parent node that knows more about this
                        if(destination && caller && build_out_param_channel == (add_ref_options::build_caller_route | add_ref_options::build_destination_route))
                        {
                            auto dc = destination->get_destination_channel_zone_id().is_set() ? destination->get_destination_channel_zone_id().get_val() : destination->get_destination_zone_id().get_val();
                            auto cc = caller->get_destination_channel_zone_id().is_set() ? caller->get_destination_channel_zone_id().get_val() : caller->get_destination_zone_id().get_val();
                            if(dc == cc)
                            {
<<<<<<< HEAD
                                auto ret = dest_zone->add_ref(
=======
#ifdef USE_RPC_TELEMETRY
                                if (auto telemetry_service = rpc::telemetry_service_manager::get(); telemetry_service)
                                {
                                    telemetry_service->on_service_proxy_add_ref(
                                        zone_id_
                                        , destination_zone_id
                                        , {0}
                                        , caller_zone_id
                                        , object_id
                                        , build_out_param_channel);
                                }  
#endif                                                                      

                                auto ret = destination->add_ref(
>>>>>>> a01e90dc
                                    protocol_version, 
                                    {0}, 
                                    destination_zone_id, 
                                    object_id, 
                                    {0}, 
                                    caller_zone_id, 
<<<<<<< HEAD
                                    build_out_param_channel, 
                                    false);
                                dest_zone->release_external_ref();//perhaps this could be optimised
=======
                                    build_out_param_channel);
                                destination->release_external_ref();//perhaps this could be optimised
>>>>>>> a01e90dc
                                if(ret == std::numeric_limits<uint64_t>::max())
                                {
                                    return ret;
                                }
                                break;
                            }
                        }

                        //then call the add ref to the destination
                        if(!!(build_out_param_channel & add_ref_options::build_destination_route))
<<<<<<< HEAD
                            dest_zone->add_ref(
=======
                        {
#ifdef USE_RPC_TELEMETRY
                            if (auto telemetry_service = rpc::telemetry_service_manager::get(); telemetry_service)
                            {
                                telemetry_service->on_service_proxy_add_ref(
                                    zone_id_
                                    , destination_zone_id
                                    , {0}
                                    , caller_zone_id
                                    , object_id
                                    , add_ref_options::build_destination_route);
                            }        
#endif                                                        
                            destination->add_ref(
>>>>>>> a01e90dc
                                protocol_version, 
                                {0}, 
                                destination_zone_id, 
                                object_id, 
<<<<<<< HEAD
                                get_zone_id().as_caller_channel(), 
                                caller_zone_id, 
                                add_ref_options::build_destination_route, 
                                false);

                        //back fill the ref count to the caller
                        if(!!(build_out_param_channel & add_ref_options::build_caller_route))
                            caller_zone->add_ref(
=======
                                zone_id_.as_caller_channel(), 
                                caller_zone_id, 
                                add_ref_options::build_destination_route);
                        }
                        //back fill the ref count to the caller
                        if(!!(build_out_param_channel & add_ref_options::build_caller_route))
                        {
#ifdef USE_RPC_TELEMETRY
                            if (auto telemetry_service = rpc::telemetry_service_manager::get(); telemetry_service)
                            {
                                telemetry_service->on_service_proxy_add_ref(
                                    caller->zone_id_
                                    , destination_zone_id
                                    , zone_id_.as_destination_channel()
                                    , caller_zone_id
                                    , object_id
                                    , add_ref_options::build_caller_route);
                            }        
#endif
                                                        
                            caller->add_ref(
>>>>>>> a01e90dc
                                protocol_version, 
                                zone_id_.as_destination_channel(), 
                                destination_zone_id, 
                                object_id, 
                                caller_channel_zone_id, 
                                caller_zone_id, 
<<<<<<< HEAD
                                add_ref_options::build_caller_route, false);
=======
                                add_ref_options::build_caller_route);
                        }
>>>>>>> a01e90dc
                    }while(false);
                }

                return 1;
            }
            else
            {
                rpc::shared_ptr<service_proxy> other_zone;
                {//brackets here as we are using a lock guard
                    std::lock_guard g(zone_control);
                    auto found = other_zones.find({destination_zone_id, caller_zone_id});
                    if(found != other_zones.end())
                    {
                        other_zone = found->second.lock();
                        other_zone->add_external_ref();
                    }

                    if(!other_zone)
                    {
                        auto found = other_zones.lower_bound({destination_zone_id, {0}});
                        if(found != other_zones.end() && found->first.dest == destination_zone_id)
                        {
                            auto tmp = found->second.lock();
                            other_zone = tmp->clone_for_zone(destination_zone_id, caller_zone_id);
<<<<<<< HEAD
=======
                            inner_add_zone_proxy(other_zone);
>>>>>>> a01e90dc
                        }
                    }

                    //as we are a child we can consult the parent to see if it can do the job of proxying this                
                    if(!other_zone)
                    {
                        auto parent = get_parent();
<<<<<<< HEAD
                        assert(parent);
                        other_zone = parent->clone_for_zone(destination_zone_id, caller_zone_id);
                    }
                }
                return other_zone->add_ref(
                    protocol_version, 
                    destination_channel_zone_id, 
=======
                        RPC_ASSERT(parent);
                        other_zone = parent->clone_for_zone(destination_zone_id, caller_zone_id);
                        inner_add_zone_proxy(other_zone);
                    }
                }
#ifdef USE_RPC_TELEMETRY
                if (auto telemetry_service = rpc::telemetry_service_manager::get(); telemetry_service)
                {
                    telemetry_service->on_service_proxy_add_ref(
                        zone_id_
                        , destination_zone_id
                        , {0}
                        , caller_zone_id
                        , object_id
                        , build_out_param_channel);
                }
#endif
                
                return other_zone->add_ref(
                    protocol_version, 
                    {0}, 
>>>>>>> a01e90dc
                    destination_zone_id, 
                    object_id, 
                    caller_channel_zone_id, 
                    caller_zone_id, 
<<<<<<< HEAD
                    build_out_param_channel, 
                    false);
=======
                    build_out_param_channel);
>>>>>>> a01e90dc
            }
        }
        else
        {
#ifdef RPC_V2
            if(protocol_version == rpc::VERSION_2)
            ;
            else 
#endif
<<<<<<< HEAD
#ifdef RPC_V1
            if(protocol_version == rpc::VERSION_1)
            ;
            else
#endif
=======
>>>>>>> a01e90dc
            {
                return std::numeric_limits<uint64_t>::max();
            }

            //find the caller
            if(zone_id_.as_caller() != caller_zone_id && !!(build_out_param_channel & add_ref_options::build_caller_route))
            {
                rpc::shared_ptr<service_proxy> caller;
                {
                    std::lock_guard g(zone_control);
                    //we swap the parameter types as this is from perspective of the caller and not the proxy that called this function
                    auto found = other_zones.find({caller_zone_id.as_destination(), destination_zone_id.as_caller()});
                    if(found != other_zones.end())
                    {
                        caller = found->second.lock();
                    }                
                    else
                    {
                        //untested
                        RPC_ASSERT(false);
                        //caller = get_parent();                        
                    }
                    RPC_ASSERT(caller);
                }
<<<<<<< HEAD
                caller_zone->add_ref(protocol_version, {0},destination_zone_id, object_id, {}, caller_zone_id, add_ref_options::build_caller_route, false);
=======
#ifdef USE_RPC_TELEMETRY
                if (auto telemetry_service = rpc::telemetry_service_manager::get(); telemetry_service)
                {
                    telemetry_service->on_service_proxy_add_ref(
                        zone_id_
                        , destination_zone_id
                        , {0}
                        , caller_zone_id
                        , object_id
                        , add_ref_options::build_caller_route);
                }      
#endif                                  
                caller->add_ref(
                    protocol_version, 
                    {0},
                    destination_zone_id, 
                    object_id, 
                    {}, 
                    caller_zone_id, 
                    add_ref_options::build_caller_route);
>>>>>>> a01e90dc
            }
            if(object_id == dummy_object_id)
            {
                return 0;
            }

            rpc::weak_ptr<object_stub> weak_stub = get_object(object_id);
            auto stub = weak_stub.lock();
            if (!stub)
            {
                RPC_ASSERT(false);
                return std::numeric_limits<uint64_t>::max();
            }
            return stub->add_ref();
        }
    }

    uint64_t service::release_local_stub(const rpc::shared_ptr<rpc::object_stub>& stub)
    {
        std::lock_guard l(stub_control);
        uint64_t count = stub->release();
        if(!count)
        {
            {
                stubs.erase(stub->get_id());
            }
            {
                auto* pointer = stub->get_castable_interface()->get_address();
                auto it = wrapped_object_to_stub.find(pointer);
                if(it != wrapped_object_to_stub.end())
                {
                    wrapped_object_to_stub.erase(it);
                }
                else
                {
                    //if you get here make sure that get_address is defined in the most derived class
                    RPC_ASSERT(false);
                }
            }
            stub->reset();        
        }
        return count;
    }

    uint64_t service::release(
        uint64_t protocol_version, 
        destination_zone destination_zone_id, 
        object object_id, 
        caller_zone caller_zone_id
    )
    {
        current_service_tracker tracker(this);
        current_caller_manager cc(caller_zone_id);

        if(destination_zone_id != zone_id_.as_destination())
        {
            rpc::shared_ptr<service_proxy> other_zone;
            {
                std::lock_guard g(zone_control);
                auto found = other_zones.find({destination_zone_id, caller_zone_id});
                if(found != other_zones.end())
                {
                    other_zone = found->second.lock();
                }
            }
            if(!other_zone)
            {
                RPC_ASSERT(false);
                return std::numeric_limits<uint64_t>::max();
            }
<<<<<<< HEAD
            return other_zone->release(protocol_version, destination_zone_id, object_id, caller_zone_id);
        }
        else
        {
=======
#ifdef USE_RPC_TELEMETRY
            if (auto telemetry_service = rpc::telemetry_service_manager::get(); telemetry_service)
                telemetry_service->on_service_release(zone_id_, other_zone->get_destination_channel_zone_id(), destination_zone_id, object_id, caller_zone_id);    
#endif                
            auto ret = other_zone->sp_release(object_id);
            if(ret != std::numeric_limits<uint64_t>::max())
            {
                other_zone->release_external_ref();
            }
            return ret;
        }
        else
        {
#ifdef USE_RPC_TELEMETRY
            if (auto telemetry_service = rpc::telemetry_service_manager::get(); telemetry_service)
                telemetry_service->on_service_release(zone_id_, {0}, destination_zone_id, object_id, caller_zone_id);    
#endif                

>>>>>>> a01e90dc
#ifdef RPC_V2
            if(protocol_version == rpc::VERSION_2)
            ;
            else 
#endif
<<<<<<< HEAD
#ifdef RPC_V1
            if(protocol_version == rpc::VERSION_1)
            ;
            else
#endif
=======
>>>>>>> a01e90dc
            {
                return std::numeric_limits<uint64_t>::max();
            }

            bool reset_stub = false;
            rpc::shared_ptr<rpc::object_stub> stub;
            uint64_t count = 0;
            //these scope brackets are needed as otherwise there will be a recursive lock on a mutex in rare cases when the stub is reset
            {
                {
                    //a scoped lock
                    std::lock_guard l(stub_control);
                    auto item = stubs.find(object_id);
                    if (item == stubs.end())
                    {
                        RPC_ASSERT(false);
                        return std::numeric_limits<uint64_t>::max();
                    }

                    stub = item->second.lock();
                }

                if (!stub)
                {
                    RPC_ASSERT(false);
                    return std::numeric_limits<uint64_t>::max();
                }
                //this guy needs to live outside of the mutex or deadlocks may happen
                count = stub->release();
                if(!count)
                {
                    {
                        //a scoped lock
                        std::lock_guard l(stub_control);
                        {
                            stubs.erase(object_id);
                        }
                        {
                            auto* pointer = stub->get_castable_interface()->get_address();
                            auto it = wrapped_object_to_stub.find(pointer);
                            if(it != wrapped_object_to_stub.end())
                            {
                                wrapped_object_to_stub.erase(it);
                            }
                            else
                            {
                                RPC_ASSERT(false);
                                return std::numeric_limits<uint64_t>::max();
                            }
                        }
                    }
                    stub->reset();        
                    reset_stub = true;
                }
            }
            
            if(reset_stub)
                stub->reset();        

            return count;
        }
    }
    

    void service::inner_add_zone_proxy(const rpc::shared_ptr<service_proxy>& service_proxy)
    {
        //this is for internal use only has no lock
        service_proxy->add_external_ref();
        auto destination_zone_id = service_proxy->get_destination_zone_id();
        auto caller_zone_id = service_proxy->get_caller_zone_id();
        RPC_ASSERT(destination_zone_id != zone_id_.as_destination());
        RPC_ASSERT(other_zones.find({destination_zone_id, caller_zone_id}) == other_zones.end());
        other_zones[{destination_zone_id, caller_zone_id}] = service_proxy;
    }

    void service::add_zone_proxy(const rpc::shared_ptr<service_proxy>& service_proxy)
    {
        RPC_ASSERT(service_proxy->get_destination_zone_id() != zone_id_.as_destination());
        std::lock_guard g(zone_control);
        inner_add_zone_proxy(service_proxy);
    }

    rpc::shared_ptr<service_proxy> service::get_zone_proxy(
        caller_channel_zone caller_channel_zone_id, 
        caller_zone caller_zone_id, 
        destination_zone destination_zone_id, 
        caller_zone new_caller_zone_id, 
        bool& new_proxy_added)
    {
        new_proxy_added = false;
        std::lock_guard g(zone_control);

        //find if we have one
        auto item = other_zones.find({destination_zone_id, new_caller_zone_id});
        if (item != other_zones.end())
            return item->second.lock();

        item = other_zones.lower_bound({destination_zone_id, {0}});

        if(item != other_zones.end() && item->first.dest != destination_zone_id)
            item = other_zones.end();

        //if not we can make one from the proxy of the calling channel zone
        //this zone knows nothing about the destination zone however the caller channel zone will know how to connect to it
        if (item == other_zones.end() && caller_channel_zone_id.is_set())
        {
            item = other_zones.lower_bound({caller_channel_zone_id.as_destination(), {0}});
            if (item == other_zones.end() || item->first.dest != caller_channel_zone_id.as_destination())
            {
                RPC_ASSERT(false); //something is wrong the caller channel should always be valid if specified
                return nullptr;
            }
        }
        //or if not we can make one from the proxy of the calling  zone
        if(item == other_zones.end() && caller_zone_id.is_set())
        {
            item = other_zones.lower_bound({caller_zone_id.as_destination(), {0}});
            if (item == other_zones.end() || item->first.dest != caller_zone_id.as_destination())
            {
                RPC_ASSERT(false); //something is wrong the caller should always be valid if specified
                return nullptr;
            }
        }
        if (item == other_zones.end())
        {
            RPC_ASSERT(false); //something is wrong we should not get here
            return nullptr;
        }

        auto calling_proxy = item->second.lock();
        if(!calling_proxy)
        {
            RPC_ASSERT(!"Race condition"); //we have a race condition
            return nullptr;
        }

        auto proxy = calling_proxy->clone_for_zone(destination_zone_id, new_caller_zone_id);
<<<<<<< HEAD
=======
        inner_add_zone_proxy(proxy);
>>>>>>> a01e90dc
        new_proxy_added = true;
        return proxy;
    }

    void service::remove_zone_proxy(destination_zone destination_zone_id, caller_zone caller_zone_id)
    {
        {
            std::lock_guard g(zone_control);
            auto item = other_zones.find({destination_zone_id, caller_zone_id});
            if (item == other_zones.end())
            {
                RPC_ASSERT(false);
            }
            else
            {
                other_zones.erase(item);
            }
        }
    }

    void service::remove_zone_proxy_if_not_used(destination_zone destination_zone_id, caller_zone caller_zone_id)
    {
        {
            std::lock_guard g(zone_control);
            auto item = other_zones.find({destination_zone_id, caller_zone_id});
            if (item == other_zones.end())
            {
                RPC_ASSERT(false);
            }
            else
            {
                auto sp = item->second.lock();
                if(!sp || sp->is_unused())
                {
                    other_zones.erase(item);
                }
            }
        }
    }

    int service::create_interface_stub(rpc::interface_ordinal interface_id, std::function<interface_ordinal(uint8_t)> interface_getter, const rpc::shared_ptr<rpc::i_interface_stub>& original, rpc::shared_ptr<rpc::i_interface_stub>& new_stub)
    {
        //an identity check, send back the same pointer
        if(
#ifdef RPC_V2
                interface_getter(rpc::VERSION_2) == interface_id
#endif
#if !defined(RPC_V2)
                false
#endif
        )
        {
            new_stub = rpc::static_pointer_cast<rpc::i_interface_stub>(original);
            return rpc::error::OK();
        }

        auto it = stub_factories.find(interface_id);
        if(it == stub_factories.end())
        {
            return rpc::error::INVALID_CAST();
        }

        new_stub = (*it->second)(original);
        if(!new_stub)
        {
            return rpc::error::INVALID_CAST();
        }
        //note a nullptr return value is a valid value, it indicates that this object does not implement that interface
        return rpc::error::OK();
    }

    //note this function is not thread safe!  Use it before using the service class for normal operation
    void service::add_interface_stub_factory(std::function<interface_ordinal (uint8_t)> id_getter, std::shared_ptr<std::function<rpc::shared_ptr<rpc::i_interface_stub>(const rpc::shared_ptr<rpc::i_interface_stub>&)>> factory)
    {
#ifdef RPC_V2
        auto interface_id = id_getter(rpc::VERSION_2);
        auto it = stub_factories.find({interface_id});
        if(it != stub_factories.end())
        {
            rpc::error::INVALID_DATA();
        }
        stub_factories[{interface_id}] = factory;
#endif
    }

    int service::create_interface_stub(rpc::interface_ordinal interface_id, std::function<interface_ordinal(uint8_t)> interface_getter, const rpc::shared_ptr<rpc::i_interface_stub>& original, rpc::shared_ptr<rpc::i_interface_stub>& new_stub)
    {
        //an identity check, send back the same pointer
        if(
#ifdef RPC_V2
                interface_getter(rpc::VERSION_2) == interface_id
#endif
#if defined(RPC_V1) && defined(RPC_V2)
                ||
#endif
#ifdef RPC_V1
                interface_getter(rpc::VERSION_1) == interface_id
#endif            
#if !defined(RPC_V1) && !defined(RPC_V2)
                false
#endif
        )
        {
            new_stub = rpc::static_pointer_cast<rpc::i_interface_stub>(original);
            return rpc::error::OK();
        }

        auto it = stub_factories.find(interface_id);
        if(it == stub_factories.end())
        {
            return rpc::error::INVALID_CAST();
        }

        new_stub = (*it->second)(original);
        if(!new_stub)
        {
            return rpc::error::INVALID_CAST();
        }
        //note a nullptr return value is a valid value, it indicates that this object does not implement that interface
        return rpc::error::OK();
    }

    //note this function is not thread safe!  Use it before using the service class for normal operation
    void service::add_interface_stub_factory(std::function<interface_ordinal (uint8_t)> id_getter, std::shared_ptr<std::function<rpc::shared_ptr<rpc::i_interface_stub>(const rpc::shared_ptr<rpc::i_interface_stub>&)>> factory)
    {
#ifdef RPC_V1
        auto interface_id = id_getter(rpc::VERSION_1);
        auto it = stub_factories.find({interface_id});
        if(it != stub_factories.end())
        {
            rpc::error::INVALID_DATA();
        }
        stub_factories[{interface_id}] = factory;
#endif

#ifdef RPC_V2
        interface_id = id_getter(rpc::VERSION_2);
        it = stub_factories.find({interface_id});
        if(it != stub_factories.end())
        {
            rpc::error::INVALID_DATA();
        }
        stub_factories[{interface_id}] = factory;
#endif
    }

    rpc::shared_ptr<casting_interface> service::get_castable_interface(object object_id, interface_ordinal interface_id)
    {
        auto ob = get_object(object_id).lock();
        if(!ob)
            return nullptr;
        auto interface_stub = ob->get_interface(interface_id);
        if(!interface_stub)
            return nullptr;
        return interface_stub->get_castable_interface();
    }

    child_service::~child_service()
    {
<<<<<<< HEAD
        // clean up the zone root pointer
        if (root_stub_)
        {
            auto stub = root_stub_->get_object_stub().lock();
            if(stub)
                release(rpc::get_version(), zone_id_.as_destination(), stub->get_id(), zone_id_.as_caller());
            root_stub_.reset();
        }    

        if(parent_service_)
=======
        if(parent_service_proxy_)
>>>>>>> a01e90dc
        {
            RPC_ASSERT(parent_service_proxy_->get_caller_zone_id() == zone_id_.as_caller());
            RPC_ASSERT(parent_service_proxy_->get_destination_channel_zone_id().get_val() == 0);
            //remove_zone_proxy is not callable by the proxy as the service is dying and locking on the weak pointer is now no longer possible
            other_zones.erase({parent_service_proxy_->get_destination_zone_id(), zone_id_.as_caller()});            
            parent_service_proxy_->set_parent_channel(false);
            parent_service_proxy_->release_external_ref();
            parent_service_proxy_ = nullptr;
        }    
    }

    void child_service::set_parent_proxy(const rpc::shared_ptr<rpc::service_proxy>& parent_service_proxy)
    {
        if(parent_service_proxy_ && parent_service_proxy_ != parent_service_proxy)
        {
            RPC_ASSERT(false);
            parent_service_proxy_->release_external_ref();
        }
        if(parent_service_proxy)
        {
<<<<<<< HEAD
            std::lock_guard g(insert_control);
            proxy = parent_service_->clone_for_zone(destination_zone_id, caller_zone_id);
            new_proxy_added = true;
            return proxy;
=======
            RPC_ASSERT(parent_zone_id_ == parent_service_proxy->get_destination_zone_id());
>>>>>>> a01e90dc
        }
        parent_service_proxy_ = parent_service_proxy;
    }
}<|MERGE_RESOLUTION|>--- conflicted
+++ resolved
@@ -19,8 +19,6 @@
     ////////////////////////////////////////////////////////////////////////////
     // service
 
-<<<<<<< HEAD
-=======
     thread_local service* current_service_ = nullptr;
     service* service::get_current_service() {return current_service_;}
     void service::set_current_service(service* svc) {current_service_ = svc;}
@@ -44,7 +42,6 @@
         }
     };
 
->>>>>>> a01e90dc
     std::atomic<uint64_t> service::zone_id_generator = 0;
     zone service::generate_new_zone_id() 
     { 
@@ -58,14 +55,6 @@
         return {count}; 
     }
 
-<<<<<<< HEAD
-    service::service(zone zone_id) : zone_id_(zone_id)
-    {
-#ifdef RPC_USE_LOGGING
-        auto message = std::string("new service zone ") + std::to_string(zone_id.get_val());
-        LOG_STR(message.data(),message.size());
-#endif
-=======
     service::service(const char* name, zone zone_id) 
         : zone_id_(zone_id)
         , name_(name)
@@ -74,32 +63,20 @@
         if (auto telemetry_service = rpc::telemetry_service_manager::get(); telemetry_service)
             telemetry_service->on_service_creation(name, zone_id);
 #endif            
->>>>>>> a01e90dc
     }
 
     service::~service() 
     {
-<<<<<<< HEAD
-#ifdef RPC_USE_LOGGING
-        auto message = std::string("~service zone ") + std::to_string(zone_id_.get_val());
-        LOG_STR(message.data(),message.size());
-#endif
-=======
 #ifdef USE_RPC_TELEMETRY
         if (auto telemetry_service = rpc::telemetry_service_manager::get(); telemetry_service)
             telemetry_service->on_service_deletion(zone_id_);        
 #endif            
 
->>>>>>> a01e90dc
         object_id_generator = 0;
         // to do: RPC_ASSERT that there are no more object_stubs in memory
         bool is_empty = check_is_empty();
         (void)is_empty;
-<<<<<<< HEAD
-        assert(is_empty);
-=======
         RPC_ASSERT(is_empty);
->>>>>>> a01e90dc
 
         {
             std::lock_guard l(stub_control);
@@ -141,29 +118,19 @@
             auto stub =  item.second.lock();
             if(!stub)
             {
-<<<<<<< HEAD
-#ifdef RPC_USE_LOGGING
-                auto message = std::string("stub zone ") + std::to_string(get_zone_id()) + std::string(", object stub ") + std::to_string(item.first) + std::string(" has been released but not deregisted in the service suspected unclean shutdown");
-=======
 #ifdef USE_RPC_LOGGING
                 auto message = std::string("stub zone_id ") + std::to_string(zone_id_)
                      + std::string(", object stub ") + std::to_string(item.first)
                      + std::string(" has been released but not deregistered in the service suspected unclean shutdown");
->>>>>>> a01e90dc
                 LOG_STR(message.c_str(), message.size());
 #endif
             }
             else
             {
-<<<<<<< HEAD
-#ifdef RPC_USE_LOGGING
-                auto message = std::string("stub zone ") + std::to_string(get_zone_id()) + std::string(", object stub ") + std::to_string(item.first) + std::string(" has not been released, there is a strong pointer maintaining a positive reference count suspected unclean shutdown");
-=======
 #ifdef USE_RPC_LOGGING
                 auto message = std::string("stub zone_id ") + std::to_string(zone_id_) 
                     + std::string(", object stub ") + std::to_string(item.first) 
                     + std::string(" has not been released, there is a strong pointer maintaining a positive reference count suspected unclean shutdown");
->>>>>>> a01e90dc
                 LOG_STR(message.c_str(), message.size());
 #endif
             }
@@ -174,28 +141,18 @@
             auto stub =  item.second.lock();
             if(!stub)
             {
-<<<<<<< HEAD
-#ifdef RPC_USE_LOGGING
-                auto message = std::string("wrapped stub zone ") + std::to_string(get_zone_id()) + std::string(", wrapped_object has been released but not deregisted in the service suspected unclean shutdown");
-=======
 #ifdef USE_RPC_LOGGING
                 auto message = std::string("wrapped stub zone_id ") + std::to_string(zone_id_) 
                     + std::string(", wrapped_object has been released but not deregistered in the service suspected unclean shutdown");
->>>>>>> a01e90dc
                 LOG_STR(message.c_str(), message.size());
 #endif
             }
             else
             {
-<<<<<<< HEAD
-#ifdef RPC_USE_LOGGING
-                auto message = std::string("wrapped stub zone ") + std::to_string(get_zone_id()) + std::string(", wrapped_object ") + std::to_string(stub->get_id()) + std::string(" has not been deregisted in the service suspected unclean shutdown");
-=======
 #ifdef USE_RPC_LOGGING
                 auto message = std::string("wrapped stub zone_id ") + std::to_string(zone_id_) 
                     + std::string(", wrapped_object ") + std::to_string(stub->get_id()) 
                     + std::string(" has not been deregisted in the service suspected unclean shutdown");
->>>>>>> a01e90dc
                 LOG_STR(message.c_str(), message.size());
 #endif
             }
@@ -207,35 +164,22 @@
             auto svcproxy =  item.second.lock();
             if(!svcproxy)
             {
-<<<<<<< HEAD
-#ifdef RPC_USE_LOGGING
-                auto message = std::string("service proxy zone ") + std::to_string(get_zone_id()) + std::string(", proxy ") + std::to_string(item.first.dest.id) + std::string(", has been released but not deregisted in the service");
-=======
 #ifdef USE_RPC_LOGGING
                 auto message = std::string("service proxy zone_id ") + std::to_string(zone_id_) 
                     + std::string(", caller_zone_id ") + std::to_string(item.first.source.id) 
                     + std::string(", destination_zone_id ") + std::to_string(item.first.dest.id) 
                     + std::string(", has been released but not deregistered in the service");
->>>>>>> a01e90dc
                 LOG_STR(message.c_str(), message.size());
 #endif
             }
             else
             {
-<<<<<<< HEAD
-#ifdef RPC_USE_LOGGING
-                auto message = std::string("service proxy zone ") + std::to_string(get_zone_id()) 
-                + std::string(", destination_zone ") + std::to_string(svcproxy->get_destination_zone_id())
-                + std::string(", destination_channel_zone ") + std::to_string(svcproxy->get_destination_channel_zone_id()) 
-                + std::string(" has not been released in the service suspected unclean shutdown");
-=======
 #ifdef USE_RPC_LOGGING
                 auto message = std::string("service proxy zone_id ") + std::to_string(zone_id_) 
                     + std::string(", caller_zone_id ") + std::to_string(item.first.source.id) 
                     + std::string(", destination_zone_id ") + std::to_string(svcproxy->get_destination_zone_id())
                     + std::string(", destination_channel_zone_id ") + std::to_string(svcproxy->get_destination_channel_zone_id()) 
                     + std::string(" has not been released in the service suspected unclean shutdown");
->>>>>>> a01e90dc
                 LOG_STR(message.c_str(), message.size());
 #endif
 
@@ -244,22 +188,14 @@
                     auto op = proxy.second.lock();
                     if(op)
                     {
-<<<<<<< HEAD
-#ifdef RPC_USE_LOGGING
-=======
 #ifdef USE_RPC_LOGGING
->>>>>>> a01e90dc
                         auto message = std::string("has object_proxy ") + std::to_string(op->get_object_id());
                         LOG_STR(message.c_str(), message.size());
 #endif
                     }
                     else
                     {
-<<<<<<< HEAD
-#ifdef RPC_USE_LOGGING
-=======
 #ifdef USE_RPC_LOGGING
->>>>>>> a01e90dc
                         auto message = std::string("has null object_proxy");
                         LOG_STR(message.c_str(), message.size());
 #endif
@@ -302,22 +238,14 @@
             }
             if(!other_zone)
             {
-<<<<<<< HEAD
-                assert(false);
-=======
                 RPC_ASSERT(false);
->>>>>>> a01e90dc
                 return rpc::error::ZONE_NOT_FOUND();
             }
             return other_zone->send(
                 protocol_version, 
                 encoding, 
                 tag,
-<<<<<<< HEAD
-                get_zone_id().as_caller_channel(), 
-=======
                 zone_id_.as_caller_channel(), 
->>>>>>> a01e90dc
                 caller_zone_id, 
                 destination_zone_id, 
                 object_id, 
@@ -334,14 +262,6 @@
             ;
             else 
 #endif
-<<<<<<< HEAD
-#ifdef RPC_V1
-            if(protocol_version == rpc::VERSION_1)
-            ;
-            else
-#endif
-=======
->>>>>>> a01e90dc
             {
                 return rpc::error::INCOMPATIBLE_SERVICE();
             }
@@ -362,12 +282,6 @@
             });
 
             return ret;
-<<<<<<< HEAD
-        }
-    }
-
-    interface_descriptor service::prepare_out_param(uint64_t protocol_version, caller_channel_zone caller_channel_zone_id, caller_zone caller_zone_id, rpc::proxy_base* base)
-=======
         }
     }
     
@@ -385,7 +299,6 @@
     }
     
     interface_descriptor service::prepare_remote_input_interface(caller_channel_zone caller_channel_zone_id, caller_zone caller_zone_id, rpc::proxy_base* base, rpc::shared_ptr<service_proxy>& destination_zone)
->>>>>>> a01e90dc
     {
         auto object_proxy = base->get_object_proxy();
         auto object_service_proxy = object_proxy->get_service_proxy();
@@ -469,8 +382,6 @@
             //caller and destination are in the same channel let them fork where necessary
             //note the caller_channel_zone_id is 0 as both the caller and the destination are in from the same direction so any other value is wrong
             //Dont external_add_ref the local service proxy as we are return to source no channel is required
-<<<<<<< HEAD
-=======
 #ifdef USE_RPC_TELEMETRY
             if (auto telemetry_service = rpc::telemetry_service_manager::get(); telemetry_service)
             {
@@ -483,7 +394,6 @@
                     , rpc::add_ref_options::build_caller_route | rpc::add_ref_options::build_destination_route);    
             }   
 #endif                             
->>>>>>> a01e90dc
             object_service_proxy->add_ref(
                 protocol_version,
                 {0}, 
@@ -491,12 +401,7 @@
                 object_id, 
                 {0}, 
                 caller_zone_id, 
-<<<<<<< HEAD
-                rpc::add_ref_options::build_caller_route | rpc::add_ref_options::build_destination_route, 
-                false);
-=======
                 rpc::add_ref_options::build_caller_route | rpc::add_ref_options::build_destination_route);
->>>>>>> a01e90dc
         }
         else
         {
@@ -550,9 +455,6 @@
 #ifdef USE_RPC_TELEMETRY
             if (auto telemetry_service = rpc::telemetry_service_manager::get(); telemetry_service)
             {
-<<<<<<< HEAD
-                destination_zone = object_service_proxy->clone_for_zone(destination_zone_id, caller_zone_id);
-=======
                 telemetry_service->on_service_proxy_add_ref(
                     zone_id_
                     , destination_zone_id
@@ -560,7 +462,6 @@
                     ,  caller_zone_id
                     , object_id
                     , rpc::add_ref_options::build_destination_route);
->>>>>>> a01e90dc
             }
 #endif           
 
@@ -568,15 +469,6 @@
             //note the caller_channel_zone_id is is this zones id as the caller came from a route via this node
             destination_zone->add_ref(
                 protocol_version,
-<<<<<<< HEAD
-                destination_channel_zone_id, 
-                destination_zone_id, 
-                object_id, 
-                get_zone_id().as_caller_channel(), 
-                caller_zone_id, 
-                rpc::add_ref_options::build_destination_route, 
-                false);
-=======
                 {0}, 
                 destination_zone_id, 
                 object_id, 
@@ -597,26 +489,16 @@
                     , rpc::add_ref_options::build_caller_route);
             }       
 #endif                    
->>>>>>> a01e90dc
             
             //note the caller_channel_zone_id is 0 as the caller came from this route 
-<<<<<<< HEAD
-            caller_zone->add_ref(
-=======
             caller->add_ref(
->>>>>>> a01e90dc
                 protocol_version,
                 zone_id_.as_destination_channel(), 
                 destination_zone_id, 
                 object_id, 
                 {0}, 
                 caller_zone_id, 
-<<<<<<< HEAD
-                rpc::add_ref_options::build_caller_route, 
-                false);
-=======
                 rpc::add_ref_options::build_caller_route);
->>>>>>> a01e90dc
         }
  
         return {object_id, destination_zone_id};
@@ -683,27 +565,12 @@
                     caller = found->second.lock();
                 }
                 else
-<<<<<<< HEAD
-                    caller_zone = get_parent();
-                assert(caller_zone);
-                //note the caller_channel_zone_id is 0 as the caller came from this route 
-                caller_zone->add_ref(
-                    protocol_version,
-                    {0}, 
-                    zone_id_.as_destination(), 
-                    stub->get_id(), 
-                    {0}, 
-                    caller_zone_id, 
-                    rpc::add_ref_options::build_caller_route, 
-                    false);        
-=======
                 {
                     //unexpected code path
                     RPC_ASSERT(false);
                     //caller = get_parent();
                 }
                 RPC_ASSERT(caller);
->>>>>>> a01e90dc
             }
         }
         if(outcall)
@@ -766,11 +633,6 @@
             }
             if(!other_zone)
             {
-<<<<<<< HEAD
-                assert(false);
-                return rpc::error::ZONE_NOT_FOUND();
-            }
-=======
                 RPC_ASSERT(false);
                 return rpc::error::ZONE_NOT_FOUND();
             }
@@ -780,7 +642,6 @@
                 telemetry_service->on_service_try_cast(zone_id_, destination_zone_id, {0}, object_id, interface_id);
             }
 #endif            
->>>>>>> a01e90dc
             return other_zone->try_cast(protocol_version, destination_zone_id, object_id, interface_id);
         }
         else
@@ -790,14 +651,6 @@
             ;
             else 
 #endif
-<<<<<<< HEAD
-#ifdef RPC_V1
-            if(protocol_version == rpc::VERSION_1)
-            ;
-            else
-#endif
-=======
->>>>>>> a01e90dc
             {
                 return rpc::error::INCOMPATIBLE_SERVICE();
             }
@@ -816,13 +669,6 @@
         object object_id, 
         caller_channel_zone caller_channel_zone_id, 
         caller_zone caller_zone_id, 
-<<<<<<< HEAD
-        add_ref_options build_out_param_channel, 
-        bool proxy_add_ref
-    )
-{
-        auto dest_channel = destination_channel_zone_id.is_set() ? destination_channel_zone_id.get_val() : destination_zone_id.get_val();
-=======
         add_ref_options build_out_param_channel
     )
     {
@@ -847,7 +693,6 @@
         if(destination_channel_zone_id != zone_id_.as_destination_channel() && 
            destination_channel_zone_id.id != 0)
             dest_channel = destination_channel_zone_id.get_val();
->>>>>>> a01e90dc
         auto caller_channel = caller_channel_zone_id.is_set() ? caller_channel_zone_id.id : caller_zone_id.id;
 
         if(destination_zone_id != zone_id_.as_destination())
@@ -882,9 +727,6 @@
                     RPC_ASSERT(false);
 
                 } while(false);
-<<<<<<< HEAD
-                return dest_zone->add_ref(
-=======
                 
 #ifdef USE_RPC_TELEMETRY
                 if (auto telemetry_service = rpc::telemetry_service_manager::get(); telemetry_service)
@@ -899,29 +741,19 @@
                 }    
 #endif                
                 return destination->add_ref(
->>>>>>> a01e90dc
                     protocol_version, 
                     {0}, 
                     destination_zone_id, 
                     object_id, 
                     {0}, 
                     caller_zone_id, 
-<<<<<<< HEAD
-                    build_out_param_channel, 
-                    false);                
-=======
                     build_out_param_channel);                
->>>>>>> a01e90dc
             }
             else if(build_channel)
             {
                 //we are here as this zone needs to send the destination addref and caller addref to different zones
-<<<<<<< HEAD
-                rpc::shared_ptr<rpc::service_proxy> dest_zone;
-=======
                 rpc::shared_ptr<rpc::service_proxy> destination;
                 rpc::shared_ptr<rpc::service_proxy> caller;
->>>>>>> a01e90dc
                 {
                     {
                         std::lock_guard g(zone_control);
@@ -929,13 +761,8 @@
                         auto found = other_zones.find({destination_zone_id, caller_zone_id});
                         if(found != other_zones.end())
                         {
-<<<<<<< HEAD
-                            auto tmp = found->second.lock();
-                            dest_zone = tmp->clone_for_zone(destination_zone_id, caller_zone_id);
-=======
                             destination = found->second.lock();
                             destination->add_external_ref();
->>>>>>> a01e90dc
                         }
                         else
                         {
@@ -985,9 +812,6 @@
                             auto cc = caller->get_destination_channel_zone_id().is_set() ? caller->get_destination_channel_zone_id().get_val() : caller->get_destination_zone_id().get_val();
                             if(dc == cc)
                             {
-<<<<<<< HEAD
-                                auto ret = dest_zone->add_ref(
-=======
 #ifdef USE_RPC_TELEMETRY
                                 if (auto telemetry_service = rpc::telemetry_service_manager::get(); telemetry_service)
                                 {
@@ -1002,21 +826,14 @@
 #endif                                                                      
 
                                 auto ret = destination->add_ref(
->>>>>>> a01e90dc
                                     protocol_version, 
                                     {0}, 
                                     destination_zone_id, 
                                     object_id, 
                                     {0}, 
                                     caller_zone_id, 
-<<<<<<< HEAD
-                                    build_out_param_channel, 
-                                    false);
-                                dest_zone->release_external_ref();//perhaps this could be optimised
-=======
                                     build_out_param_channel);
                                 destination->release_external_ref();//perhaps this could be optimised
->>>>>>> a01e90dc
                                 if(ret == std::numeric_limits<uint64_t>::max())
                                 {
                                     return ret;
@@ -1027,9 +844,6 @@
 
                         //then call the add ref to the destination
                         if(!!(build_out_param_channel & add_ref_options::build_destination_route))
-<<<<<<< HEAD
-                            dest_zone->add_ref(
-=======
                         {
 #ifdef USE_RPC_TELEMETRY
                             if (auto telemetry_service = rpc::telemetry_service_manager::get(); telemetry_service)
@@ -1044,21 +858,10 @@
                             }        
 #endif                                                        
                             destination->add_ref(
->>>>>>> a01e90dc
                                 protocol_version, 
                                 {0}, 
                                 destination_zone_id, 
                                 object_id, 
-<<<<<<< HEAD
-                                get_zone_id().as_caller_channel(), 
-                                caller_zone_id, 
-                                add_ref_options::build_destination_route, 
-                                false);
-
-                        //back fill the ref count to the caller
-                        if(!!(build_out_param_channel & add_ref_options::build_caller_route))
-                            caller_zone->add_ref(
-=======
                                 zone_id_.as_caller_channel(), 
                                 caller_zone_id, 
                                 add_ref_options::build_destination_route);
@@ -1080,19 +883,14 @@
 #endif
                                                         
                             caller->add_ref(
->>>>>>> a01e90dc
                                 protocol_version, 
                                 zone_id_.as_destination_channel(), 
                                 destination_zone_id, 
                                 object_id, 
                                 caller_channel_zone_id, 
                                 caller_zone_id, 
-<<<<<<< HEAD
-                                add_ref_options::build_caller_route, false);
-=======
                                 add_ref_options::build_caller_route);
                         }
->>>>>>> a01e90dc
                     }while(false);
                 }
 
@@ -1117,10 +915,7 @@
                         {
                             auto tmp = found->second.lock();
                             other_zone = tmp->clone_for_zone(destination_zone_id, caller_zone_id);
-<<<<<<< HEAD
-=======
                             inner_add_zone_proxy(other_zone);
->>>>>>> a01e90dc
                         }
                     }
 
@@ -1128,15 +923,6 @@
                     if(!other_zone)
                     {
                         auto parent = get_parent();
-<<<<<<< HEAD
-                        assert(parent);
-                        other_zone = parent->clone_for_zone(destination_zone_id, caller_zone_id);
-                    }
-                }
-                return other_zone->add_ref(
-                    protocol_version, 
-                    destination_channel_zone_id, 
-=======
                         RPC_ASSERT(parent);
                         other_zone = parent->clone_for_zone(destination_zone_id, caller_zone_id);
                         inner_add_zone_proxy(other_zone);
@@ -1158,17 +944,11 @@
                 return other_zone->add_ref(
                     protocol_version, 
                     {0}, 
->>>>>>> a01e90dc
                     destination_zone_id, 
                     object_id, 
                     caller_channel_zone_id, 
                     caller_zone_id, 
-<<<<<<< HEAD
-                    build_out_param_channel, 
-                    false);
-=======
                     build_out_param_channel);
->>>>>>> a01e90dc
             }
         }
         else
@@ -1178,14 +958,6 @@
             ;
             else 
 #endif
-<<<<<<< HEAD
-#ifdef RPC_V1
-            if(protocol_version == rpc::VERSION_1)
-            ;
-            else
-#endif
-=======
->>>>>>> a01e90dc
             {
                 return std::numeric_limits<uint64_t>::max();
             }
@@ -1210,9 +982,6 @@
                     }
                     RPC_ASSERT(caller);
                 }
-<<<<<<< HEAD
-                caller_zone->add_ref(protocol_version, {0},destination_zone_id, object_id, {}, caller_zone_id, add_ref_options::build_caller_route, false);
-=======
 #ifdef USE_RPC_TELEMETRY
                 if (auto telemetry_service = rpc::telemetry_service_manager::get(); telemetry_service)
                 {
@@ -1233,7 +1002,6 @@
                     {}, 
                     caller_zone_id, 
                     add_ref_options::build_caller_route);
->>>>>>> a01e90dc
             }
             if(object_id == dummy_object_id)
             {
@@ -1304,12 +1072,6 @@
                 RPC_ASSERT(false);
                 return std::numeric_limits<uint64_t>::max();
             }
-<<<<<<< HEAD
-            return other_zone->release(protocol_version, destination_zone_id, object_id, caller_zone_id);
-        }
-        else
-        {
-=======
 #ifdef USE_RPC_TELEMETRY
             if (auto telemetry_service = rpc::telemetry_service_manager::get(); telemetry_service)
                 telemetry_service->on_service_release(zone_id_, other_zone->get_destination_channel_zone_id(), destination_zone_id, object_id, caller_zone_id);    
@@ -1328,20 +1090,11 @@
                 telemetry_service->on_service_release(zone_id_, {0}, destination_zone_id, object_id, caller_zone_id);    
 #endif                
 
->>>>>>> a01e90dc
 #ifdef RPC_V2
             if(protocol_version == rpc::VERSION_2)
             ;
             else 
 #endif
-<<<<<<< HEAD
-#ifdef RPC_V1
-            if(protocol_version == rpc::VERSION_1)
-            ;
-            else
-#endif
-=======
->>>>>>> a01e90dc
             {
                 return std::numeric_limits<uint64_t>::max();
             }
@@ -1479,10 +1232,7 @@
         }
 
         auto proxy = calling_proxy->clone_for_zone(destination_zone_id, new_caller_zone_id);
-<<<<<<< HEAD
-=======
         inner_add_zone_proxy(proxy);
->>>>>>> a01e90dc
         new_proxy_added = true;
         return proxy;
     }
@@ -1560,67 +1310,6 @@
 #ifdef RPC_V2
         auto interface_id = id_getter(rpc::VERSION_2);
         auto it = stub_factories.find({interface_id});
-        if(it != stub_factories.end())
-        {
-            rpc::error::INVALID_DATA();
-        }
-        stub_factories[{interface_id}] = factory;
-#endif
-    }
-
-    int service::create_interface_stub(rpc::interface_ordinal interface_id, std::function<interface_ordinal(uint8_t)> interface_getter, const rpc::shared_ptr<rpc::i_interface_stub>& original, rpc::shared_ptr<rpc::i_interface_stub>& new_stub)
-    {
-        //an identity check, send back the same pointer
-        if(
-#ifdef RPC_V2
-                interface_getter(rpc::VERSION_2) == interface_id
-#endif
-#if defined(RPC_V1) && defined(RPC_V2)
-                ||
-#endif
-#ifdef RPC_V1
-                interface_getter(rpc::VERSION_1) == interface_id
-#endif            
-#if !defined(RPC_V1) && !defined(RPC_V2)
-                false
-#endif
-        )
-        {
-            new_stub = rpc::static_pointer_cast<rpc::i_interface_stub>(original);
-            return rpc::error::OK();
-        }
-
-        auto it = stub_factories.find(interface_id);
-        if(it == stub_factories.end())
-        {
-            return rpc::error::INVALID_CAST();
-        }
-
-        new_stub = (*it->second)(original);
-        if(!new_stub)
-        {
-            return rpc::error::INVALID_CAST();
-        }
-        //note a nullptr return value is a valid value, it indicates that this object does not implement that interface
-        return rpc::error::OK();
-    }
-
-    //note this function is not thread safe!  Use it before using the service class for normal operation
-    void service::add_interface_stub_factory(std::function<interface_ordinal (uint8_t)> id_getter, std::shared_ptr<std::function<rpc::shared_ptr<rpc::i_interface_stub>(const rpc::shared_ptr<rpc::i_interface_stub>&)>> factory)
-    {
-#ifdef RPC_V1
-        auto interface_id = id_getter(rpc::VERSION_1);
-        auto it = stub_factories.find({interface_id});
-        if(it != stub_factories.end())
-        {
-            rpc::error::INVALID_DATA();
-        }
-        stub_factories[{interface_id}] = factory;
-#endif
-
-#ifdef RPC_V2
-        interface_id = id_getter(rpc::VERSION_2);
-        it = stub_factories.find({interface_id});
         if(it != stub_factories.end())
         {
             rpc::error::INVALID_DATA();
@@ -1642,20 +1331,7 @@
 
     child_service::~child_service()
     {
-<<<<<<< HEAD
-        // clean up the zone root pointer
-        if (root_stub_)
-        {
-            auto stub = root_stub_->get_object_stub().lock();
-            if(stub)
-                release(rpc::get_version(), zone_id_.as_destination(), stub->get_id(), zone_id_.as_caller());
-            root_stub_.reset();
-        }    
-
-        if(parent_service_)
-=======
         if(parent_service_proxy_)
->>>>>>> a01e90dc
         {
             RPC_ASSERT(parent_service_proxy_->get_caller_zone_id() == zone_id_.as_caller());
             RPC_ASSERT(parent_service_proxy_->get_destination_channel_zone_id().get_val() == 0);
@@ -1676,14 +1352,7 @@
         }
         if(parent_service_proxy)
         {
-<<<<<<< HEAD
-            std::lock_guard g(insert_control);
-            proxy = parent_service_->clone_for_zone(destination_zone_id, caller_zone_id);
-            new_proxy_added = true;
-            return proxy;
-=======
             RPC_ASSERT(parent_zone_id_ == parent_service_proxy->get_destination_zone_id());
->>>>>>> a01e90dc
         }
         parent_service_proxy_ = parent_service_proxy;
     }
