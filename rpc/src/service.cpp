/*
 *   Copyright (c) 2025 Edward Boggis-Rolfe
 *   All rights reserved.
 */
#include <algorithm>

#include <yas/mem_streams.hpp>
#include <yas/std_types.hpp>

#include "rpc/service.h"
#include "rpc/stub.h"
#include "rpc/proxy.h"
#include "rpc/version.h"
#include "rpc/logger.h"

namespace rpc
{
    ////////////////////////////////////////////////////////////////////////////
    // service

    thread_local service* current_service_ = nullptr;
    service* service::get_current_service()
    {
        return current_service_;
    }
    void service::set_current_service(service* svc)
    {
        current_service_ = svc;
    }

    std::atomic<uint64_t> service::zone_id_generator = 0;
    zone service::generate_new_zone_id()
    {
        auto count = ++zone_id_generator;
        return {count};
    }

    object service::generate_new_object_id() const
    {
        auto count = ++object_id_generator;
        return {count};
    }

#ifdef BUILD_COROUTINE
    service::service(const char* name, zone zone_id, const std::shared_ptr<coro::io_scheduler>& io_scheduler)
        : zone_id_(zone_id)
        , name_(name)
        , io_scheduler_(io_scheduler)
    {
#ifdef USE_RPC_TELEMETRY
        if (auto telemetry_service = rpc::telemetry_service_manager::get(); telemetry_service)
            telemetry_service->on_service_creation(name, zone_id);
#endif
    }
#else
    service::service(const char* name, zone zone_id)
        : zone_id_(zone_id)
        , name_(name)
    {
#ifdef USE_RPC_TELEMETRY
        if (auto telemetry_service = rpc::telemetry_service_manager::get(); telemetry_service)
            telemetry_service->on_service_creation(name, zone_id, destination_zone{0});
#endif
    }
#endif

    service::service(const char* name, zone zone_id, child_service_tag)
        : zone_id_(zone_id)
        , name_(name)
    {
        // No telemetry call for child services
    }

    service::~service()
    {
#ifdef USE_RPC_TELEMETRY
        if (auto telemetry_service = rpc::telemetry_service_manager::get(); telemetry_service)
            telemetry_service->on_service_deletion(zone_id_);
#endif

        // Child services use reference counting through service proxies to manage proper cleanup ordering.
        // Parent services maintain references to child services to prevent premature destruction.
        // The cleanup mechanism in service_proxy handles the proper ordering.

        object_id_generator = 0;
        // to do: RPC_ASSERT that there are no more object_stubs in memory
        bool is_empty = check_is_empty();
        (void)is_empty;
        RPC_ASSERT(is_empty);

        {
            std::lock_guard l(stub_control);
            stubs.clear();
            wrapped_object_to_stub.clear();
        }
        other_zones.clear();
    }

    object service::get_object_id(const shared_ptr<casting_interface>& ptr) const
    {
        if (ptr == nullptr)
            return {};
        auto* addr = ptr->get_address();
        if (addr)
        {
            std::lock_guard g(stub_control);
            auto item = wrapped_object_to_stub.find(addr);
            if (item != wrapped_object_to_stub.end())
            {
                auto obj = item->second.lock();
                if (obj)
                    return obj->get_id();
            }
        }
        else
        {
            return casting_interface::get_object_id(*ptr);
        }
        return {};
    }

    bool service::has_service_proxies() const
    {
        std::lock_guard l(zone_control);
        return !other_zones.empty();
    }

    bool service::check_is_empty() const
    {
        std::lock_guard l(stub_control);
        bool success = true;
<<<<<<< HEAD
=======
        for (const auto& item : stubs)
        {
            auto stub = item.second.lock();
            if (!stub)
            {
                RPC_WARNING("stub zone_id {}, object stub {} has been released but not deregistered in the service "
                            "suspected unclean shutdown",
                    std::to_string(zone_id_),
                    std::to_string(item.first));
            }
            else
            {
                RPC_WARNING("stub zone_id {}, object stub {} has not been released, there is a strong pointer "
                            "maintaining a positive reference count suspected unclean shutdown",
                    std::to_string(zone_id_),
                    std::to_string(item.first));
            }
            success = false;
        }
        for (auto item : wrapped_object_to_stub)
>>>>>>> 6d415789
        {
            for (const auto& item : stubs)
            {
<<<<<<< HEAD
#ifdef USE_RPC_TELEMETRY
                if (auto telemetry_service = rpc::telemetry_service_manager::get(); telemetry_service)
                {
                    auto stub = item.second.lock();
                    if (!stub)
                    {
                        auto message
                            = std::string("stub in zone_id ") + std::to_string(zone_id_) + std::string(", object stub ")
                              + std::to_string(item.first)
                              + std::string(
                                  " has been released but not deregistered in the service suspected unclean shutdown");

                        telemetry_service->message(rpc::i_telemetry_service::level_enum::err, message.c_str());
                    }
                    else
                    {
                        auto message = std::string("stub in zone_id ") + std::to_string(zone_id_)
                                       + std::string(", object stub ") + std::to_string(item.first)
                                       + std::string(" has not been released, there is a strong pointer maintaining a "
                                                     "positive reference count suspected unclean shutdown");

                        telemetry_service->message(rpc::i_telemetry_service::level_enum::err, message.c_str());
                    }
                }
#endif
                success = false;
=======
                RPC_WARNING("wrapped stub zone_id {}, wrapped_object has been released but not deregistered in the "
                            "service suspected unclean shutdown",
                    std::to_string(zone_id_));
>>>>>>> 6d415789
            }
            for (auto item : wrapped_object_to_stub)
            {
<<<<<<< HEAD
#ifdef USE_RPC_TELEMETRY
                if (auto telemetry_service = rpc::telemetry_service_manager::get(); telemetry_service)
                {
                    auto stub = item.second.lock();
                    if (!stub)
                    {
                        auto message
                            = std::string("wrapped stub in zone_id ")
                              + std::to_string(zone_id_) + std::string(", wrapped_object has been released but not deregistered in the service suspected unclean shutdown");
                        telemetry_service->message(rpc::i_telemetry_service::level_enum::err, message.c_str());
                    }
                    else
                    {
                        auto message
                            = std::string("wrapped stub in zone_id ") + std::to_string(zone_id_)
                              + std::string(", wrapped_object ") + std::to_string(stub->get_id())
                              + std::string(" has not been deregisted in the service suspected unclean shutdown");
                        telemetry_service->message(rpc::i_telemetry_service::level_enum::err, message.c_str());
                    }
                }
#endif
                success = false;
=======
                RPC_WARNING("wrapped stub zone_id {}, wrapped_object {} has not been deregisted in the service "
                            "suspected unclean shutdown",
                    std::to_string(zone_id_),
                    std::to_string(stub->get_id()));
>>>>>>> 6d415789
            }
        }

        {
<<<<<<< HEAD
            std::lock_guard l(zone_control);
            for (auto item : other_zones)
            {
                auto svcproxy = item.second.lock();
                if (!svcproxy)
=======
            auto svcproxy = item.second.lock();
            if (!svcproxy)
            {
                RPC_WARNING("service proxy zone_id {}, caller_zone_id {}, destination_zone_id {}, has been released "
                            "but not deregistered in the service",
                    std::to_string(zone_id_),
                    std::to_string(item.first.source),
                    std::to_string(item.first.dest));
            }
            else
            {
                RPC_WARNING(
                    "service proxy zone_id {}, caller_zone_id {}, destination_zone_id {}, destination_channel_zone_id "
                    "{} has not been released in the service suspected unclean shutdown",
                    std::to_string(zone_id_),
                    std::to_string(item.first.source),
                    std::to_string(svcproxy->get_destination_zone_id()),
                    std::to_string(svcproxy->get_destination_channel_zone_id()));

                for (auto proxy : svcproxy->get_proxies())
>>>>>>> 6d415789
                {
#ifdef USE_RPC_TELEMETRY
                    if (auto telemetry_service = rpc::telemetry_service_manager::get(); telemetry_service)
                    {
<<<<<<< HEAD
                        auto message = std::string("service proxy zone_id ") + std::to_string(zone_id_)
                                       + std::string(", caller_zone_id ") + std::to_string(item.first.source.id)
                                       + std::string(", destination_zone_id ") + std::to_string(item.first.dest.id)
                                       + std::string(", has been released but not deregistered in the service");
                        telemetry_service->message(rpc::i_telemetry_service::level_enum::err, message.c_str());
                    }
#endif
                }
                else
                {
#ifdef USE_RPC_TELEMETRY
                    if (auto telemetry_service = rpc::telemetry_service_manager::get(); telemetry_service)
                    {
                        auto message
                            = std::string("service proxy zone_id ") + std::to_string(zone_id_)
                              + std::string(", caller_zone_id ") + std::to_string(item.first.source.id)
                              + std::string(", destination_zone_id ") + std::to_string(svcproxy->get_destination_zone_id())
                              + std::string(", destination_channel_zone_id ")
                              + std::to_string(svcproxy->get_destination_channel_zone_id())
                              + std::string(" has not been released in the service suspected unclean shutdown");
                        telemetry_service->message(rpc::i_telemetry_service::level_enum::err, message.c_str());
=======
                        RPC_WARNING("has object_proxy {}", std::to_string(op->get_object_id()));
>>>>>>> 6d415789
                    }
#endif

                    for (auto proxy : svcproxy->get_proxies())
                    {
<<<<<<< HEAD
#ifdef USE_RPC_TELEMETRY
                        if (auto telemetry_service = rpc::telemetry_service_manager::get(); telemetry_service)
                        {
                            auto op = proxy.second.lock();
                            if (op)
                            {
                                auto message = std::string("service zone_id ") + std::to_string(zone_id_)
                                               + std::string(" has object_proxy ") + std::to_string(op->get_object_id());
                                telemetry_service->message(rpc::i_telemetry_service::level_enum::err, message.c_str());
                            }
                            else
                            {
                                auto message = std::string("service zone_id ") + std::to_string(zone_id_)
                                               + std::string(" has null object_proxy");
                                telemetry_service->message(rpc::i_telemetry_service::level_enum::err, message.c_str());
                            }
                        }
#endif
                        success = false;
=======
                        RPC_WARNING("has null object_proxy");
>>>>>>> 6d415789
                    }
                }
            }
            success = false;
        }
        return success;
    }

    CORO_TASK(int)
    service::send(uint64_t protocol_version,
        encoding encoding,
        uint64_t tag,
        caller_channel_zone caller_channel_zone_id,
        caller_zone caller_zone_id,
        destination_zone destination_zone_id,
        object object_id,
        interface_ordinal interface_id,
        method method_id,
        size_t in_size_,
        const char* in_buf_,
        std::vector<char>& out_buf_)
    {
        current_service_tracker tracker(this);
        if (destination_zone_id != zone_id_.as_destination())
        {
            rpc::shared_ptr<service_proxy> other_zone;
            rpc::shared_ptr<service_proxy> opposite_direction_proxy;

            {
                std::lock_guard g(zone_control);
                if (auto found = other_zones.find({destination_zone_id, caller_zone_id}); found != other_zones.end())
                {
                    other_zone = found->second.lock();
                }

                // now get and lock the opposite direction (NOTE there is a race condition that will be addressed in the coroutine changes coming later)
                // note this is to address a bug found whereby we have a Y shaped graph whereby one prong creates a fork
                // below it to form another prong this new prong is then ordered to pass back to the first prong an
                // object. this object is then passed back to the root node which is unaware of the existence of the
                // second prong. this code below forces the creation of a service proxy back to the sender of the call
                // so that the root object can do an add_ref hinting that the path of the object is somewhere along this
                // path this is a very unique situation, and indicates that perhaps the creation of two service proxies
                // should be a feature of add ref and these pairs should support each others existence by perhaps some
                // form of channel object. tests that fail when this is not done:
                //  test_y_topology_and_return_new_prong_object
                //  test_y_topology_and_cache_and_retrieve_prong_object
                //  test_y_topology_and_set_host_with_prong_object will fail without this

                if (auto found = other_zones.find({caller_zone_id.as_destination(), destination_zone_id.as_caller()});
                    found != other_zones.end())
                {
                    opposite_direction_proxy = found->second.lock();
                    if (!opposite_direction_proxy)
                    {
                        RPC_ERROR("opposite_direction_proxy is null zone: {} destination_zone={}, caller_zone={}",
                            std::to_string(zone_id_),
                            std::to_string(caller_zone_id.as_destination()),
                            std::to_string(destination_zone_id.as_caller()));
                        RPC_ASSERT(opposite_direction_proxy);
                        return rpc::error::ZONE_NOT_FOUND();
                    }
                    opposite_direction_proxy->add_external_ref();
                }
                else if (auto found = other_zones.lower_bound({caller_channel_zone_id.as_destination(), {0}});
                    found != other_zones.end())
                {
                    auto temp = found->second.lock();
                    while (!temp)
                    {
                        RPC_WARNING("temp is null zone trying another one: {} destination_zone={}, caller_zone={}",
                            std::to_string(zone_id_),
                            std::to_string(found->first.dest),
                            std::to_string(found->first.source));
                        auto tmp = found;
                        tmp++;
                        if (tmp != other_zones.end() && tmp->first.dest == caller_channel_zone_id.as_destination())
                        {
                            temp = tmp->second.lock();
                            found = tmp;
                        }
                        else
                            break;
                    }

                    if (!temp)
                    {
                        RPC_ERROR("temp is null zone: {} destination_zone={}, caller_zone={}",
                            std::to_string(zone_id_),
                            std::to_string(found->first.dest),
                            std::to_string(found->first.source));
                        RPC_ASSERT(temp);
                        return rpc::error::OBJECT_NOT_FOUND();
                    }
                    opposite_direction_proxy
                        = temp->clone_for_zone(caller_zone_id.as_destination(), destination_zone_id.as_caller());
                    inner_add_zone_proxy(opposite_direction_proxy);
                    RPC_ASSERT(opposite_direction_proxy);
                }
                else
                {
                    RPC_ERROR("reverse direction proxy not possible: {} destination_zone={}, caller_zone={}",
                        std::to_string(zone_id_),
                        std::to_string(destination_zone_id),
                        std::to_string(caller_zone_id));
                    return rpc::error::ZONE_NOT_FOUND();
                }
            }
<<<<<<< HEAD
            if (!other_zone)
            {
                RPC_ASSERT(false);
                CO_RETURN rpc::error::ZONE_NOT_FOUND();
            }
            CO_RETURN CO_AWAIT other_zone->send(protocol_version,
=======

            auto result = other_zone->send(protocol_version,
>>>>>>> 6d415789
                encoding,
                tag,
                zone_id_.as_caller_channel(),
                caller_zone_id,
                destination_zone_id,
                object_id,
                interface_id,
                method_id,
                in_size_,
                in_buf_,
                out_buf_);

            cleanup_service_proxy(opposite_direction_proxy);

            return result;
        }
        else
        {
            if (protocol_version == rpc::VERSION_2)
                ;
            else
            {
<<<<<<< HEAD
                CO_RETURN rpc::error::INCOMPATIBLE_SERVICE();
=======
                RPC_ERROR("Incompatible service version in send");
                return rpc::error::INCOMPATIBLE_SERVICE();
>>>>>>> 6d415789
            }
            rpc::weak_ptr<object_stub> weak_stub = get_object(object_id);
            auto stub = weak_stub.lock();
            if (stub == nullptr)
            {
<<<<<<< HEAD
                CO_RETURN rpc::error::INVALID_DATA();
            }

            auto ret = CO_AWAIT stub->call(protocol_version,
=======
                RPC_ERROR("Invalid data - stub is null in send");
                return rpc::error::INVALID_DATA();
            }

            auto ret = stub->call(protocol_version,
>>>>>>> 6d415789
                encoding,
                caller_channel_zone_id,
                caller_zone_id,
                interface_id,
                method_id,
                in_size_,
                in_buf_,
                out_buf_);

<<<<<<< HEAD
            CO_RETURN ret;
=======
            return ret;
>>>>>>> 6d415789
        }
    }

    CORO_TASK(void)
    service::clean_up_on_failed_connection(
        const rpc::shared_ptr<service_proxy>& destination_zone, rpc::shared_ptr<rpc::casting_interface> input_interface)
    {
        if (destination_zone && input_interface)
        {
<<<<<<< HEAD
            auto object_id = casting_interface::get_object_id(*input_interface);
            auto ret = CO_AWAIT destination_zone->sp_release(object_id);
            if (ret != std::numeric_limits<uint64_t>::max())
=======
            auto object_id = input_interface->query_proxy_base()->get_object_proxy()->get_object_id();
            uint64_t ref_count = 0;
            auto ret = destination_zone->sp_release(object_id, ref_count);
            if (ret == error::OK())
>>>>>>> 6d415789
            {
                destination_zone->release_external_ref();
            }
        }
        CO_RETURN;
    }

<<<<<<< HEAD
    CORO_TASK(interface_descriptor)
    service::prepare_remote_input_interface(caller_channel_zone caller_channel_zone_id,
=======
    // int service::decrement_reference_count(const rpc::shared_ptr<service_proxy>& proxy, int ref_count)
    // {
    //     std::lock_guard g(zone_control);
    //     ref_count = proxy->release_external_ref();
    //     if(!ref_count)
    //     {
    //         auto found = other_zones.find({proxy->get_destination_zone_id(), proxy->get_caller_zone_id()}); // we
    //         dont need to get caller id for this if (found != other_zones.end())
    //         {
    //             other_zones.erase(found);
    //         }
    //         else
    //         {

    //             RPC_ASSERT(false);
    //             return error::REFERENCE_COUNT_ERROR();
    //         }
    //     }
    //     return error::OK();
    // }

    interface_descriptor service::prepare_remote_input_interface(caller_channel_zone caller_channel_zone_id,
>>>>>>> 6d415789
        caller_zone caller_zone_id,
        rpc::proxy_base* base,
        rpc::shared_ptr<service_proxy>& destination_zone)
    {
        auto object_proxy = base->object_proxy_;
        auto object_service_proxy = object_proxy->get_service_proxy();
        RPC_ASSERT(object_service_proxy->zone_id_ == zone_id_);
        auto destination_zone_id = object_service_proxy->get_destination_zone_id();
        auto destination_channel_zone_id = object_service_proxy->get_destination_channel_zone_id();
        auto object_id = object_proxy->get_object_id();

        RPC_ASSERT(caller_zone_id.is_set());
        RPC_ASSERT(destination_zone_id.is_set());

        uint64_t object_channel = caller_channel_zone_id.is_set() ? caller_channel_zone_id.id : caller_zone_id.id;
        RPC_ASSERT(object_channel);

        uint64_t destination_channel
            = destination_channel_zone_id.is_set() ? destination_channel_zone_id.id : destination_zone_id.id;
        RPC_ASSERT(destination_channel);

        destination_zone = object_service_proxy;
        {
            std::lock_guard g(zone_control);
            auto found = other_zones.find({destination_zone_id, caller_zone_id}); // we dont need to get caller id for this
            if (found != other_zones.end())
            {
                destination_zone = found->second.lock();
                destination_zone->add_external_ref();
            }
            else
            {
                destination_zone = object_service_proxy->clone_for_zone(destination_zone_id, caller_zone_id);
                inner_add_zone_proxy(destination_zone);
            }
        }

#ifdef USE_RPC_TELEMETRY
        if (auto telemetry_service = rpc::telemetry_service_manager::get(); telemetry_service)
        {
            telemetry_service->on_service_proxy_add_ref(zone_id_,
                destination_zone_id,
                destination_channel_zone_id,
                caller_zone_id,
                object_id,
                add_ref_options::build_destination_route);
        }
#endif

        // the fork is here so we need to add ref the destination normally with caller info
        // note the caller_channel_zone_id is is this zones id as the caller came from a route via this node
<<<<<<< HEAD
        int count = CO_AWAIT destination_zone->add_ref(rpc::get_version(),
=======
        uint64_t temp_ref_count;
        destination_zone->add_ref(rpc::get_version(),
>>>>>>> 6d415789
            destination_channel_zone_id,
            destination_zone_id,
            object_id,
            zone_id_.as_caller_channel(),
            caller_zone_id,
<<<<<<< HEAD
            rpc::add_ref_options::build_destination_route);
        if (count < 0)
            std::ignore = count; // do some checks here
=======
            known_direction_zone(zone_id_),
            rpc::add_ref_options::build_destination_route,
            temp_ref_count);
>>>>>>> 6d415789

        CO_RETURN{object_id, destination_zone_id};
    }

    CORO_TASK(interface_descriptor)
    service::prepare_out_param(uint64_t protocol_version,
        caller_channel_zone caller_channel_zone_id,
        caller_zone caller_zone_id,
        rpc::proxy_base* base)
    {
        auto object_proxy = base->object_proxy_;
        auto object_service_proxy = object_proxy->get_service_proxy();
        RPC_ASSERT(object_service_proxy->zone_id_ == zone_id_);
        auto destination_zone_id = object_service_proxy->get_destination_zone_id();
        auto destination_channel_zone_id = object_service_proxy->get_destination_channel_zone_id();
        auto object_id = object_proxy->get_object_id();

        RPC_ASSERT(caller_zone_id.is_set());
        RPC_ASSERT(destination_zone_id.is_set());

        uint64_t object_channel = caller_channel_zone_id.is_set() ? caller_channel_zone_id.id : caller_zone_id.id;
        RPC_ASSERT(object_channel);

        uint64_t destination_channel
            = destination_channel_zone_id.is_set() ? destination_channel_zone_id.id : destination_zone_id.id;
        RPC_ASSERT(destination_channel);

        if (object_channel == destination_channel)
        {
            // caller and destination are in the same channel let them fork where necessary
            // note the caller_channel_zone_id is 0 as both the caller and the destination are in from the same direction so any other value is wrong
            // Dont external_add_ref the local service proxy as we are return to source no channel is required
#ifdef USE_RPC_TELEMETRY
            if (auto telemetry_service = rpc::telemetry_service_manager::get(); telemetry_service)
            {
                telemetry_service->on_service_proxy_add_ref(zone_id_,
                    destination_zone_id,
                    {0},
                    caller_zone_id,
                    object_id,
                    rpc::add_ref_options::build_caller_route | rpc::add_ref_options::build_destination_route);
            }
#endif
<<<<<<< HEAD
            uint64_t recount = CO_AWAIT object_service_proxy->add_ref(protocol_version,
=======
            uint64_t temp_ref_count;
            object_service_proxy->add_ref(protocol_version,
>>>>>>> 6d415789
                {0},
                destination_zone_id,
                object_id,
                {0},
                caller_zone_id,
<<<<<<< HEAD
                rpc::add_ref_options::build_caller_route | rpc::add_ref_options::build_destination_route);
            std::ignore = recount;
=======
                known_direction_zone(zone_id_),
                rpc::add_ref_options::build_caller_route | rpc::add_ref_options::build_destination_route,
                temp_ref_count);
>>>>>>> 6d415789
        }
        else
        {
            rpc::shared_ptr<service_proxy> destination_service_proxy = object_service_proxy;
            rpc::shared_ptr<service_proxy> caller;
            bool need_add_ref = false;
            std::map<zone_route, rpc::weak_ptr<service_proxy>>::iterator caller_found_iter;
            bool need_caller_from_found = false;
            {
                std::lock_guard g(zone_control);
                {
                    auto found = other_zones.find(
                        {destination_zone_id, caller_zone_id}); // we dont need to get caller id for this
                    if (found != other_zones.end())
                    {
<<<<<<< HEAD
                        destination_service_proxy = found->second.lock();
                        destination_service_proxy->add_external_ref();
=======
                        destination_zone = found->second.lock();
                        need_add_ref = (destination_zone != nullptr); // Mark that we need add_ref outside lock
>>>>>>> 6d415789
                    }
                    else
                    {
                        destination_service_proxy
                            = object_service_proxy->clone_for_zone(destination_zone_id, caller_zone_id);
                        inner_add_zone_proxy(destination_service_proxy);
                    }
                }
                // and the caller with destination info
                {
                    auto found = other_zones.find(
                        {{object_channel}, zone_id_.as_caller()}); // we dont need to get caller id for this
                    if (found == other_zones.end())
                    {
                        // this is working on the premise that the caller_channel_zone_id is not known but object_channel is
                        RPC_ASSERT(object_channel == caller_channel_zone_id.get_val()
                                   && object_channel != caller_zone_id.get_val());

                        auto alternative = other_zones.lower_bound({caller_zone_id.as_destination(), {0}});
                        if (alternative == other_zones.end() || alternative->first.dest != caller_zone_id.as_destination())
                        {
                            RPC_ASSERT(!!"alternative route to caller zone is not found");
                            CO_RETURN{};
                        }

                        auto alternative_caller_service_proxy = alternative->second.lock();
                        if (!alternative_caller_service_proxy)
                        {
                            RPC_ERROR(
                                "alternative_caller_service_proxy is null zone: {} destination_zone={}, caller_zone={}",
                                std::to_string(zone_id_),
                                std::to_string(caller_zone_id.as_destination()),
                                std::to_string(0));
                            RPC_ASSERT(alternative_caller_service_proxy);
                            return {};
                        }

                        // now make a copy of the original as we need it back
                        caller = alternative_caller_service_proxy->clone_for_zone(
                            {caller_channel_zone_id.get_val()}, zone_id_.as_caller());
                        other_zones[{{caller_channel_zone_id.get_val()}, zone_id_.as_caller()}] = caller;
                        RPC_DEBUG("prepare_out_param service zone: {} destination_zone={}, caller_zone={}",
                            std::to_string(zone_id_),
                            std::to_string(caller->destination_zone_id_),
                            std::to_string(caller->caller_zone_id_));
                    }
                    else
                    {
                        // Don't lock here - do it outside mutex to prevent TOCTOU race
                        caller_found_iter = found;
                        need_caller_from_found = true;
                    }
                }
            }

            // Lock caller outside mutex to prevent TOCTOU race
            if (need_caller_from_found)
            {
                caller = caller_found_iter->second.lock();
                if (!caller)
                {
                    // caller service_proxy was destroyed - this is a race condition
                    RPC_ERROR("caller service_proxy was destroyed during lookup");
                    return {}; // Return empty interface descriptor to indicate failure
                }
            }

            // Verify we have a valid caller
            if (!caller)
            {
                RPC_ERROR("Failed to obtain valid caller service_proxy");
                return {};
            }

            // Call add_external_ref() outside the mutex to prevent race with service_proxy destruction
            if (need_add_ref && destination_zone)
            {
                destination_zone->add_external_ref();
            }

#ifdef USE_RPC_TELEMETRY
            if (auto telemetry_service = rpc::telemetry_service_manager::get(); telemetry_service)
            {
                telemetry_service->on_service_proxy_add_ref(
                    zone_id_, destination_zone_id, {0}, caller_zone_id, object_id, rpc::add_ref_options::build_destination_route);
            }
#endif

            // the fork is here so we need to add ref the destination normally with caller info
            // note the caller_channel_zone_id is is this zones id as the caller came from a route via this node
<<<<<<< HEAD
            auto refcount = CO_AWAIT destination_service_proxy->add_ref(protocol_version,
                {0},
                destination_zone_id,
                object_id,
                zone_id_.as_caller_channel(),
                caller_zone_id,
                rpc::add_ref_options::build_destination_route);
            std::ignore = refcount;
=======
            if (destination_zone)
            {
                uint64_t temp_ref_count;
                destination_zone->add_ref(protocol_version,
                    {0},
                    destination_zone_id,
                    object_id,
                    zone_id_.as_caller_channel(),
                    caller_zone_id,
                    known_direction_zone(zone_id_),
                    rpc::add_ref_options::build_destination_route,
                    temp_ref_count);
            }
            else
            {
                RPC_ERROR("destination_zone service_proxy was destroyed during operation");
                return {};
            }
>>>>>>> 6d415789

#ifdef USE_RPC_TELEMETRY
            if (auto telemetry_service = rpc::telemetry_service_manager::get(); telemetry_service)
            {
                telemetry_service->on_service_proxy_add_ref(zone_id_,
                    destination_zone_id,
                    zone_id_.as_destination_channel(),
                    caller_zone_id,
                    object_id,
                    rpc::add_ref_options::build_caller_route);
            }
#endif

            // note the caller_channel_zone_id is 0 as the caller came from this route
<<<<<<< HEAD
            auto recount = CO_AWAIT caller->add_ref(protocol_version,
=======
            uint64_t temp_ref_count;
            caller->add_ref(protocol_version,
>>>>>>> 6d415789
                zone_id_.as_destination_channel(),
                destination_zone_id,
                object_id,
                {0},
                caller_zone_id,
<<<<<<< HEAD
                rpc::add_ref_options::build_caller_route);
            std::ignore = refcount;
=======
                known_direction_zone(zone_id_),
                rpc::add_ref_options::build_caller_route,
                temp_ref_count);
>>>>>>> 6d415789
        }

        CO_RETURN{object_id, destination_zone_id};
    }

    // this is a key function that returns an interface descriptor
    // for wrapping an implementation to a local object inside a stub where needed
    // or if the interface is a proxy to add ref it
    CORO_TASK(interface_descriptor)
    service::get_proxy_stub_descriptor(uint64_t protocol_version,
        caller_channel_zone caller_channel_zone_id,
        caller_zone caller_zone_id,
        rpc::casting_interface* iface,
        std::function<rpc::shared_ptr<i_interface_stub>(rpc::shared_ptr<object_stub>)> fn,
        bool outcall,
        rpc::shared_ptr<object_stub>& stub)
    {
        if (outcall)
        {
            proxy_base* proxy_base = nullptr;
            if (caller_channel_zone_id.is_set() || caller_zone_id.is_set())
            {
                proxy_base = iface->query_proxy_base();
            }
            if (proxy_base)
            {
                CO_RETURN CO_AWAIT prepare_out_param(protocol_version, caller_channel_zone_id, caller_zone_id, proxy_base);
            }
        }

        // needed by the out call
        rpc::shared_ptr<service_proxy> caller;

        auto* pointer = iface->get_address();
        {
            // find the stub by its address
            {
                std::lock_guard g(stub_control);
                auto item = wrapped_object_to_stub.find(pointer);
                if (item != wrapped_object_to_stub.end())
                {
                    stub = item->second.lock();
                    // Don't mask the race condition - if stub is null here, we have a serious problem
                    RPC_ASSERT(stub != nullptr);
                    stub->add_ref();
                }
                else
                {
                    // else create a stub
                    auto id = generate_new_object_id();
                    stub = rpc::make_shared<object_stub>(id, *this, pointer);
                    rpc::shared_ptr<i_interface_stub> interface_stub = fn(stub);
                    stub->add_interface(interface_stub);
                    wrapped_object_to_stub[pointer] = stub;
                    stubs[id] = stub;
                    stub->on_added_to_zone(stub);
                    stub->add_ref();
                }
            }

            if (outcall)
            {
                std::lock_guard g(zone_control);
                uint64_t object_channel = caller_channel_zone_id.is_set() ? caller_channel_zone_id.id : caller_zone_id.id;
                RPC_ASSERT(object_channel);
                // and the caller with destination info
                auto found = other_zones.find(
                    {{object_channel}, zone_id_.as_caller()}); // we dont need to get caller id for this
                if (found != other_zones.end())
                {
                    caller = found->second.lock();
                }
                else
                {
                    // unexpected code path
                    RPC_ASSERT(false);
                }
                RPC_ASSERT(caller);
            }
        }
        if (outcall)
        {
#ifdef USE_RPC_TELEMETRY
            if (auto telemetry_service = rpc::telemetry_service_manager::get(); telemetry_service)
            {
                telemetry_service->on_service_proxy_add_ref(zone_id_,
                    zone_id_.as_destination(),
                    {0},
                    caller_zone_id,
                    stub->get_id(),
                    rpc::add_ref_options::build_caller_route);
            }
#endif
            // note the caller_channel_zone_id is 0 as the caller came from this route
<<<<<<< HEAD
            auto refcount = CO_AWAIT caller->add_ref(protocol_version,
=======
            uint64_t temp_ref_count;
            caller->add_ref(protocol_version,
>>>>>>> 6d415789
                {0},
                zone_id_.as_destination(),
                stub->get_id(),
                {0},
                caller_zone_id,
<<<<<<< HEAD
                rpc::add_ref_options::build_caller_route);
            std::ignore = refcount;
=======
                known_direction_zone(zone_id_),
                rpc::add_ref_options::build_caller_route,
                temp_ref_count);
>>>>>>> 6d415789
        }
        CO_RETURN{stub->get_id(), zone_id_.as_destination()};
    }

    rpc::weak_ptr<object_stub> service::get_object(object object_id) const
    {
        std::lock_guard l(stub_control);
        auto item = stubs.find(object_id);
        if (item == stubs.end())
        {
            // we need a test if we get here
            RPC_ASSERT(false);
            return rpc::weak_ptr<object_stub>();
        }

        return item->second;
    }
    CORO_TASK(int)
    service::try_cast(
        uint64_t protocol_version, destination_zone destination_zone_id, object object_id, interface_ordinal interface_id)
    {
        current_service_tracker tracker(this);
        if (destination_zone_id != zone_id_.as_destination())
        {
            rpc::shared_ptr<service_proxy> other_zone;
            {
                std::lock_guard g(zone_control);
                auto found = other_zones.lower_bound({destination_zone_id, {0}});
                if (found != other_zones.end() && found->first.dest == destination_zone_id)
                {
                    other_zone = found->second.lock();
                    if (!other_zone)
                    {
                        RPC_ASSERT(false);
                        RPC_ERROR("Zone not found in try_cast operation");
                        return rpc::error::ZONE_NOT_FOUND();
                    }
                }
            }
<<<<<<< HEAD
            if (!other_zone)
            {
                RPC_ASSERT(false);
                CO_RETURN rpc::error::ZONE_NOT_FOUND();
            }
=======
>>>>>>> 6d415789
#ifdef USE_RPC_TELEMETRY
            if (auto telemetry_service = rpc::telemetry_service_manager::get(); telemetry_service)
            {
                telemetry_service->on_service_try_cast(zone_id_, destination_zone_id, {0}, object_id, interface_id);
            }
#endif
<<<<<<< HEAD
            CO_RETURN CO_AWAIT other_zone->try_cast(protocol_version, destination_zone_id, object_id, interface_id);
=======
            other_zone->add_external_ref();
            auto result = other_zone->try_cast(protocol_version, destination_zone_id, object_id, interface_id);
            // Balance external ref taken when building route; then drop unused proxies
            other_zone->release_external_ref();
            return result;
>>>>>>> 6d415789
        }
        else
        {
            if (protocol_version == rpc::VERSION_2)
                ;
            else
            {
<<<<<<< HEAD
                CO_RETURN rpc::error::INCOMPATIBLE_SERVICE();
=======
                RPC_ERROR("Incompatible service version in try_cast");
                return rpc::error::INCOMPATIBLE_SERVICE();
>>>>>>> 6d415789
            }
            rpc::weak_ptr<object_stub> weak_stub = get_object(object_id);
            auto stub = weak_stub.lock();
            if (!stub)
<<<<<<< HEAD
                CO_RETURN error::INVALID_DATA();
            CO_RETURN stub->try_cast(interface_id);
        }
    }

    CORO_TASK(uint64_t)
    service::add_ref(uint64_t protocol_version,
=======
            {
                RPC_ERROR("Invalid data - stub is null in try_cast");
                return error::INVALID_DATA();
            }
            return stub->try_cast(interface_id);
        }
    }

    int service::add_ref(uint64_t protocol_version,
>>>>>>> 6d415789
        destination_channel_zone destination_channel_zone_id,
        destination_zone destination_zone_id,
        object object_id,
        caller_channel_zone caller_channel_zone_id,
        caller_zone caller_zone_id,
        known_direction_zone known_direction_zone_id,
        add_ref_options build_out_param_channel,
        uint64_t& reference_count)
    {
        // note if known_direction_zone_id is always 0 test_y_topology_and_set_host_with_prong_object will fail.
        // known_direction_zone_id.id = 0;
        current_service_tracker tracker(this);
#ifdef USE_RPC_TELEMETRY
        if (auto telemetry_service = rpc::telemetry_service_manager::get(); telemetry_service)
        {
            telemetry_service->on_service_add_ref(zone_id_,
                destination_channel_zone_id,
                destination_zone_id,
                object_id,
                caller_channel_zone_id,
                caller_zone_id,
                build_out_param_channel);
        }
#endif

        auto dest_channel = destination_zone_id.get_val();
        if (destination_channel_zone_id != zone_id_.as_destination_channel() && destination_channel_zone_id.id != 0)
            dest_channel = destination_channel_zone_id.get_val();
        auto caller_channel = caller_channel_zone_id.is_set() ? caller_channel_zone_id.id : caller_zone_id.id;

        if (destination_zone_id != zone_id_.as_destination())
        {
            // service is being used as a bridge to other zones

            auto build_channel = !!(build_out_param_channel & add_ref_options::build_destination_route)
                                 || !!(build_out_param_channel & add_ref_options::build_caller_route);

            if (dest_channel == caller_channel && build_channel)
            {
<<<<<<< HEAD
                // we are here as we are passing the buck to the zone that knows to either splits or terminates this zone has no refcount issues to deal with
=======
                // we are passing a reference to a caller and destination that is beyond this service
                // we are here as we are passing the buck to the zone that knows to either splits or terminates this
                // zone has no refcount issues to deal with
                // there should always be a destination service_proxy in
                // other_zones as the requester has a positive ref count to it through this service
>>>>>>> 6d415789
                rpc::shared_ptr<rpc::service_proxy> destination;
                {
                    std::lock_guard g(zone_control);
                    auto found = other_zones.lower_bound({{dest_channel}, {0}});
                    if (found == other_zones.end() || found->first.dest.get_val() != dest_channel)
                    {
                        RPC_ERROR("unable to find destination channel to build a channel with - current_zone: {}, "
                                  "requester: {}, caller: {}, sender: {}",
                            zone_id_.id,
                            known_direction_zone_id.id,
                            caller_zone_id.id,
                            destination_zone_id.id);
                        RPC_ASSERT(false);
<<<<<<< HEAD
                        // destination = found->second.lock();
                        // destination->add_external_ref();//update the local ref count the object refcount is done further down the stack
                        break;
=======
                        return rpc::error::OBJECT_NOT_FOUND();
>>>>>>> 6d415789
                    }

                    destination = found->second.lock();
                    if (!destination)
                    {
                        RPC_ERROR("destination is null zone: {} destination_zone={}, caller_zone={}",
                            std::to_string(zone_id_),
                            std::to_string(dest_channel),
                            std::to_string(0));
                        RPC_ASSERT(destination);
                        return rpc::error::OBJECT_NOT_FOUND();
                    }
                }

#ifdef USE_RPC_TELEMETRY
                if (auto telemetry_service = rpc::telemetry_service_manager::get(); telemetry_service)
                {
                    telemetry_service->on_service_proxy_add_ref(
                        zone_id_, destination_zone_id, {0}, caller_zone_id, object_id, build_out_param_channel);
                }
#endif
<<<<<<< HEAD
                CO_RETURN CO_AWAIT destination->add_ref(
                    protocol_version, {0}, destination_zone_id, object_id, {0}, caller_zone_id, build_out_param_channel);
=======
                return destination->add_ref(protocol_version,
                    {0},
                    destination_zone_id,
                    object_id,
                    {0},
                    caller_zone_id,
                    known_direction_zone_id,
                    build_out_param_channel,
                    reference_count);
>>>>>>> 6d415789
            }
            else if (build_channel)
            {
                // we are here as this zone needs to send the destination addref and caller addref to different zones a fork is in progress
                rpc::shared_ptr<rpc::service_proxy> destination;
                rpc::shared_ptr<rpc::service_proxy> caller;
                {
                    bool has_called_inner_add_zone_proxy = false;
                    {
                        std::lock_guard g(zone_control);

                        auto found = other_zones.find({destination_zone_id, caller_zone_id});
                        if (found != other_zones.end())
                        {
                            destination = found->second.lock();
                            // Move add_external_ref() outside the lock to prevent TOCTOU race
                        }
                        else
                        {
                            found = other_zones.lower_bound({{dest_channel}, {0}});
                            if (found != other_zones.end() && found->first.dest.get_val() == dest_channel)
                            {
                                auto tmp = found->second.lock();
                                if (!tmp)
                                {
                                    RPC_ERROR("tmp is null zone: {} destination_zone={}, caller_zone={}",
                                        std::to_string(zone_id_),
                                        std::to_string(dest_channel),
                                        std::to_string(0));
                                    RPC_ASSERT(tmp);
                                    return rpc::error::OBJECT_NOT_FOUND();
                                }
                                destination = tmp->clone_for_zone(destination_zone_id, caller_zone_id);
                            }
                            else
                            {
                                // with the Y bug fix we should not get here under normal operation as the destination is always valid
                                RPC_ASSERT(false);
                                return error::ZONE_NOT_FOUND();
                                // // get the parent to route it
                                // RPC_ASSERT(get_parent() != nullptr);
                                // destination = get_parent()->clone_for_zone(destination_zone_id, caller_zone_id);
                            }
                            inner_add_zone_proxy(destination);
                            has_called_inner_add_zone_proxy = true;
                        }

                        // detect if the caller is this zone, if so dont try and find a service proxy for it
                        if (caller_zone_id == zone_id_.as_caller())
                        {
                            build_out_param_channel
                                = build_out_param_channel ^ add_ref_options::build_caller_route; // strip out this bit
                        }
                        else
                        {
                            // connect the remote sender to the destinaton
                            found = other_zones.lower_bound({{caller_channel}, {0}});
                            if (found != other_zones.end() && found->first.dest.get_val() == caller_channel)
                            {
                                caller = found->second.lock();
                                if (!caller)
                                {
                                    RPC_ERROR("caller is null zone: {} destination_zone={}, caller_zone={}",
                                        std::to_string(zone_id_),
                                        std::to_string(caller_channel),
                                        std::to_string(0));
                                    RPC_ASSERT(caller);
                                    return rpc::error::OBJECT_NOT_FOUND();
                                }
                            }
                            else
                            {
                                // with the Y bug fix we should not get here under normal operation as the destination is always valid
                                RPC_ASSERT(false);
                                return error::ZONE_NOT_FOUND();

                                // caller = get_parent();

                                // if (!caller)
                                // {
                                //     RPC_ERROR("get_parent() returned: nullptr - THIS IS A PROBLEM!");
                                //     RPC_ASSERT(caller);
                                // }
                            }
                        }
                    }

                    // Call add_external_ref() outside mutex to prevent TOCTOU race
                    if (destination && !has_called_inner_add_zone_proxy)
                    {
                        destination->add_external_ref();
                    }

                    do
                    {
                        // this more fiddly check is to route calls to a parent node that knows more about this
                        if (destination && caller
                            && build_out_param_channel
                                   == (add_ref_options::build_caller_route | add_ref_options::build_destination_route))
                        {
                            auto dc = destination->get_destination_channel_zone_id().is_set()
                                          ? destination->get_destination_channel_zone_id().get_val()
                                          : destination->get_destination_zone_id().get_val();
                            auto cc = caller->get_destination_channel_zone_id().is_set()
                                          ? caller->get_destination_channel_zone_id().get_val()
                                          : caller->get_destination_zone_id().get_val();
                            if (dc == cc)
                            {
#ifdef USE_RPC_TELEMETRY
                                if (auto telemetry_service = rpc::telemetry_service_manager::get(); telemetry_service)
                                {
                                    telemetry_service->on_service_proxy_add_ref(
                                        zone_id_, destination_zone_id, {0}, caller_zone_id, object_id, build_out_param_channel);
                                }
#endif

                                auto ret = CO_AWAIT destination->add_ref(protocol_version,
                                    {0},
                                    destination_zone_id,
                                    object_id,
                                    {0},
                                    caller_zone_id,
                                    known_direction_zone_id,
                                    build_out_param_channel,
                                    reference_count);
                                destination->release_external_ref(); // perhaps this could be optimised
                                if (ret != rpc::error::OK())
                                {
<<<<<<< HEAD
                                    CO_RETURN ret;
=======
                                    reference_count = 0;
                                    return ret;
>>>>>>> 6d415789
                                }
                                break;
                            }
                        }

                        // then call the add ref to the destination
                        if (!!(build_out_param_channel & add_ref_options::build_destination_route))
                        {
#ifdef USE_RPC_TELEMETRY
                            if (auto telemetry_service = rpc::telemetry_service_manager::get(); telemetry_service)
                            {
                                telemetry_service->on_service_proxy_add_ref(zone_id_,
                                    destination_zone_id,
                                    {0},
                                    caller_zone_id,
                                    object_id,
                                    add_ref_options::build_destination_route);
                            }
#endif
<<<<<<< HEAD
                            auto ret = CO_AWAIT destination->add_ref(protocol_version,
=======
                            uint64_t temp_ref_count;
                            destination->add_ref(protocol_version,
>>>>>>> 6d415789
                                {0},
                                destination_zone_id,
                                object_id,
                                zone_id_.as_caller_channel(),
                                caller_zone_id,
<<<<<<< HEAD
                                add_ref_options::build_destination_route);
                            std::ignore = ret;
=======
                                known_direction_zone_id,
                                add_ref_options::build_destination_route,
                                temp_ref_count);
>>>>>>> 6d415789
                        }
                        // back fill the ref count to the caller
                        if (!!(build_out_param_channel & add_ref_options::build_caller_route))
                        {
#ifdef USE_RPC_TELEMETRY
                            if (auto telemetry_service = rpc::telemetry_service_manager::get(); telemetry_service)
                            {
                                telemetry_service->on_service_proxy_add_ref(caller->zone_id_,
                                    destination_zone_id,
                                    zone_id_.as_destination_channel(),
                                    caller_zone_id,
                                    object_id,
                                    add_ref_options::build_caller_route);
                            }
#endif

<<<<<<< HEAD
                            auto ret = CO_AWAIT caller->add_ref(protocol_version,
=======
                            uint64_t temp_ref_count;
                            caller->add_ref(protocol_version,
>>>>>>> 6d415789
                                zone_id_.as_destination_channel(),
                                destination_zone_id,
                                object_id,
                                caller_channel_zone_id,
                                caller_zone_id,
<<<<<<< HEAD
                                add_ref_options::build_caller_route);
                            std::ignore = ret;
=======
                                known_direction_zone_id,
                                add_ref_options::build_caller_route,
                                temp_ref_count);
>>>>>>> 6d415789
                        }
                    } while (false);
                }

<<<<<<< HEAD
                CO_RETURN 1;
=======
                /*{
                    std::lock_guard g(zone_control);
                    auto destination_copy = destination;
                    destination = nullptr;
                    auto caller_copy = caller;
                    caller = nullptr;

                    if(destination_copy && destination_copy->is_unused())
                    {
                        auto found = other_zones.find({destination_copy->get_destination_zone_id(),
                destination_copy->get_caller_zone_id()}); // we dont need to get caller id for this if (found !=
                other_zones.end())
                        {
                            other_zones.erase(found);
                        }
                        else
                        {

                            RPC_ASSERT(false);
                            return error::REFERENCE_COUNT_ERROR();
                        }
                    }
                    destination_copy = nullptr;
                    if(caller_copy && caller_copy->is_unused())
                    {
                        auto found = other_zones.find({caller_copy->get_destination_zone_id(),
                caller_copy->get_caller_zone_id()}); // we dont need to get caller id for this if (found !=
                other_zones.end())
                        {
                            other_zones.erase(found);
                        }
                        else
                        {

                            RPC_ASSERT(false);
                            return error::REFERENCE_COUNT_ERROR();
                        }
                    }
                    caller_copy = nullptr;
                }*/

                return 1;
>>>>>>> 6d415789
            }
            else
            {
                rpc::shared_ptr<service_proxy> other_zone;
                { // brackets here as we are using a lock guard
                    std::lock_guard g(zone_control);
                    auto found = other_zones.find({destination_zone_id, caller_zone_id});
                    if (found != other_zones.end())
                    {
                        other_zone = found->second.lock();
                        if (other_zone)
                        {
                            other_zone->add_external_ref();
                        }
                    }

                    if (!other_zone)
                    {
                        rpc::shared_ptr<rpc::service_proxy> tmp;
                        if (auto found = other_zones.lower_bound({destination_zone_id, {0}});
                            found != other_zones.end() && found->first.dest == destination_zone_id)
                        {
                            tmp = found->second.lock();
                        }
                        else if (auto found = other_zones.lower_bound({known_direction_zone_id.as_destination(), {0}});
                            found != other_zones.end())
                        {
                            // note that this is to support the Y shaped topology problem that the send function has the
                            // other half of this solution the known_direction_zone_id is a hint explaining where the
                            // path of the object is if there is no clear route otherwise
                            tmp = found->second.lock();
                        }
                        else
                        {
                            RPC_ASSERT(false);
                            return rpc::error::OBJECT_NOT_FOUND();
                        }
                        if (!tmp)
                        {
                            RPC_ERROR("tmp is null zone: {} destination_zone={}, caller_zone={}",
                                std::to_string(zone_id_),
                                std::to_string(caller_channel_zone_id.as_destination()),
                                std::to_string(0));
                            RPC_ASSERT(tmp);
                            return rpc::error::OBJECT_NOT_FOUND();
                        }
                        other_zone = tmp->clone_for_zone(destination_zone_id, caller_zone_id);
                        inner_add_zone_proxy(other_zone);
                    }
                }

#ifdef USE_RPC_TELEMETRY
                if (auto telemetry_service = rpc::telemetry_service_manager::get(); telemetry_service)
                {
                    telemetry_service->on_service_proxy_add_ref(
                        zone_id_, destination_zone_id, {0}, caller_zone_id, object_id, build_out_param_channel);
                }
#endif

                CO_RETURN CO_AWAIT other_zone->add_ref(protocol_version,
                    {0},
                    destination_zone_id,
                    object_id,
                    caller_channel_zone_id,
                    caller_zone_id,
                    known_direction_zone_id,
                    build_out_param_channel,
                    reference_count);
            }
        }
        else
        {
<<<<<<< HEAD
=======
            // service has the implementation
#ifdef RPC_V2
>>>>>>> 6d415789
            if (protocol_version == rpc::VERSION_2)
                ;
            else
            {
<<<<<<< HEAD
                CO_RETURN std::numeric_limits<uint64_t>::max();
=======
                reference_count = 0;
                return rpc::error::INCOMPATIBLE_SERVICE();
>>>>>>> 6d415789
            }

            // find the caller
            if (zone_id_.as_caller() != caller_zone_id && !!(build_out_param_channel & add_ref_options::build_caller_route))
            {
                rpc::shared_ptr<service_proxy> caller;
                {
                    std::lock_guard g(zone_control);
<<<<<<< HEAD
                    // we swap the parameter types as this is from perspective of the caller and not the proxy that called this function
                    auto found = other_zones.find({caller_zone_id.as_destination(), destination_zone_id.as_caller()});
                    if (found != other_zones.end())
=======
                    // we swap the parameter types as this is from perspective of the caller and not the proxy that
                    // called this function
                    // there should always be a destination service_proxy in
                    // other_zones as the requester has a positive ref count to it through this service

                    auto found = other_zones.lower_bound({caller_zone_id.as_destination(), {0}});
                    if (found != other_zones.end() && found->first.dest == caller_zone_id.as_destination())
>>>>>>> 6d415789
                    {
                        caller = found->second.lock();
                        if (!caller)
                        {
                            RPC_ERROR("caller is null zone: {} destination_zone={}, caller_zone={}",
                                std::to_string(zone_id_),
                                std::to_string(caller_zone_id),
                                std::to_string(0));
                            RPC_ASSERT(caller);
                            return rpc::error::OBJECT_NOT_FOUND();
                        }
                    }
                    else
                    {
                        RPC_ERROR("Unable to build add_ref_options::build_caller_route");
                        RPC_ASSERT(false);
                        return rpc::error::OBJECT_NOT_FOUND();
                    }
                }
#ifdef USE_RPC_TELEMETRY
                if (auto telemetry_service = rpc::telemetry_service_manager::get(); telemetry_service)
                {
                    telemetry_service->on_service_proxy_add_ref(
                        zone_id_, destination_zone_id, {0}, caller_zone_id, object_id, add_ref_options::build_caller_route);
                }
#endif
<<<<<<< HEAD
                auto refcount = CO_AWAIT caller->add_ref(
                    protocol_version, {0}, destination_zone_id, object_id, {}, caller_zone_id, add_ref_options::build_caller_route);
                std::ignore = refcount;
            }
            if (object_id == dummy_object_id)
            {
                CO_RETURN 0;
=======
                uint64_t temp_ref_count;
                caller->add_ref(protocol_version,
                    {0},
                    destination_zone_id,
                    object_id,
                    {},
                    caller_zone_id,
                    known_direction_zone_id,
                    add_ref_options::build_caller_route,
                    temp_ref_count);
            }
            if (object_id == dummy_object_id)
            {
                reference_count = 0;
                return rpc::error::OK();
>>>>>>> 6d415789
            }

            rpc::weak_ptr<object_stub> weak_stub = get_object(object_id);
            auto stub = weak_stub.lock();
            if (!stub)
            {
                RPC_ASSERT(false);
<<<<<<< HEAD
                CO_RETURN std::numeric_limits<uint64_t>::max();
            }
            CO_RETURN stub->add_ref();
=======
                reference_count = 0;
                return rpc::error::OBJECT_NOT_FOUND();
            }
            reference_count = stub->add_ref();
            return rpc::error::OK();
>>>>>>> 6d415789
        }
    }

    uint64_t service::release_local_stub(const rpc::shared_ptr<rpc::object_stub>& stub)
    {
        std::lock_guard l(stub_control);
        uint64_t count = stub->release();
        if (!count)
        {
            {
                stubs.erase(stub->get_id());
            }
            {
                auto* pointer = stub->get_castable_interface()->get_address();
                auto it = wrapped_object_to_stub.find(pointer);
                if (it != wrapped_object_to_stub.end())
                {
                    wrapped_object_to_stub.erase(it);
                }
                else
                {
                    // if you get here make sure that get_address is defined in the most derived class
                    RPC_ASSERT(false);
                }
            }
            stub->reset();
        }
        return count;
    }

<<<<<<< HEAD
    CORO_TASK(uint64_t)
    service::release(
        uint64_t protocol_version, destination_zone destination_zone_id, object object_id, caller_zone caller_zone_id)
=======
    void service::cleanup_service_proxy(const rpc::shared_ptr<service_proxy>& other_zone)
    {
        bool should_cleanup = !other_zone->release_external_ref();
        if (should_cleanup)
        {
            RPC_DEBUG("service::release cleaning up unused routing service_proxy destination_zone={}, caller_zone={}",
                std::to_string(other_zone->get_destination_zone_id()),
                std::to_string(other_zone->get_caller_zone_id()));

            std::lock_guard g(zone_control);

            // Routing service_proxies should NEVER have object_proxies - this is a bug
            if (!other_zone->proxies_.empty())
            {
#ifdef USE_RPC_LOGGING
                RPC_ERROR("BUG: Routing service_proxy (destination_zone={} != zone={}) has {} object_proxies - routing "
                          "proxies should never host objects",
                    other_zone->get_destination_zone_id().get_val(),
                    zone_id_.get_val(),
                    other_zone->proxies_.size());

                // Log details of the problematic object_proxies for debugging
                for (const auto& proxy_pair : other_zone->proxies_)
                {
                    auto object_proxy_ptr = proxy_pair.second.lock();
                    RPC_ERROR("  BUG: object_proxy object_id={} in routing service_proxy, alive={}",
                        proxy_pair.first.get_val(),
                        (object_proxy_ptr ? "yes" : "no"));
                }
#endif

                // This should not happen - routing service_proxies should not have object_proxies
                RPC_ERROR("Routing service_proxy should not have object_proxies destination_zone={}, caller_zone={}",
                    std::to_string(other_zone->get_destination_zone_id()),
                    std::to_string(other_zone->get_caller_zone_id()));
                RPC_ASSERT(false);
            }

            other_zone->is_responsible_for_cleaning_up_service_ = false;
            auto found_again = other_zones.find({other_zone->get_destination_zone_id(), other_zone->get_caller_zone_id()});
            if (found_again != other_zones.end())
            {
                auto sp_check = found_again->second.lock();
                RPC_ASSERT(other_zone == sp_check);
                if (!sp_check || sp_check->is_unused())
                {
                    other_zones.erase(found_again);
                }
            }
            else
            {
                RPC_ERROR("dying service proxy not found destination_zone={}, caller_zone={}",
                    std::to_string(other_zone->get_destination_zone_id()),
                    std::to_string(other_zone->get_caller_zone_id()));
                RPC_ASSERT(!"dying proxy not found");
            }
        }
    }

    int service::release(uint64_t protocol_version,
        destination_zone destination_zone_id,
        object object_id,
        caller_zone caller_zone_id,
        uint64_t& reference_count)
>>>>>>> 6d415789
    {
        current_service_tracker tracker(this);

        if (destination_zone_id != zone_id_.as_destination())
        {
            rpc::shared_ptr<service_proxy> other_zone;
            {
                std::lock_guard g(zone_control);
                auto found = other_zones.find({destination_zone_id, caller_zone_id});
                if (found != other_zones.end())
                {
                    other_zone = found->second.lock();
                }
            }
            if (!other_zone)
            {
                RPC_ERROR("service::release other_zone is null destination_zone={}, caller_zone={}",
                    std::to_string(destination_zone_id),
                    std::to_string(caller_zone_id));
                RPC_ASSERT(false);
<<<<<<< HEAD
                CO_RETURN std::numeric_limits<uint64_t>::max();
=======
                reference_count = 0;
                return rpc::error::ZONE_NOT_FOUND();
>>>>>>> 6d415789
            }
#ifdef USE_RPC_TELEMETRY
            if (auto telemetry_service = rpc::telemetry_service_manager::get(); telemetry_service)
                telemetry_service->on_service_release(
                    zone_id_, other_zone->get_destination_channel_zone_id(), destination_zone_id, object_id, caller_zone_id);
#endif
<<<<<<< HEAD
            auto ret = CO_AWAIT other_zone->sp_release(object_id);
            if (ret != std::numeric_limits<uint64_t>::max())
=======
            auto ret = other_zone->sp_release(object_id, reference_count);
            if (ret == error::OK())
>>>>>>> 6d415789
            {
                cleanup_service_proxy(other_zone);
                return rpc::error::OK();
            }
            else
            {
                reference_count = 0;
                return rpc::error::OBJECT_NOT_FOUND();
            }
<<<<<<< HEAD
            CO_RETURN ret;
=======
>>>>>>> 6d415789
        }
        else
        {
#ifdef USE_RPC_TELEMETRY
            if (auto telemetry_service = rpc::telemetry_service_manager::get(); telemetry_service)
                telemetry_service->on_service_release(zone_id_, {0}, destination_zone_id, object_id, caller_zone_id);
#endif

            if (protocol_version == rpc::VERSION_2)
                ;
            else
            {
<<<<<<< HEAD
                CO_RETURN std::numeric_limits<uint64_t>::max();
=======
                reference_count = 0;
                return rpc::error::INCOMPATIBLE_SERVICE();
>>>>>>> 6d415789
            }

            bool reset_stub = false;
            rpc::shared_ptr<rpc::object_stub> stub;
            uint64_t count = 0;
            // these scope brackets are needed as otherwise there will be a recursive lock on a mutex in rare cases when the stub is reset
            {
                {
                    // a scoped lock
                    std::lock_guard l(stub_control);
                    auto item = stubs.find(object_id);
                    if (item == stubs.end())
                    {
                        RPC_ASSERT(false);
<<<<<<< HEAD
                        CO_RETURN std::numeric_limits<uint64_t>::max();
=======
                        reference_count = 0;
                        return rpc::error::OBJECT_NOT_FOUND();
>>>>>>> 6d415789
                    }

                    stub = item->second.lock();
                }

                if (!stub)
                {
                    RPC_ASSERT(false);
<<<<<<< HEAD
                    CO_RETURN std::numeric_limits<uint64_t>::max();
=======
                    reference_count = 0;
                    return rpc::error::OBJECT_NOT_FOUND();
>>>>>>> 6d415789
                }
                // this guy needs to live outside of the mutex or deadlocks may happen
                count = stub->release();
                if (!count)
                {
                    {
                        // a scoped lock
                        std::lock_guard l(stub_control);
                        {
                            stubs.erase(object_id);
                        }
                        {
                            auto* pointer = stub->get_castable_interface()->get_address();
                            auto it = wrapped_object_to_stub.find(pointer);
                            if (it != wrapped_object_to_stub.end())
                            {
                                wrapped_object_to_stub.erase(it);
                            }
                            else
                            {
                                RPC_ASSERT(false);
<<<<<<< HEAD
                                CO_RETURN std::numeric_limits<uint64_t>::max();
=======
                                reference_count = 0;
                                return rpc::error::OBJECT_NOT_FOUND();
>>>>>>> 6d415789
                            }
                        }
                    }
                    stub->reset();
                    reset_stub = true;
                }
            }

            if (reset_stub)
                stub->reset();

<<<<<<< HEAD
            CO_RETURN count;
=======
            reference_count = count;
            return rpc::error::OK();
>>>>>>> 6d415789
        }
    }

    void service::inner_add_zone_proxy(const rpc::shared_ptr<service_proxy>& service_proxy)
    {
        // this is for internal use only has no lock
        service_proxy->add_external_ref();
        auto destination_zone_id = service_proxy->get_destination_zone_id();
        auto caller_zone_id = service_proxy->get_caller_zone_id();
        RPC_ASSERT(destination_zone_id != zone_id_.as_destination());
        RPC_ASSERT(other_zones.find({destination_zone_id, caller_zone_id}) == other_zones.end());
        other_zones[{destination_zone_id, caller_zone_id}] = service_proxy;
        RPC_DEBUG("inner_add_zone_proxy service zone: {} destination_zone={}, caller_zone={}",
            std::to_string(zone_id_),
            std::to_string(service_proxy->destination_zone_id_),
            std::to_string(service_proxy->caller_zone_id_));
    }

    void service::add_zone_proxy(const rpc::shared_ptr<service_proxy>& service_proxy)
    {
        RPC_ASSERT(service_proxy->get_destination_zone_id() != zone_id_.as_destination());
        std::lock_guard g(zone_control);
        inner_add_zone_proxy(service_proxy);
    }

    rpc::shared_ptr<service_proxy> service::get_zone_proxy(caller_channel_zone caller_channel_zone_id,
        caller_zone caller_zone_id,
        destination_zone destination_zone_id,
        caller_zone new_caller_zone_id,
        bool& new_proxy_added)
    {
        new_proxy_added = false;
        std::lock_guard g(zone_control);

        // find if we have one
        auto item = other_zones.find({destination_zone_id, new_caller_zone_id});
        if (item != other_zones.end())
            return item->second.lock();

        item = other_zones.lower_bound({destination_zone_id, {0}});

        if (item != other_zones.end() && item->first.dest != destination_zone_id)
            item = other_zones.end();

        // if not we can make one from the proxy of the calling channel zone
        // this zone knows nothing about the destination zone however the caller channel zone will know how to connect to it
        if (item == other_zones.end() && caller_channel_zone_id.is_set())
        {
            item = other_zones.lower_bound({caller_channel_zone_id.as_destination(), {0}});
            if (item == other_zones.end() || item->first.dest != caller_channel_zone_id.as_destination())
            {
                RPC_ASSERT(false); // something is wrong the caller channel should always be valid if specified
                return nullptr;
            }
        }
        // or if not we can make one from the proxy of the calling  zone
        if (item == other_zones.end() && caller_zone_id.is_set())
        {
            item = other_zones.lower_bound({caller_zone_id.as_destination(), {0}});
            if (item == other_zones.end() || item->first.dest != caller_zone_id.as_destination())
            {
                RPC_ASSERT(false); // something is wrong the caller should always be valid if specified
                return nullptr;
            }
        }
        if (item == other_zones.end())
        {
            RPC_ASSERT(false); // something is wrong we should not get here
            return nullptr;
        }

        auto calling_proxy = item->second.lock();
        if (!calling_proxy)
        {
            RPC_ASSERT(!"Race condition"); // we have a race condition
            return nullptr;
        }

        auto proxy = calling_proxy->clone_for_zone(destination_zone_id, new_caller_zone_id);
        inner_add_zone_proxy(proxy);
        new_proxy_added = true;
        return proxy;
    }

    void service::remove_zone_proxy(destination_zone destination_zone_id, caller_zone caller_zone_id)
    {
        {
            std::lock_guard g(zone_control);
            auto item = other_zones.find({destination_zone_id, caller_zone_id});
            if (item == other_zones.end())
            {
                RPC_ASSERT(false);
            }
            else
            {
                other_zones.erase(item);
            }
        }
    }

    void service::remove_zone_proxy_if_not_used(destination_zone destination_zone_id, caller_zone caller_zone_id)
    {
        {
            std::lock_guard g(zone_control);
            auto item = other_zones.find({destination_zone_id, caller_zone_id});
            if (item == other_zones.end())
            {
                RPC_ASSERT(false);
            }
            else
            {
                auto sp = item->second.lock();
                if (!sp || sp->is_unused())
                {
                    other_zones.erase(item);
                }
            }
        }
    }

    int service::create_interface_stub(rpc::interface_ordinal interface_id,
        std::function<interface_ordinal(uint8_t)> interface_getter,
        const rpc::shared_ptr<rpc::i_interface_stub>& original,
        rpc::shared_ptr<rpc::i_interface_stub>& new_stub)
    {
        // an identity check, send back the same pointer
        if (interface_getter(rpc::VERSION_2) == interface_id)
        {
            new_stub = rpc::static_pointer_cast<rpc::i_interface_stub>(original);
            return rpc::error::OK();
        }

        auto it = stub_factories.find(interface_id);
        if (it == stub_factories.end())
        {
            RPC_INFO("stub factory does not have a record of this interface this not an error in the rpc stack");
            return rpc::error::INVALID_CAST();
        }

        new_stub = (*it->second)(original);
        if (!new_stub)
        {
            RPC_INFO("Object does not support the interface this not an error in the rpc stack");
            return rpc::error::INVALID_CAST();
        }
        // note a nullptr return value is a valid value, it indicates that this object does not implement that interface
        return rpc::error::OK();
    }

    // note this function is not thread safe!  Use it before using the service class for normal operation
    void service::add_interface_stub_factory(std::function<interface_ordinal(uint8_t)> id_getter,
        std::shared_ptr<std::function<rpc::shared_ptr<rpc::i_interface_stub>(const rpc::shared_ptr<rpc::i_interface_stub>&)>> factory)
    {
        auto interface_id = id_getter(rpc::VERSION_2);
        auto it = stub_factories.find({interface_id});
        if (it != stub_factories.end())
        {
            RPC_ERROR("Invalid data - add_interface_stub_factory failed");
            rpc::error::INVALID_DATA();
        }
        stub_factories[{interface_id}] = factory;
    }

    rpc::shared_ptr<casting_interface> service::get_castable_interface(object object_id, interface_ordinal interface_id)
    {
        auto ob = get_object(object_id).lock();
        if (!ob)
            return nullptr;
        auto interface_stub = ob->get_interface(interface_id);
        if (!interface_stub)
            return nullptr;
        return interface_stub->get_castable_interface();
    }

    child_service::child_service(const char* name, zone zone_id, destination_zone parent_zone_id)
        : service(name, zone_id, child_service_tag{})
        , parent_zone_id_(parent_zone_id)
    {
#ifdef USE_RPC_TELEMETRY
        if (auto telemetry_service = rpc::telemetry_service_manager::get(); telemetry_service)
            telemetry_service->on_service_creation(name, zone_id, parent_zone_id);
#endif
    }

    child_service::~child_service()
    {
        if (parent_service_proxy_)
        {
            RPC_ASSERT(parent_service_proxy_->get_caller_zone_id() == zone_id_.as_caller());
            RPC_ASSERT(parent_service_proxy_->get_destination_channel_zone_id().get_val() == 0);
            // remove_zone_proxy is not callable by the proxy as the service is dying and locking on the weak pointer is now no longer possible
            other_zones.erase({parent_service_proxy_->get_destination_zone_id(), zone_id_.as_caller()});
            parent_service_proxy_->set_parent_channel(false);
            parent_service_proxy_->release_external_ref();
            parent_service_proxy_ = nullptr;
        }
    }

    bool child_service::set_parent_proxy(const rpc::shared_ptr<rpc::service_proxy>& parent_service_proxy)
    {
        std::lock_guard l(parent_protect);
        if (parent_service_proxy_)
        {
            RPC_ASSERT(false);
            return false;
        }
        parent_service_proxy_ = parent_service_proxy;
        return true;
    }
}<|MERGE_RESOLUTION|>--- conflicted
+++ resolved
@@ -41,6 +41,16 @@
         return {count};
     }
 
+    service::service(const char* name, zone zone_id)
+        : zone_id_(zone_id)
+        , name_(name)
+    {
+#ifdef USE_RPC_TELEMETRY
+        if (auto telemetry_service = rpc::telemetry_service_manager::get(); telemetry_service)
+            telemetry_service->on_service_creation(name, zone_id, destination_zone{0});
+#endif
+    }
+
 #ifdef BUILD_COROUTINE
     service::service(const char* name, zone zone_id, const std::shared_ptr<coro::io_scheduler>& io_scheduler)
         : zone_id_(zone_id)
@@ -53,23 +63,13 @@
 #endif
     }
 #else
-    service::service(const char* name, zone zone_id)
-        : zone_id_(zone_id)
-        , name_(name)
-    {
-#ifdef USE_RPC_TELEMETRY
-        if (auto telemetry_service = rpc::telemetry_service_manager::get(); telemetry_service)
-            telemetry_service->on_service_creation(name, zone_id, destination_zone{0});
-#endif
-    }
-#endif
-
     service::service(const char* name, zone zone_id, child_service_tag)
         : zone_id_(zone_id)
         , name_(name)
     {
         // No telemetry call for child services
     }
+#endif
 
     service::~service()
     {
@@ -129,8 +129,6 @@
     {
         std::lock_guard l(stub_control);
         bool success = true;
-<<<<<<< HEAD
-=======
         for (const auto& item : stubs)
         {
             auto stub = item.second.lock();
@@ -151,85 +149,26 @@
             success = false;
         }
         for (auto item : wrapped_object_to_stub)
->>>>>>> 6d415789
-        {
-            for (const auto& item : stubs)
-            {
-<<<<<<< HEAD
-#ifdef USE_RPC_TELEMETRY
-                if (auto telemetry_service = rpc::telemetry_service_manager::get(); telemetry_service)
-                {
-                    auto stub = item.second.lock();
-                    if (!stub)
-                    {
-                        auto message
-                            = std::string("stub in zone_id ") + std::to_string(zone_id_) + std::string(", object stub ")
-                              + std::to_string(item.first)
-                              + std::string(
-                                  " has been released but not deregistered in the service suspected unclean shutdown");
-
-                        telemetry_service->message(rpc::i_telemetry_service::level_enum::err, message.c_str());
-                    }
-                    else
-                    {
-                        auto message = std::string("stub in zone_id ") + std::to_string(zone_id_)
-                                       + std::string(", object stub ") + std::to_string(item.first)
-                                       + std::string(" has not been released, there is a strong pointer maintaining a "
-                                                     "positive reference count suspected unclean shutdown");
-
-                        telemetry_service->message(rpc::i_telemetry_service::level_enum::err, message.c_str());
-                    }
-                }
-#endif
-                success = false;
-=======
+        {
+            auto stub = item.second.lock();
+            if (!stub)
+            {
                 RPC_WARNING("wrapped stub zone_id {}, wrapped_object has been released but not deregistered in the "
                             "service suspected unclean shutdown",
                     std::to_string(zone_id_));
->>>>>>> 6d415789
-            }
-            for (auto item : wrapped_object_to_stub)
-            {
-<<<<<<< HEAD
-#ifdef USE_RPC_TELEMETRY
-                if (auto telemetry_service = rpc::telemetry_service_manager::get(); telemetry_service)
-                {
-                    auto stub = item.second.lock();
-                    if (!stub)
-                    {
-                        auto message
-                            = std::string("wrapped stub in zone_id ")
-                              + std::to_string(zone_id_) + std::string(", wrapped_object has been released but not deregistered in the service suspected unclean shutdown");
-                        telemetry_service->message(rpc::i_telemetry_service::level_enum::err, message.c_str());
-                    }
-                    else
-                    {
-                        auto message
-                            = std::string("wrapped stub in zone_id ") + std::to_string(zone_id_)
-                              + std::string(", wrapped_object ") + std::to_string(stub->get_id())
-                              + std::string(" has not been deregisted in the service suspected unclean shutdown");
-                        telemetry_service->message(rpc::i_telemetry_service::level_enum::err, message.c_str());
-                    }
-                }
-#endif
-                success = false;
-=======
+            }
+            else
+            {
                 RPC_WARNING("wrapped stub zone_id {}, wrapped_object {} has not been deregisted in the service "
                             "suspected unclean shutdown",
                     std::to_string(zone_id_),
                     std::to_string(stub->get_id()));
->>>>>>> 6d415789
-            }
-        }
-
-        {
-<<<<<<< HEAD
-            std::lock_guard l(zone_control);
-            for (auto item : other_zones)
-            {
-                auto svcproxy = item.second.lock();
-                if (!svcproxy)
-=======
+            }
+            success = false;
+        }
+
+        for (auto item : other_zones)
+        {
             auto svcproxy = item.second.lock();
             if (!svcproxy)
             {
@@ -250,65 +189,17 @@
                     std::to_string(svcproxy->get_destination_channel_zone_id()));
 
                 for (auto proxy : svcproxy->get_proxies())
->>>>>>> 6d415789
-                {
-#ifdef USE_RPC_TELEMETRY
-                    if (auto telemetry_service = rpc::telemetry_service_manager::get(); telemetry_service)
-                    {
-<<<<<<< HEAD
-                        auto message = std::string("service proxy zone_id ") + std::to_string(zone_id_)
-                                       + std::string(", caller_zone_id ") + std::to_string(item.first.source.id)
-                                       + std::string(", destination_zone_id ") + std::to_string(item.first.dest.id)
-                                       + std::string(", has been released but not deregistered in the service");
-                        telemetry_service->message(rpc::i_telemetry_service::level_enum::err, message.c_str());
-                    }
-#endif
-                }
-                else
-                {
-#ifdef USE_RPC_TELEMETRY
-                    if (auto telemetry_service = rpc::telemetry_service_manager::get(); telemetry_service)
-                    {
-                        auto message
-                            = std::string("service proxy zone_id ") + std::to_string(zone_id_)
-                              + std::string(", caller_zone_id ") + std::to_string(item.first.source.id)
-                              + std::string(", destination_zone_id ") + std::to_string(svcproxy->get_destination_zone_id())
-                              + std::string(", destination_channel_zone_id ")
-                              + std::to_string(svcproxy->get_destination_channel_zone_id())
-                              + std::string(" has not been released in the service suspected unclean shutdown");
-                        telemetry_service->message(rpc::i_telemetry_service::level_enum::err, message.c_str());
-=======
+                {
+                    auto op = proxy.second.lock();
+                    if (op)
+                    {
                         RPC_WARNING("has object_proxy {}", std::to_string(op->get_object_id()));
->>>>>>> 6d415789
-                    }
-#endif
-
-                    for (auto proxy : svcproxy->get_proxies())
-                    {
-<<<<<<< HEAD
-#ifdef USE_RPC_TELEMETRY
-                        if (auto telemetry_service = rpc::telemetry_service_manager::get(); telemetry_service)
-                        {
-                            auto op = proxy.second.lock();
-                            if (op)
-                            {
-                                auto message = std::string("service zone_id ") + std::to_string(zone_id_)
-                                               + std::string(" has object_proxy ") + std::to_string(op->get_object_id());
-                                telemetry_service->message(rpc::i_telemetry_service::level_enum::err, message.c_str());
-                            }
-                            else
-                            {
-                                auto message = std::string("service zone_id ") + std::to_string(zone_id_)
-                                               + std::string(" has null object_proxy");
-                                telemetry_service->message(rpc::i_telemetry_service::level_enum::err, message.c_str());
-                            }
-                        }
-#endif
-                        success = false;
-=======
+                    }
+                    else
+                    {
                         RPC_WARNING("has null object_proxy");
->>>>>>> 6d415789
-                    }
+                    }
+                    success = false;
                 }
             }
             success = false;
@@ -415,17 +306,8 @@
                     return rpc::error::ZONE_NOT_FOUND();
                 }
             }
-<<<<<<< HEAD
-            if (!other_zone)
-            {
-                RPC_ASSERT(false);
-                CO_RETURN rpc::error::ZONE_NOT_FOUND();
-            }
-            CO_RETURN CO_AWAIT other_zone->send(protocol_version,
-=======
-
-            auto result = other_zone->send(protocol_version,
->>>>>>> 6d415789
+
+            auto result = CO_AWAIT other_zone->send(protocol_version,
                 encoding,
                 tag,
                 zone_id_.as_caller_channel(),
@@ -440,7 +322,7 @@
 
             cleanup_service_proxy(opposite_direction_proxy);
 
-            return result;
+            CO_RETURN result;
         }
         else
         {
@@ -448,29 +330,18 @@
                 ;
             else
             {
-<<<<<<< HEAD
+                RPC_ERROR("Incompatible service version in send");
                 CO_RETURN rpc::error::INCOMPATIBLE_SERVICE();
-=======
-                RPC_ERROR("Incompatible service version in send");
-                return rpc::error::INCOMPATIBLE_SERVICE();
->>>>>>> 6d415789
             }
             rpc::weak_ptr<object_stub> weak_stub = get_object(object_id);
             auto stub = weak_stub.lock();
             if (stub == nullptr)
             {
-<<<<<<< HEAD
+                RPC_ERROR("Invalid data - stub is null in send");
                 CO_RETURN rpc::error::INVALID_DATA();
             }
 
             auto ret = CO_AWAIT stub->call(protocol_version,
-=======
-                RPC_ERROR("Invalid data - stub is null in send");
-                return rpc::error::INVALID_DATA();
-            }
-
-            auto ret = stub->call(protocol_version,
->>>>>>> 6d415789
                 encoding,
                 caller_channel_zone_id,
                 caller_zone_id,
@@ -480,11 +351,7 @@
                 in_buf_,
                 out_buf_);
 
-<<<<<<< HEAD
             CO_RETURN ret;
-=======
-            return ret;
->>>>>>> 6d415789
         }
     }
 
@@ -494,50 +361,18 @@
     {
         if (destination_zone && input_interface)
         {
-<<<<<<< HEAD
             auto object_id = casting_interface::get_object_id(*input_interface);
-            auto ret = CO_AWAIT destination_zone->sp_release(object_id);
-            if (ret != std::numeric_limits<uint64_t>::max())
-=======
-            auto object_id = input_interface->query_proxy_base()->get_object_proxy()->get_object_id();
             uint64_t ref_count = 0;
-            auto ret = destination_zone->sp_release(object_id, ref_count);
+            auto ret = CO_AWAIT destination_zone->sp_release(object_id, ref_count);
             if (ret == error::OK())
->>>>>>> 6d415789
             {
                 destination_zone->release_external_ref();
             }
         }
-        CO_RETURN;
-    }
-
-<<<<<<< HEAD
+    }
+
     CORO_TASK(interface_descriptor)
     service::prepare_remote_input_interface(caller_channel_zone caller_channel_zone_id,
-=======
-    // int service::decrement_reference_count(const rpc::shared_ptr<service_proxy>& proxy, int ref_count)
-    // {
-    //     std::lock_guard g(zone_control);
-    //     ref_count = proxy->release_external_ref();
-    //     if(!ref_count)
-    //     {
-    //         auto found = other_zones.find({proxy->get_destination_zone_id(), proxy->get_caller_zone_id()}); // we
-    //         dont need to get caller id for this if (found != other_zones.end())
-    //         {
-    //             other_zones.erase(found);
-    //         }
-    //         else
-    //         {
-
-    //             RPC_ASSERT(false);
-    //             return error::REFERENCE_COUNT_ERROR();
-    //         }
-    //     }
-    //     return error::OK();
-    // }
-
-    interface_descriptor service::prepare_remote_input_interface(caller_channel_zone caller_channel_zone_id,
->>>>>>> 6d415789
         caller_zone caller_zone_id,
         rpc::proxy_base* base,
         rpc::shared_ptr<service_proxy>& destination_zone)
@@ -589,26 +424,20 @@
 
         // the fork is here so we need to add ref the destination normally with caller info
         // note the caller_channel_zone_id is is this zones id as the caller came from a route via this node
-<<<<<<< HEAD
-        int count = CO_AWAIT destination_zone->add_ref(rpc::get_version(),
-=======
         uint64_t temp_ref_count;
-        destination_zone->add_ref(rpc::get_version(),
->>>>>>> 6d415789
+        int err = CO_AWAIT destination_zone->add_ref(rpc::get_version(),
             destination_channel_zone_id,
             destination_zone_id,
             object_id,
             zone_id_.as_caller_channel(),
             caller_zone_id,
-<<<<<<< HEAD
-            rpc::add_ref_options::build_destination_route);
-        if (count < 0)
-            std::ignore = count; // do some checks here
-=======
             known_direction_zone(zone_id_),
             rpc::add_ref_options::build_destination_route,
             temp_ref_count);
->>>>>>> 6d415789
+        if (temp_ref_count < 0)
+            std::ignore = count; // do some checks here
+        
+        RPC_ASSERT(err != error::OK);
 
         CO_RETURN{object_id, destination_zone_id};
     }
@@ -652,25 +481,18 @@
                     rpc::add_ref_options::build_caller_route | rpc::add_ref_options::build_destination_route);
             }
 #endif
-<<<<<<< HEAD
-            uint64_t recount = CO_AWAIT object_service_proxy->add_ref(protocol_version,
-=======
             uint64_t temp_ref_count;
-            object_service_proxy->add_ref(protocol_version,
->>>>>>> 6d415789
+            uint64_t err = CO_AWAIT object_service_proxy->add_ref(protocol_version,
                 {0},
                 destination_zone_id,
                 object_id,
                 {0},
                 caller_zone_id,
-<<<<<<< HEAD
-                rpc::add_ref_options::build_caller_route | rpc::add_ref_options::build_destination_route);
-            std::ignore = recount;
-=======
                 known_direction_zone(zone_id_),
                 rpc::add_ref_options::build_caller_route | rpc::add_ref_options::build_destination_route,
                 temp_ref_count);
->>>>>>> 6d415789
+            RPC_ASSERT(err != error::OK);
+            std::ignore = temp_ref_count;
         }
         else
         {
@@ -686,13 +508,8 @@
                         {destination_zone_id, caller_zone_id}); // we dont need to get caller id for this
                     if (found != other_zones.end())
                     {
-<<<<<<< HEAD
                         destination_service_proxy = found->second.lock();
-                        destination_service_proxy->add_external_ref();
-=======
-                        destination_zone = found->second.lock();
-                        need_add_ref = (destination_zone != nullptr); // Mark that we need add_ref outside lock
->>>>>>> 6d415789
+                        need_add_ref = (destination_service_proxy != nullptr); // Mark that we need add_ref outside lock
                     }
                     else
                     {
@@ -783,20 +600,10 @@
 
             // the fork is here so we need to add ref the destination normally with caller info
             // note the caller_channel_zone_id is is this zones id as the caller came from a route via this node
-<<<<<<< HEAD
-            auto refcount = CO_AWAIT destination_service_proxy->add_ref(protocol_version,
-                {0},
-                destination_zone_id,
-                object_id,
-                zone_id_.as_caller_channel(),
-                caller_zone_id,
-                rpc::add_ref_options::build_destination_route);
-            std::ignore = refcount;
-=======
             if (destination_zone)
             {
                 uint64_t temp_ref_count;
-                destination_zone->add_ref(protocol_version,
+                auto refcount = CO_AWAIT destination_service_proxy->add_ref(protocol_version,
                     {0},
                     destination_zone_id,
                     object_id,
@@ -811,7 +618,7 @@
                 RPC_ERROR("destination_zone service_proxy was destroyed during operation");
                 return {};
             }
->>>>>>> 6d415789
+            std::ignore = refcount;
 
 #ifdef USE_RPC_TELEMETRY
             if (auto telemetry_service = rpc::telemetry_service_manager::get(); telemetry_service)
@@ -826,25 +633,18 @@
 #endif
 
             // note the caller_channel_zone_id is 0 as the caller came from this route
-<<<<<<< HEAD
-            auto recount = CO_AWAIT caller->add_ref(protocol_version,
-=======
             uint64_t temp_ref_count;
-            caller->add_ref(protocol_version,
->>>>>>> 6d415789
+            auto errno = CO_AWAIT caller->add_ref(protocol_version,
                 zone_id_.as_destination_channel(),
                 destination_zone_id,
                 object_id,
                 {0},
                 caller_zone_id,
-<<<<<<< HEAD
-                rpc::add_ref_options::build_caller_route);
-            std::ignore = refcount;
-=======
                 known_direction_zone(zone_id_),
                 rpc::add_ref_options::build_caller_route,
                 temp_ref_count);
->>>>>>> 6d415789
+            std::ignore = refcount;
+            RPC_ASSERT(errno == error::OK())
         }
 
         CO_RETURN{object_id, destination_zone_id};
@@ -939,25 +739,17 @@
             }
 #endif
             // note the caller_channel_zone_id is 0 as the caller came from this route
-<<<<<<< HEAD
-            auto refcount = CO_AWAIT caller->add_ref(protocol_version,
-=======
             uint64_t temp_ref_count;
-            caller->add_ref(protocol_version,
->>>>>>> 6d415789
+            auto err = CO_AWAIT caller->add_ref(protocol_version,
                 {0},
                 zone_id_.as_destination(),
                 stub->get_id(),
                 {0},
                 caller_zone_id,
-<<<<<<< HEAD
-                rpc::add_ref_options::build_caller_route);
-            std::ignore = refcount;
-=======
                 known_direction_zone(zone_id_),
                 rpc::add_ref_options::build_caller_route,
                 temp_ref_count);
->>>>>>> 6d415789
+            std::ignore = refcount;
         }
         CO_RETURN{stub->get_id(), zone_id_.as_destination()};
     }
@@ -993,33 +785,21 @@
                     {
                         RPC_ASSERT(false);
                         RPC_ERROR("Zone not found in try_cast operation");
-                        return rpc::error::ZONE_NOT_FOUND();
-                    }
-                }
-            }
-<<<<<<< HEAD
-            if (!other_zone)
-            {
-                RPC_ASSERT(false);
-                CO_RETURN rpc::error::ZONE_NOT_FOUND();
-            }
-=======
->>>>>>> 6d415789
+                        CO_RETURN rpc::error::ZONE_NOT_FOUND();
+                    }
+                }
+            }
 #ifdef USE_RPC_TELEMETRY
             if (auto telemetry_service = rpc::telemetry_service_manager::get(); telemetry_service)
             {
                 telemetry_service->on_service_try_cast(zone_id_, destination_zone_id, {0}, object_id, interface_id);
             }
 #endif
-<<<<<<< HEAD
-            CO_RETURN CO_AWAIT other_zone->try_cast(protocol_version, destination_zone_id, object_id, interface_id);
-=======
             other_zone->add_external_ref();
-            auto result = other_zone->try_cast(protocol_version, destination_zone_id, object_id, interface_id);
+            auto result = CO_AWAIT other_zone->try_cast(protocol_version, destination_zone_id, object_id, interface_id);
             // Balance external ref taken when building route; then drop unused proxies
             other_zone->release_external_ref();
-            return result;
->>>>>>> 6d415789
+            CO_RETURN result;
         }
         else
         {
@@ -1027,35 +807,22 @@
                 ;
             else
             {
-<<<<<<< HEAD
+                RPC_ERROR("Incompatible service version in try_cast");
                 CO_RETURN rpc::error::INCOMPATIBLE_SERVICE();
-=======
-                RPC_ERROR("Incompatible service version in try_cast");
-                return rpc::error::INCOMPATIBLE_SERVICE();
->>>>>>> 6d415789
             }
             rpc::weak_ptr<object_stub> weak_stub = get_object(object_id);
             auto stub = weak_stub.lock();
             if (!stub)
-<<<<<<< HEAD
+            {
+                RPC_ERROR("Invalid data - stub is null in try_cast");
                 CO_RETURN error::INVALID_DATA();
+            }
             CO_RETURN stub->try_cast(interface_id);
         }
     }
 
-    CORO_TASK(uint64_t)
+    CORO_TASK(int)
     service::add_ref(uint64_t protocol_version,
-=======
-            {
-                RPC_ERROR("Invalid data - stub is null in try_cast");
-                return error::INVALID_DATA();
-            }
-            return stub->try_cast(interface_id);
-        }
-    }
-
-    int service::add_ref(uint64_t protocol_version,
->>>>>>> 6d415789
         destination_channel_zone destination_channel_zone_id,
         destination_zone destination_zone_id,
         object object_id,
@@ -1095,15 +862,11 @@
 
             if (dest_channel == caller_channel && build_channel)
             {
-<<<<<<< HEAD
-                // we are here as we are passing the buck to the zone that knows to either splits or terminates this zone has no refcount issues to deal with
-=======
                 // we are passing a reference to a caller and destination that is beyond this service
                 // we are here as we are passing the buck to the zone that knows to either splits or terminates this
                 // zone has no refcount issues to deal with
                 // there should always be a destination service_proxy in
                 // other_zones as the requester has a positive ref count to it through this service
->>>>>>> 6d415789
                 rpc::shared_ptr<rpc::service_proxy> destination;
                 {
                     std::lock_guard g(zone_control);
@@ -1117,13 +880,7 @@
                             caller_zone_id.id,
                             destination_zone_id.id);
                         RPC_ASSERT(false);
-<<<<<<< HEAD
-                        // destination = found->second.lock();
-                        // destination->add_external_ref();//update the local ref count the object refcount is done further down the stack
-                        break;
-=======
                         return rpc::error::OBJECT_NOT_FOUND();
->>>>>>> 6d415789
                     }
 
                     destination = found->second.lock();
@@ -1145,11 +902,7 @@
                         zone_id_, destination_zone_id, {0}, caller_zone_id, object_id, build_out_param_channel);
                 }
 #endif
-<<<<<<< HEAD
-                CO_RETURN CO_AWAIT destination->add_ref(
-                    protocol_version, {0}, destination_zone_id, object_id, {0}, caller_zone_id, build_out_param_channel);
-=======
-                return destination->add_ref(protocol_version,
+                CO_RETURN CO_AWAIT destination->add_ref(protocol_version,
                     {0},
                     destination_zone_id,
                     object_id,
@@ -1158,7 +911,6 @@
                     known_direction_zone_id,
                     build_out_param_channel,
                     reference_count);
->>>>>>> 6d415789
             }
             else if (build_channel)
             {
@@ -1287,12 +1039,8 @@
                                 destination->release_external_ref(); // perhaps this could be optimised
                                 if (ret != rpc::error::OK())
                                 {
-<<<<<<< HEAD
+                                    reference_count = 0;
                                     CO_RETURN ret;
-=======
-                                    reference_count = 0;
-                                    return ret;
->>>>>>> 6d415789
                                 }
                                 break;
                             }
@@ -1312,25 +1060,17 @@
                                     add_ref_options::build_destination_route);
                             }
 #endif
-<<<<<<< HEAD
-                            auto ret = CO_AWAIT destination->add_ref(protocol_version,
-=======
                             uint64_t temp_ref_count;
-                            destination->add_ref(protocol_version,
->>>>>>> 6d415789
+                            auto err = CO_AWAIT destination->add_ref(protocol_version,
                                 {0},
                                 destination_zone_id,
                                 object_id,
                                 zone_id_.as_caller_channel(),
                                 caller_zone_id,
-<<<<<<< HEAD
-                                add_ref_options::build_destination_route);
-                            std::ignore = ret;
-=======
                                 known_direction_zone_id,
                                 add_ref_options::build_destination_route,
                                 temp_ref_count);
->>>>>>> 6d415789
+                            RPC_ASSERT(err == error::OK());
                         }
                         // back fill the ref count to the caller
                         if (!!(build_out_param_channel & add_ref_options::build_caller_route))
@@ -1347,32 +1087,21 @@
                             }
 #endif
 
-<<<<<<< HEAD
-                            auto ret = CO_AWAIT caller->add_ref(protocol_version,
-=======
                             uint64_t temp_ref_count;
-                            caller->add_ref(protocol_version,
->>>>>>> 6d415789
+                            auto err = CO_AWAIT caller->add_ref(protocol_version,
                                 zone_id_.as_destination_channel(),
                                 destination_zone_id,
                                 object_id,
                                 caller_channel_zone_id,
                                 caller_zone_id,
-<<<<<<< HEAD
-                                add_ref_options::build_caller_route);
-                            std::ignore = ret;
-=======
                                 known_direction_zone_id,
                                 add_ref_options::build_caller_route,
                                 temp_ref_count);
->>>>>>> 6d415789
+                            std::ignore = ret;
                         }
                     } while (false);
                 }
 
-<<<<<<< HEAD
-                CO_RETURN 1;
-=======
                 /*{
                     std::lock_guard g(zone_control);
                     auto destination_copy = destination;
@@ -1414,8 +1143,7 @@
                     caller_copy = nullptr;
                 }*/
 
-                return 1;
->>>>>>> 6d415789
+                CO_RETURN 1;
             }
             else
             {
@@ -1488,21 +1216,13 @@
         }
         else
         {
-<<<<<<< HEAD
-=======
             // service has the implementation
-#ifdef RPC_V2
->>>>>>> 6d415789
             if (protocol_version == rpc::VERSION_2)
                 ;
             else
             {
-<<<<<<< HEAD
-                CO_RETURN std::numeric_limits<uint64_t>::max();
-=======
                 reference_count = 0;
-                return rpc::error::INCOMPATIBLE_SERVICE();
->>>>>>> 6d415789
+                CO_RETURN rpc::error::INCOMPATIBLE_SERVICE();
             }
 
             // find the caller
@@ -1511,19 +1231,12 @@
                 rpc::shared_ptr<service_proxy> caller;
                 {
                     std::lock_guard g(zone_control);
-<<<<<<< HEAD
                     // we swap the parameter types as this is from perspective of the caller and not the proxy that called this function
-                    auto found = other_zones.find({caller_zone_id.as_destination(), destination_zone_id.as_caller()});
-                    if (found != other_zones.end())
-=======
-                    // we swap the parameter types as this is from perspective of the caller and not the proxy that
-                    // called this function
                     // there should always be a destination service_proxy in
                     // other_zones as the requester has a positive ref count to it through this service
 
                     auto found = other_zones.lower_bound({caller_zone_id.as_destination(), {0}});
                     if (found != other_zones.end() && found->first.dest == caller_zone_id.as_destination())
->>>>>>> 6d415789
                     {
                         caller = found->second.lock();
                         if (!caller)
@@ -1550,17 +1263,8 @@
                         zone_id_, destination_zone_id, {0}, caller_zone_id, object_id, add_ref_options::build_caller_route);
                 }
 #endif
-<<<<<<< HEAD
-                auto refcount = CO_AWAIT caller->add_ref(
-                    protocol_version, {0}, destination_zone_id, object_id, {}, caller_zone_id, add_ref_options::build_caller_route);
-                std::ignore = refcount;
-            }
-            if (object_id == dummy_object_id)
-            {
-                CO_RETURN 0;
-=======
                 uint64_t temp_ref_count;
-                caller->add_ref(protocol_version,
+                auto err = caller->add_ref(protocol_version,
                     {0},
                     destination_zone_id,
                     object_id,
@@ -1569,12 +1273,12 @@
                     known_direction_zone_id,
                     add_ref_options::build_caller_route,
                     temp_ref_count);
+                std::ignore = refcount;
             }
             if (object_id == dummy_object_id)
             {
                 reference_count = 0;
-                return rpc::error::OK();
->>>>>>> 6d415789
+                CO_RETURN rpc::error::OK();
             }
 
             rpc::weak_ptr<object_stub> weak_stub = get_object(object_id);
@@ -1582,17 +1286,11 @@
             if (!stub)
             {
                 RPC_ASSERT(false);
-<<<<<<< HEAD
-                CO_RETURN std::numeric_limits<uint64_t>::max();
-            }
-            CO_RETURN stub->add_ref();
-=======
                 reference_count = 0;
-                return rpc::error::OBJECT_NOT_FOUND();
+                CO_RETURN rpc::error::OBJECT_NOT_FOUND();
             }
             reference_count = stub->add_ref();
             return rpc::error::OK();
->>>>>>> 6d415789
         }
     }
 
@@ -1623,11 +1321,6 @@
         return count;
     }
 
-<<<<<<< HEAD
-    CORO_TASK(uint64_t)
-    service::release(
-        uint64_t protocol_version, destination_zone destination_zone_id, object object_id, caller_zone caller_zone_id)
-=======
     void service::cleanup_service_proxy(const rpc::shared_ptr<service_proxy>& other_zone)
     {
         bool should_cleanup = !other_zone->release_external_ref();
@@ -1687,12 +1380,12 @@
         }
     }
 
-    int service::release(uint64_t protocol_version,
+     CORO_TASK(int)
+        service::release(uint64_t protocol_version,
         destination_zone destination_zone_id,
         object object_id,
         caller_zone caller_zone_id,
         uint64_t& reference_count)
->>>>>>> 6d415789
     {
         current_service_tracker tracker(this);
 
@@ -1713,38 +1406,25 @@
                     std::to_string(destination_zone_id),
                     std::to_string(caller_zone_id));
                 RPC_ASSERT(false);
-<<<<<<< HEAD
-                CO_RETURN std::numeric_limits<uint64_t>::max();
-=======
                 reference_count = 0;
-                return rpc::error::ZONE_NOT_FOUND();
->>>>>>> 6d415789
+                CO_RETURN rpc::error::ZONE_NOT_FOUND();
             }
 #ifdef USE_RPC_TELEMETRY
             if (auto telemetry_service = rpc::telemetry_service_manager::get(); telemetry_service)
                 telemetry_service->on_service_release(
                     zone_id_, other_zone->get_destination_channel_zone_id(), destination_zone_id, object_id, caller_zone_id);
 #endif
-<<<<<<< HEAD
-            auto ret = CO_AWAIT other_zone->sp_release(object_id);
-            if (ret != std::numeric_limits<uint64_t>::max())
-=======
-            auto ret = other_zone->sp_release(object_id, reference_count);
+            auto ret = CO_AWAIT other_zone->sp_release(object_id, reference_count);
             if (ret == error::OK())
->>>>>>> 6d415789
             {
                 cleanup_service_proxy(other_zone);
-                return rpc::error::OK();
+                CO_RETURN rpc::error::OK();
             }
             else
             {
                 reference_count = 0;
-                return rpc::error::OBJECT_NOT_FOUND();
-            }
-<<<<<<< HEAD
-            CO_RETURN ret;
-=======
->>>>>>> 6d415789
+                CO_RETURN rpc::error::OBJECT_NOT_FOUND();
+            }
         }
         else
         {
@@ -1757,12 +1437,8 @@
                 ;
             else
             {
-<<<<<<< HEAD
-                CO_RETURN std::numeric_limits<uint64_t>::max();
-=======
                 reference_count = 0;
-                return rpc::error::INCOMPATIBLE_SERVICE();
->>>>>>> 6d415789
+                CO_RETURN rpc::error::INCOMPATIBLE_SERVICE();
             }
 
             bool reset_stub = false;
@@ -1777,12 +1453,8 @@
                     if (item == stubs.end())
                     {
                         RPC_ASSERT(false);
-<<<<<<< HEAD
-                        CO_RETURN std::numeric_limits<uint64_t>::max();
-=======
                         reference_count = 0;
-                        return rpc::error::OBJECT_NOT_FOUND();
->>>>>>> 6d415789
+                        CO_RETURN rpc::error::OBJECT_NOT_FOUND();
                     }
 
                     stub = item->second.lock();
@@ -1791,12 +1463,8 @@
                 if (!stub)
                 {
                     RPC_ASSERT(false);
-<<<<<<< HEAD
-                    CO_RETURN std::numeric_limits<uint64_t>::max();
-=======
                     reference_count = 0;
-                    return rpc::error::OBJECT_NOT_FOUND();
->>>>>>> 6d415789
+                    CO_RETURN rpc::error::OBJECT_NOT_FOUND();
                 }
                 // this guy needs to live outside of the mutex or deadlocks may happen
                 count = stub->release();
@@ -1818,12 +1486,8 @@
                             else
                             {
                                 RPC_ASSERT(false);
-<<<<<<< HEAD
-                                CO_RETURN std::numeric_limits<uint64_t>::max();
-=======
                                 reference_count = 0;
-                                return rpc::error::OBJECT_NOT_FOUND();
->>>>>>> 6d415789
+                                CO_RETURN rpc::error::OBJECT_NOT_FOUND();
                             }
                         }
                     }
@@ -1835,12 +1499,8 @@
             if (reset_stub)
                 stub->reset();
 
-<<<<<<< HEAD
-            CO_RETURN count;
-=======
             reference_count = count;
-            return rpc::error::OK();
->>>>>>> 6d415789
+            CO_RETURN rpc::error::OK();
         }
     }
 
