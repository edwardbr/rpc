--- conflicted
+++ resolved
@@ -32,44 +32,24 @@
         return {count}; 
     }
 
-<<<<<<< HEAD
-    service::service(zone zone_id) : zone_id_(zone_id)
-    {
-#ifdef RPC_USE_LOGGING
-        auto message = std::string("new service zone ") + std::to_string(zone_id.get_val());
-        LOG_STR(message.data(),message.size());
-#endif
-=======
     service::service(const char* name, zone zone_id) 
         : zone_id_(zone_id)
         , name_(name)
     {
         if (auto telemetry_service = rpc::telemetry_service_manager::get(); telemetry_service)
             telemetry_service->on_service_creation(name, zone_id);
->>>>>>> a9c4ac51
     }
 
     service::~service() 
     {
-<<<<<<< HEAD
-#ifdef RPC_USE_LOGGING
-        auto message = std::string("~service zone ") + std::to_string(zone_id_.get_val());
-        LOG_STR(message.data(),message.size());
-#endif
-=======
         if (auto telemetry_service = rpc::telemetry_service_manager::get(); telemetry_service)
             telemetry_service->on_service_deletion(zone_id_);        
 
->>>>>>> a9c4ac51
         object_id_generator = 0;
         // to do: RPC_ASSERT that there are no more object_stubs in memory
         bool is_empty = check_is_empty();
         (void)is_empty;
-<<<<<<< HEAD
-        assert(is_empty);
-=======
         RPC_ASSERT(is_empty);
->>>>>>> a9c4ac51
 
         stubs.clear();
         wrapped_object_to_stub.clear();
@@ -107,29 +87,19 @@
             auto stub =  item.second.lock();
             if(!stub)
             {
-<<<<<<< HEAD
-#ifdef RPC_USE_LOGGING
-                auto message = std::string("stub zone ") + std::to_string(get_zone_id()) + std::string(", object stub ") + std::to_string(item.first) + std::string(" has been released but not deregisted in the service suspected unclean shutdown");
-=======
 #ifdef USE_RPC_LOGGING
                 auto message = std::string("stub zone_id ") + std::to_string(zone_id_)
                      + std::string(", object stub ") + std::to_string(item.first)
                      + std::string(" has been released but not deregisted in the service suspected unclean shutdown");
->>>>>>> a9c4ac51
                 LOG_STR(message.c_str(), message.size());
 #endif
             }
             else
             {
-<<<<<<< HEAD
-#ifdef RPC_USE_LOGGING
-                auto message = std::string("stub zone ") + std::to_string(get_zone_id()) + std::string(", object stub ") + std::to_string(item.first) + std::string(" has not been released, there is a strong pointer maintaining a positive reference count suspected unclean shutdown");
-=======
 #ifdef USE_RPC_LOGGING
                 auto message = std::string("stub zone_id ") + std::to_string(zone_id_) 
                     + std::string(", object stub ") + std::to_string(item.first) 
                     + std::string(" has not been released, there is a strong pointer maintaining a positive reference count suspected unclean shutdown");
->>>>>>> a9c4ac51
                 LOG_STR(message.c_str(), message.size());
 #endif
             }
@@ -140,28 +110,18 @@
             auto stub =  item.second.lock();
             if(!stub)
             {
-<<<<<<< HEAD
-#ifdef RPC_USE_LOGGING
-                auto message = std::string("wrapped stub zone ") + std::to_string(get_zone_id()) + std::string(", wrapped_object has been released but not deregisted in the service suspected unclean shutdown");
-=======
 #ifdef USE_RPC_LOGGING
                 auto message = std::string("wrapped stub zone_id ") + std::to_string(zone_id_) 
                     + std::string(", wrapped_object has been released but not deregisted in the service suspected unclean shutdown");
->>>>>>> a9c4ac51
                 LOG_STR(message.c_str(), message.size());
 #endif
             }
             else
             {
-<<<<<<< HEAD
-#ifdef RPC_USE_LOGGING
-                auto message = std::string("wrapped stub zone ") + std::to_string(get_zone_id()) + std::string(", wrapped_object ") + std::to_string(stub->get_id()) + std::string(" has not been deregisted in the service suspected unclean shutdown");
-=======
 #ifdef USE_RPC_LOGGING
                 auto message = std::string("wrapped stub zone_id ") + std::to_string(zone_id_) 
                     + std::string(", wrapped_object ") + std::to_string(stub->get_id()) 
                     + std::string(" has not been deregisted in the service suspected unclean shutdown");
->>>>>>> a9c4ac51
                 LOG_STR(message.c_str(), message.size());
 #endif
             }
@@ -173,35 +133,22 @@
             auto svcproxy =  item.second.lock();
             if(!svcproxy)
             {
-<<<<<<< HEAD
-#ifdef RPC_USE_LOGGING
-                auto message = std::string("service proxy zone ") + std::to_string(get_zone_id()) + std::string(", proxy ") + std::to_string(item.first.dest.id) + std::string(", has been released but not deregisted in the service");
-=======
 #ifdef USE_RPC_LOGGING
                 auto message = std::string("service proxy zone_id ") + std::to_string(zone_id_) 
                     + std::string(", caller_zone_id ") + std::to_string(item.first.source.id) 
                     + std::string(", destination_zone_id ") + std::to_string(item.first.dest.id) 
                     + std::string(", has been released but not deregisted in the service");
->>>>>>> a9c4ac51
                 LOG_STR(message.c_str(), message.size());
 #endif
             }
             else
             {
-<<<<<<< HEAD
-#ifdef RPC_USE_LOGGING
-                auto message = std::string("service proxy zone ") + std::to_string(get_zone_id()) 
-                + std::string(", destination_zone ") + std::to_string(svcproxy->get_destination_zone_id())
-                + std::string(", destination_channel_zone ") + std::to_string(svcproxy->get_destination_channel_zone_id()) 
-                + std::string(" has not been released in the service suspected unclean shutdown");
-=======
 #ifdef USE_RPC_LOGGING
                 auto message = std::string("service proxy zone_id ") + std::to_string(zone_id_) 
                     + std::string(", caller_zone_id ") + std::to_string(item.first.source.id) 
                     + std::string(", destination_zone_id ") + std::to_string(svcproxy->get_destination_zone_id())
                     + std::string(", destination_channel_zone_id ") + std::to_string(svcproxy->get_destination_channel_zone_id()) 
                     + std::string(" has not been released in the service suspected unclean shutdown");
->>>>>>> a9c4ac51
                 LOG_STR(message.c_str(), message.size());
 #endif
 
@@ -210,22 +157,14 @@
                     auto op = proxy.second.lock();
                     if(op)
                     {
-<<<<<<< HEAD
-#ifdef RPC_USE_LOGGING
-=======
 #ifdef USE_RPC_LOGGING
->>>>>>> a9c4ac51
                         auto message = std::string("has object_proxy ") + std::to_string(op->get_object_id());
                         LOG_STR(message.c_str(), message.size());
 #endif
                     }
                     else
                     {
-<<<<<<< HEAD
-#ifdef RPC_USE_LOGGING
-=======
 #ifdef USE_RPC_LOGGING
->>>>>>> a9c4ac51
                         auto message = std::string("has null object_proxy");
                         LOG_STR(message.c_str(), message.size());
 #endif
@@ -266,22 +205,14 @@
             }
             if(!other_zone)
             {
-<<<<<<< HEAD
-                assert(false);
-=======
                 RPC_ASSERT(false);
->>>>>>> a9c4ac51
                 return rpc::error::ZONE_NOT_FOUND();
             }
             return other_zone->send(
                 protocol_version, 
                 encoding, 
                 tag,
-<<<<<<< HEAD
-                get_zone_id().as_caller_channel(), 
-=======
                 zone_id_.as_caller_channel(), 
->>>>>>> a9c4ac51
                 caller_zone_id, 
                 destination_zone_id, 
                 object_id, 
@@ -325,10 +256,6 @@
             return ret;
         }
     }
-<<<<<<< HEAD
-
-    interface_descriptor service::prepare_out_param(uint64_t protocol_version, caller_channel_zone caller_channel_zone_id, caller_zone caller_zone_id, rpc::proxy_base* base)
-=======
     
     void service::clean_up_on_failed_connection(const rpc::shared_ptr<service_proxy>& destination_zone, rpc::shared_ptr<rpc::casting_interface> input_interface)
     {
@@ -344,7 +271,6 @@
     }
     
     interface_descriptor service::prepare_remote_input_interface(uint64_t protocol_version, caller_channel_zone caller_channel_zone_id, caller_zone caller_zone_id, rpc::proxy_base* base, rpc::shared_ptr<service_proxy>& destination_zone)
->>>>>>> a9c4ac51
     {
         auto object_proxy = base->get_object_proxy();
         auto object_service_proxy = object_proxy->get_service_proxy();
@@ -426,8 +352,6 @@
             //caller and destination are in the same channel let them fork where necessary
             //note the caller_channel_zone_id is 0 as both the caller and the destination are in from the same direction so any other value is wrong
             //Dont external_add_ref the local service proxy as we are return to source no channel is required
-<<<<<<< HEAD
-=======
             if (auto telemetry_service = rpc::telemetry_service_manager::get(); telemetry_service)
             {
                 telemetry_service->on_service_proxy_add_ref(
@@ -438,7 +362,6 @@
                     , object_id
                     , rpc::add_ref_options::build_caller_route | rpc::add_ref_options::build_destination_route);    
             }                    
->>>>>>> a9c4ac51
             object_service_proxy->add_ref(
                 protocol_version,
                 {0}, 
@@ -446,12 +369,7 @@
                 object_id, 
                 {0}, 
                 caller_zone_id, 
-<<<<<<< HEAD
-                rpc::add_ref_options::build_caller_route | rpc::add_ref_options::build_destination_route, 
-                false);
-=======
                 rpc::add_ref_options::build_caller_route | rpc::add_ref_options::build_destination_route);
->>>>>>> a9c4ac51
         }
         else
         {
@@ -504,9 +422,6 @@
 
             if (auto telemetry_service = rpc::telemetry_service_manager::get(); telemetry_service)
             {
-<<<<<<< HEAD
-                destination_zone = object_service_proxy->clone_for_zone(destination_zone_id, caller_zone_id);
-=======
                 telemetry_service->on_service_proxy_add_ref(
                     zone_id_
                     , destination_zone_id
@@ -514,7 +429,6 @@
                     ,  caller_zone_id
                     , object_id
                     , rpc::add_ref_options::build_destination_route);
->>>>>>> a9c4ac51
             }
            
 
@@ -522,15 +436,6 @@
             //note the caller_channel_zone_id is is this zones id as the caller came from a route via this node
             destination_zone->add_ref(
                 protocol_version,
-<<<<<<< HEAD
-                destination_channel_zone_id, 
-                destination_zone_id, 
-                object_id, 
-                get_zone_id().as_caller_channel(), 
-                caller_zone_id, 
-                rpc::add_ref_options::build_destination_route, 
-                false);
-=======
                 {0}, 
                 destination_zone_id, 
                 object_id, 
@@ -549,26 +454,16 @@
                     , object_id
                     , rpc::add_ref_options::build_caller_route);
             }               
->>>>>>> a9c4ac51
             
             //note the caller_channel_zone_id is 0 as the caller came from this route 
-<<<<<<< HEAD
-            caller_zone->add_ref(
-=======
             caller->add_ref(
->>>>>>> a9c4ac51
                 protocol_version,
                 zone_id_.as_destination_channel(), 
                 destination_zone_id, 
                 object_id, 
                 {0}, 
                 caller_zone_id, 
-<<<<<<< HEAD
-                rpc::add_ref_options::build_caller_route, 
-                false);
-=======
                 rpc::add_ref_options::build_caller_route);
->>>>>>> a9c4ac51
         }
  
         return {object_id, destination_zone_id};
@@ -635,27 +530,12 @@
                     caller = found->second.lock();
                 }
                 else
-<<<<<<< HEAD
-                    caller_zone = get_parent();
-                assert(caller_zone);
-                //note the caller_channel_zone_id is 0 as the caller came from this route 
-                caller_zone->add_ref(
-                    protocol_version,
-                    {0}, 
-                    zone_id_.as_destination(), 
-                    stub->get_id(), 
-                    {0}, 
-                    caller_zone_id, 
-                    rpc::add_ref_options::build_caller_route, 
-                    false);        
-=======
                 {
                     //unexpected code path
                     RPC_ASSERT(false);
                     //caller = get_parent();
                 }
                 RPC_ASSERT(caller);
->>>>>>> a9c4ac51
             }
         }
         if(outcall)
@@ -716,11 +596,6 @@
             }
             if(!other_zone)
             {
-<<<<<<< HEAD
-                assert(false);
-                return rpc::error::ZONE_NOT_FOUND();
-            }
-=======
                 RPC_ASSERT(false);
                 return rpc::error::ZONE_NOT_FOUND();
             }
@@ -728,7 +603,6 @@
             {
                 telemetry_service->on_service_try_cast(zone_id_, destination_zone_id, {0}, object_id, interface_id);
             }
->>>>>>> a9c4ac51
             return other_zone->try_cast(protocol_version, destination_zone_id, object_id, interface_id);
         }
         else
@@ -761,13 +635,6 @@
         object object_id, 
         caller_channel_zone caller_channel_zone_id, 
         caller_zone caller_zone_id, 
-<<<<<<< HEAD
-        add_ref_options build_out_param_channel, 
-        bool proxy_add_ref
-    )
-{
-        auto dest_channel = destination_channel_zone_id.is_set() ? destination_channel_zone_id.get_val() : destination_zone_id.get_val();
-=======
         add_ref_options build_out_param_channel
     )
     {
@@ -788,7 +655,6 @@
         if(destination_channel_zone_id != zone_id_.as_destination_channel() && 
            destination_channel_zone_id.id != 0)
             dest_channel = destination_channel_zone_id.get_val();
->>>>>>> a9c4ac51
         auto caller_channel = caller_channel_zone_id.is_set() ? caller_channel_zone_id.id : caller_zone_id.id;
 
         if(destination_zone_id != zone_id_.as_destination())
@@ -823,9 +689,6 @@
                     RPC_ASSERT(false);
 
                 } while(false);
-<<<<<<< HEAD
-                return dest_zone->add_ref(
-=======
                 
                 if (auto telemetry_service = rpc::telemetry_service_manager::get(); telemetry_service)
                 {
@@ -838,29 +701,19 @@
                         , build_out_param_channel);
                 }    
                 return destination->add_ref(
->>>>>>> a9c4ac51
                     protocol_version, 
                     {0}, 
                     destination_zone_id, 
                     object_id, 
                     {0}, 
                     caller_zone_id, 
-<<<<<<< HEAD
-                    build_out_param_channel, 
-                    false);                
-=======
                     build_out_param_channel);                
->>>>>>> a9c4ac51
             }
             else if(build_channel)
             {
                 //we are here as this zone needs to send the destination addref and caller addref to different zones
-<<<<<<< HEAD
-                rpc::shared_ptr<rpc::service_proxy> dest_zone;
-=======
                 rpc::shared_ptr<rpc::service_proxy> destination;
                 rpc::shared_ptr<rpc::service_proxy> caller;
->>>>>>> a9c4ac51
                 {
                     {
                         std::lock_guard g(zone_control);
@@ -868,13 +721,8 @@
                         auto found = other_zones.find({destination_zone_id, caller_zone_id});
                         if(found != other_zones.end())
                         {
-<<<<<<< HEAD
-                            auto tmp = found->second.lock();
-                            dest_zone = tmp->clone_for_zone(destination_zone_id, caller_zone_id);
-=======
                             destination = found->second.lock();
                             destination->add_external_ref();
->>>>>>> a9c4ac51
                         }
                         else
                         {
@@ -924,9 +772,6 @@
                             auto cc = caller->get_destination_channel_zone_id().is_set() ? caller->get_destination_channel_zone_id().get_val() : caller->get_destination_zone_id().get_val();
                             if(dc == cc)
                             {
-<<<<<<< HEAD
-                                auto ret = dest_zone->add_ref(
-=======
                                 if (auto telemetry_service = rpc::telemetry_service_manager::get(); telemetry_service)
                                 {
                                     telemetry_service->on_service_proxy_add_ref(
@@ -939,21 +784,14 @@
                                 }                                        
 
                                 auto ret = destination->add_ref(
->>>>>>> a9c4ac51
                                     protocol_version, 
                                     {0}, 
                                     destination_zone_id, 
                                     object_id, 
                                     {0}, 
                                     caller_zone_id, 
-<<<<<<< HEAD
-                                    build_out_param_channel, 
-                                    false);
-                                dest_zone->release_external_ref();//perhaps this could be optimised
-=======
                                     build_out_param_channel);
                                 destination->release_external_ref();//perhaps this could be optimised
->>>>>>> a9c4ac51
                                 if(ret == std::numeric_limits<uint64_t>::max())
                                 {
                                     return ret;
@@ -964,9 +802,6 @@
 
                         //then call the add ref to the destination
                         if(!!(build_out_param_channel & add_ref_options::build_destination_route))
-<<<<<<< HEAD
-                            dest_zone->add_ref(
-=======
                         {
                             if (auto telemetry_service = rpc::telemetry_service_manager::get(); telemetry_service)
                             {
@@ -979,21 +814,10 @@
                                     , add_ref_options::build_destination_route);
                             }                                    
                             destination->add_ref(
->>>>>>> a9c4ac51
                                 protocol_version, 
                                 {0}, 
                                 destination_zone_id, 
                                 object_id, 
-<<<<<<< HEAD
-                                get_zone_id().as_caller_channel(), 
-                                caller_zone_id, 
-                                add_ref_options::build_destination_route, 
-                                false);
-
-                        //back fill the ref count to the caller
-                        if(!!(build_out_param_channel & add_ref_options::build_caller_route))
-                            caller_zone->add_ref(
-=======
                                 zone_id_.as_caller_channel(), 
                                 caller_zone_id, 
                                 add_ref_options::build_destination_route);
@@ -1012,19 +836,14 @@
                                     , add_ref_options::build_caller_route);
                             }                                    
                             caller->add_ref(
->>>>>>> a9c4ac51
                                 protocol_version, 
                                 zone_id_.as_destination_channel(), 
                                 destination_zone_id, 
                                 object_id, 
                                 caller_channel_zone_id, 
                                 caller_zone_id, 
-<<<<<<< HEAD
-                                add_ref_options::build_caller_route, false);
-=======
                                 add_ref_options::build_caller_route);
                         }
->>>>>>> a9c4ac51
                     }while(false);
                 }
 
@@ -1049,10 +868,7 @@
                         {
                             auto tmp = found->second.lock();
                             other_zone = tmp->clone_for_zone(destination_zone_id, caller_zone_id);
-<<<<<<< HEAD
-=======
                             inner_add_zone_proxy(other_zone);
->>>>>>> a9c4ac51
                         }
                     }
 
@@ -1060,15 +876,6 @@
                     if(!other_zone)
                     {
                         auto parent = get_parent();
-<<<<<<< HEAD
-                        assert(parent);
-                        other_zone = parent->clone_for_zone(destination_zone_id, caller_zone_id);
-                    }
-                }
-                return other_zone->add_ref(
-                    protocol_version, 
-                    destination_channel_zone_id, 
-=======
                         RPC_ASSERT(parent);
                         other_zone = parent->clone_for_zone(destination_zone_id, caller_zone_id);
                         inner_add_zone_proxy(other_zone);
@@ -1087,17 +894,11 @@
                 return other_zone->add_ref(
                     protocol_version, 
                     {0}, 
->>>>>>> a9c4ac51
                     destination_zone_id, 
                     object_id, 
                     caller_channel_zone_id, 
                     caller_zone_id, 
-<<<<<<< HEAD
-                    build_out_param_channel, 
-                    false);
-=======
                     build_out_param_channel);
->>>>>>> a9c4ac51
             }
         }
         else
@@ -1136,9 +937,6 @@
                     }
                     RPC_ASSERT(caller);
                 }
-<<<<<<< HEAD
-                caller_zone->add_ref(protocol_version, {0},destination_zone_id, object_id, {}, caller_zone_id, add_ref_options::build_caller_route, false);
-=======
                 if (auto telemetry_service = rpc::telemetry_service_manager::get(); telemetry_service)
                 {
                     telemetry_service->on_service_proxy_add_ref(
@@ -1157,7 +955,6 @@
                     {}, 
                     caller_zone_id, 
                     add_ref_options::build_caller_route);
->>>>>>> a9c4ac51
             }
             if(object_id == dummy_object_id)
             {
@@ -1227,12 +1024,6 @@
                 RPC_ASSERT(false);
                 return std::numeric_limits<uint64_t>::max();
             }
-<<<<<<< HEAD
-            return other_zone->release(protocol_version, destination_zone_id, object_id, caller_zone_id);
-        }
-        else
-        {
-=======
             if (auto telemetry_service = rpc::telemetry_service_manager::get(); telemetry_service)
                 telemetry_service->on_service_release(zone_id_, other_zone->get_destination_channel_zone_id(), destination_zone_id, object_id, caller_zone_id);    
             auto ret = other_zone->sp_release(object_id);
@@ -1247,7 +1038,6 @@
             if (auto telemetry_service = rpc::telemetry_service_manager::get(); telemetry_service)
                 telemetry_service->on_service_release(zone_id_, {0}, destination_zone_id, object_id, caller_zone_id);    
 
->>>>>>> a9c4ac51
 #ifdef RPC_V2
             if(protocol_version == rpc::VERSION_2)
             ;
@@ -1395,10 +1185,7 @@
         }
 
         auto proxy = calling_proxy->clone_for_zone(destination_zone_id, new_caller_zone_id);
-<<<<<<< HEAD
-=======
         inner_add_zone_proxy(proxy);
->>>>>>> a9c4ac51
         new_proxy_added = true;
         return proxy;
     }
@@ -1437,67 +1224,6 @@
                 }
             }
         }
-    }
-
-    int service::create_interface_stub(rpc::interface_ordinal interface_id, std::function<interface_ordinal(uint8_t)> interface_getter, const rpc::shared_ptr<rpc::i_interface_stub>& original, rpc::shared_ptr<rpc::i_interface_stub>& new_stub)
-    {
-        //an identity check, send back the same pointer
-        if(
-#ifdef RPC_V2
-                interface_getter(rpc::VERSION_2) == interface_id
-#endif
-#if defined(RPC_V1) && defined(RPC_V2)
-                ||
-#endif
-#ifdef RPC_V1
-                interface_getter(rpc::VERSION_1) == interface_id
-#endif            
-#if !defined(RPC_V1) && !defined(RPC_V2)
-                false
-#endif
-        )
-        {
-            new_stub = rpc::static_pointer_cast<rpc::i_interface_stub>(original);
-            return rpc::error::OK();
-        }
-
-        auto it = stub_factories.find(interface_id);
-        if(it == stub_factories.end())
-        {
-            return rpc::error::INVALID_CAST();
-        }
-
-        new_stub = (*it->second)(original);
-        if(!new_stub)
-        {
-            return rpc::error::INVALID_CAST();
-        }
-        //note a nullptr return value is a valid value, it indicates that this object does not implement that interface
-        return rpc::error::OK();
-    }
-
-    //note this function is not thread safe!  Use it before using the service class for normal operation
-    void service::add_interface_stub_factory(std::function<interface_ordinal (uint8_t)> id_getter, std::shared_ptr<std::function<rpc::shared_ptr<rpc::i_interface_stub>(const rpc::shared_ptr<rpc::i_interface_stub>&)>> factory)
-    {
-#ifdef RPC_V1
-        auto interface_id = id_getter(rpc::VERSION_1);
-        auto it = stub_factories.find({interface_id});
-        if(it != stub_factories.end())
-        {
-            rpc::error::INVALID_DATA();
-        }
-        stub_factories[{interface_id}] = factory;
-#endif
-
-#ifdef RPC_V2
-        interface_id = id_getter(rpc::VERSION_2);
-        it = stub_factories.find({interface_id});
-        if(it != stub_factories.end())
-        {
-            rpc::error::INVALID_DATA();
-        }
-        stub_factories[{interface_id}] = factory;
-#endif
     }
 
     int service::create_interface_stub(rpc::interface_ordinal interface_id, std::function<interface_ordinal(uint8_t)> interface_getter, const rpc::shared_ptr<rpc::i_interface_stub>& original, rpc::shared_ptr<rpc::i_interface_stub>& new_stub)
@@ -1574,20 +1300,7 @@
 
     child_service::~child_service()
     {
-<<<<<<< HEAD
-        // clean up the zone root pointer
-        if (root_stub_)
-        {
-            auto stub = root_stub_->get_object_stub().lock();
-            if(stub)
-                release(rpc::get_version(), zone_id_.as_destination(), stub->get_id(), zone_id_.as_caller());
-            root_stub_.reset();
-        }    
-
-        if(parent_service_)
-=======
         if(parent_service_proxy_)
->>>>>>> a9c4ac51
         {
             RPC_ASSERT(parent_service_proxy_->get_caller_zone_id() == zone_id_.as_caller());
             RPC_ASSERT(parent_service_proxy_->get_destination_channel_zone_id().get_val() == 0);
@@ -1608,14 +1321,7 @@
         }
         if(parent_service_proxy)
         {
-<<<<<<< HEAD
-            std::lock_guard g(insert_control);
-            proxy = parent_service_->clone_for_zone(destination_zone_id, caller_zone_id);
-            new_proxy_added = true;
-            return proxy;
-=======
             RPC_ASSERT(parent_zone_id_ == parent_service_proxy->get_destination_zone_id());
->>>>>>> a9c4ac51
         }
         parent_service_proxy_ = parent_service_proxy;
     }
