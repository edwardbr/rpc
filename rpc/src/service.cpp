--- conflicted
+++ resolved
@@ -317,16 +317,11 @@
             }
         }
     }
-<<<<<<< HEAD
-    
-    interface_descriptor service::prepare_remote_input_interface(caller_channel_zone caller_channel_zone_id, caller_zone caller_zone_id, rpc::proxy_base* base, rpc::shared_ptr<service_proxy>& destination_zone)
-=======
 
     interface_descriptor service::prepare_remote_input_interface(caller_channel_zone caller_channel_zone_id,
         caller_zone caller_zone_id,
         rpc::proxy_base* base,
         rpc::shared_ptr<service_proxy>& destination_zone)
->>>>>>> e1c06db8
     {
         auto object_proxy = base->get_object_proxy();
         auto object_service_proxy = object_proxy->get_service_proxy();
