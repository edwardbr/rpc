--- conflicted
+++ resolved
@@ -82,15 +82,9 @@
         if (item == wrapped_object_to_stub.end())
         {
             auto id = generate_new_object_id();
-<<<<<<< HEAD
             auto stub = rpc::shared_ptr<object_stub>(new object_stub(id, *this, pointer));
-            rpc::shared_ptr<i_interface_stub> wrapped_interface = fn(stub);
-            stub->add_interface(wrapped_interface);
-=======
-            auto stub = rpc::shared_ptr<object_stub>(new object_stub(id, *this));
             rpc::shared_ptr<i_interface_stub> interface_stub = fn(stub);
             stub->add_interface(interface_stub);
->>>>>>> 396094c8
             wrapped_object_to_stub[pointer] = stub;
             stubs[id] = stub;
             stub->on_added_to_zone(stub);
