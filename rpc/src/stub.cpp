--- conflicted
+++ resolved
@@ -13,21 +13,6 @@
         : id_(id)
         , zone_(zone)
     {
-<<<<<<< HEAD
-#ifdef RPC_USE_LOGGING
-        auto message = std::string("object_stub::object_stub zone ") + std::to_string(zone_.get_zone_id()) 
-        + std::string(", object_id ") + std::to_string(id_);
-        LOG_STR(message.c_str(), message.size());
-#endif
-    }
-    object_stub::~object_stub()
-    {
-#ifdef RPC_USE_LOGGING
-        auto message = std::string("object_stub::~object_stub zone ") + std::to_string(zone_.get_zone_id()) 
-        + std::string(", object_id ") + std::to_string(id_);
-        LOG_STR(message.c_str(), message.size());
-#endif
-=======
 #ifdef USE_RPC_TELEMETRY
         if (auto telemetry_service = rpc::telemetry_service_manager::get(); telemetry_service)
             telemetry_service->on_stub_creation(zone_.get_zone_id(), id_, (uint64_t)target);
@@ -39,7 +24,6 @@
         if (auto telemetry_service = rpc::telemetry_service_manager::get(); telemetry_service)
             telemetry_service->on_stub_deletion(zone_.get_zone_id(), id_);
 #endif            
->>>>>>> a01e90dc
     }
 
     rpc::shared_ptr<rpc::casting_interface> object_stub::get_castable_interface() const
@@ -54,12 +38,6 @@
     //or by an internal call by this class
     void object_stub::add_interface(const rpc::shared_ptr<i_interface_stub>& iface)
     {
-<<<<<<< HEAD
-#ifdef RPC_V1        
-        stub_map[iface->get_interface_id(rpc::VERSION_1)] = iface;
-#endif
-=======
->>>>>>> a01e90dc
 #ifdef RPC_V2
         stub_map[iface->get_interface_id(rpc::VERSION_2)] = iface;
 #endif
