--- conflicted
+++ resolved
@@ -10,19 +10,13 @@
     rpc::shared_ptr<rpc::casting_interface> object_stub::get_castable_interface() const
     {
         assert(!stub_map.empty());
-<<<<<<< HEAD
-		return pointer_;
-=======
         auto& iface = stub_map.begin()->second;
         return iface->get_castable_interface();
->>>>>>> 396094c8
     }
 
     void object_stub::add_interface(const rpc::shared_ptr<i_interface_stub>& iface)
     {
         stub_map[iface->get_interface_id()] = iface;
-		if (!pointer_)
-			pointer_ = iface->get_pointer();
     }
 
     rpc::shared_ptr<i_interface_stub> object_stub::get_interface(uint64_t interface_id)
@@ -62,14 +56,7 @@
             ret = stub->cast(interface_id, new_stub);
             if (ret == rpc::error::OK())
             {
-<<<<<<< HEAD
-                stub_map.emplace(interface_id, std::move(new_stub));
-				if (!pointer_)
-					pointer_ = new_stub->get_pointer();
-
-=======
                 add_interface(new_stub);
->>>>>>> 396094c8
             }
         }
         return ret;
