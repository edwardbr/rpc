--- conflicted
+++ resolved
@@ -72,17 +72,10 @@
         }
         if(stub)
         {
-<<<<<<< HEAD
             CO_RETURN CO_AWAIT stub->call(protocol_version, enc, caller_channel_zone_id, caller_zone_id, method_id, in_size_, in_buf_, out_buf_);
         }        
+        RPC_ERROR("Invalid interface ID in stub call");
         CO_RETURN rpc::error::INVALID_INTERFACE_ID();
-=======
-            return stub->call(
-                protocol_version, enc, caller_channel_zone_id, caller_zone_id, method_id, in_size_, in_buf_, out_buf_);
-        }
-        RPC_ERROR("Invalid interface ID in stub call");
-        return rpc::error::INVALID_INTERFACE_ID();
->>>>>>> 6d415789
     }
 
     int object_stub::try_cast(interface_ordinal interface_id)
