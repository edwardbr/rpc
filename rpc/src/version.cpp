--- conflicted
+++ resolved
@@ -12,16 +12,9 @@
     {
 #ifdef RPC_V2
         return VERSION_2;
-<<<<<<< HEAD
-#elif defined(RPC_V1)
-        return VERSION_1;
-#else
-        assert(false);
-=======
 #else
         static_assert(false);
         return 0;
->>>>>>> a01e90dc
 #endif
     }
 }