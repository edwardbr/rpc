--- conflicted
+++ resolved
@@ -1,28 +1,8 @@
-<<<<<<< HEAD
 #[[
    Copyright (c) 2024 Edward Boggis-Rolfe
    All rights reserved.
 ]]
 
-cmake_minimum_required(VERSION 3.0.0)
-
-if(RPC_STANDALONE)
-  if(RPC_BUILD_SGX)
-    if(WIN32)
-      if(${BUILD_TYPE} STREQUAL "release")
-        set(CMAKE_CXX_FLAGS "${CMAKE_CXX_FLAGS} /EHsc /MD")
-      else()
-        set(CMAKE_CXX_FLAGS "${CMAKE_CXX_FLAGS} /EHsc /MDd")
-      endif()
-    endif()
-  endif()
-
-  message("fmt")
-  set(FMT_INSTALL ON)
-  add_subdirectory(fmt)
-  add_subdirectory(clipp)
-
-=======
 cmake_minimum_required(VERSION 3.24)
 
 if(RPC_STANDALONE)
@@ -33,7 +13,6 @@
 
   add_subdirectory(args)
   add_library(args::args ALIAS args)
->>>>>>> a01e90dc
   add_subdirectory(googletest)
 
   add_library(yas_common INTERFACE)
