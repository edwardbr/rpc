--- conflicted
+++ resolved
@@ -1,10 +1,9 @@
-<<<<<<< HEAD
 #[[
    Copyright (c) 2024 Edward Boggis-Rolfe
    All rights reserved.
 ]]
 
-cmake_minimum_required(VERSION 3.0.0)
+cmake_minimum_required(VERSION 3.24)
 
 if(RPC_STANDALONE)
   if(RPC_BUILD_SGX)
@@ -18,11 +17,6 @@
   endif()
 
   message("fmt")
-=======
-cmake_minimum_required(VERSION 3.24)
-
-if(RPC_STANDALONE)
->>>>>>> a9c4ac51
   set(FMT_INSTALL ON)
   add_subdirectory(fmt)
   add_subdirectory(clipp)
@@ -40,15 +34,11 @@
     add_subdirectory(googletest)
     add_library(yas_common INTERFACE)
 
-<<<<<<< HEAD
     target_include_directories(yas_common
       INTERFACE
       "$<BUILD_INTERFACE:${CMAKE_CURRENT_SOURCE_DIR}/yas/include>"
     )
   endif()
-=======
-  target_include_directories(yas_common INTERFACE "$<BUILD_INTERFACE:${CMAKE_CURRENT_SOURCE_DIR}/yas/include>")
->>>>>>> a9c4ac51
 
   add_subdirectory(idlparser)
 
