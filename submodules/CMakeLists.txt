--- conflicted
+++ resolved
@@ -6,19 +6,6 @@
 cmake_minimum_required(VERSION 3.24)
 
 if(RPC_STANDALONE)
-<<<<<<< HEAD
-  if(BUILD_ENCLAVE)
-    if(WIN32)
-      if(${BUILD_TYPE} STREQUAL "release")
-        set(CMAKE_CXX_FLAGS "${CMAKE_CXX_FLAGS} /EHsc /MD")
-      else()
-        set(CMAKE_CXX_FLAGS "${CMAKE_CXX_FLAGS} /EHsc /MDd")
-      endif()
-    endif()
-  endif()
-
-  message("fmt")
-=======
   if(WIN32)
     if(${BUILD_TYPE} STREQUAL "release")
       set(CMAKE_CXX_FLAGS "${CMAKE_CXX_FLAGS} /EHsc /MD")
@@ -27,39 +14,18 @@
     endif()
   endif()
 
->>>>>>> e1c06db8
   set(FMT_INSTALL ON)
   add_subdirectory(fmt)
   # fmt CMakeLists.txt defines a PUBLIC_HEADER property which triggers a warning when used as a subproject
   set_property(TARGET fmt PROPERTY PUBLIC_HEADER)
-<<<<<<< HEAD
-    
-  add_subdirectory(clipp)
-=======
 
   add_subdirectory(args)
   add_library(args::args ALIAS args)
   add_subdirectory(googletest)
->>>>>>> e1c06db8
 
-  if(BUILD_ENCLAVE)
-    # this is needed as the linker symbols are different against the global settings
-    add_subdirectory(googletest_for_enclaves)
-    add_library(yas_common INTERFACE)
+  add_library(yas_common INTERFACE)
 
-    target_include_directories(yas_common
-      INTERFACE
-      "$<BUILD_INTERFACE:${CMAKE_CURRENT_SOURCE_DIR}/yas_for_enclaves/include>"
-    )  
-  else()
-    add_subdirectory(googletest)
-    add_library(yas_common INTERFACE)
-
-    target_include_directories(yas_common
-      INTERFACE
-      "$<BUILD_INTERFACE:${CMAKE_CURRENT_SOURCE_DIR}/yas/include>"
-    )
-  endif()
+  target_include_directories(yas_common INTERFACE "$<BUILD_INTERFACE:${CMAKE_CURRENT_SOURCE_DIR}/yas/include>")
 
   add_subdirectory(idlparser)
 
