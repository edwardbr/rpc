--- conflicted
+++ resolved
@@ -71,11 +71,7 @@
         rpc::destination_zone destination_zone_id,
         rpc::caller_zone caller_zone_id) const
     {
-<<<<<<< HEAD
-        on_cloned_service_proxy_creation(
-=======
         on_cloned_service_proxy_creation_host(
->>>>>>> 6d415789
             service_name, service_proxy_name, zone_id.get_val(), destination_zone_id.get_val(), caller_zone_id.get_val());
     }
     void enclave_telemetry_service::on_service_proxy_deletion(
