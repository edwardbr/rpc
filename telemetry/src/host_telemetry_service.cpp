--- conflicted
+++ resolved
@@ -38,18 +38,6 @@
 
         auto file_name = directory / fixed_name / (name + ".pu");
         std::string fn = file_name.string();
-<<<<<<< HEAD
-            
-#ifndef _MSC_VER
-        FILE* output = ::fopen(fn.c_str(), "w+");
-#else        
-        FILE* output;
-        auto err = ::fopen_s(&output, fn.c_str(), "w+");
-        if(!err)
-            return false;
-#endif        
-        if(!output)
-=======
 
 #ifndef _MSC_VER
         FILE* output = ::fopen(fn.c_str(), "w+");
@@ -60,11 +48,10 @@
             return false;
 #endif
         if (!output)
->>>>>>> e1c06db8
             return false;
 
-        fmt::print(output, "@startuml\n");
-        fmt::print(output, "title {}.{}\n", test_suite_name, name);
+        fmt::println(output, "@startuml");
+        fmt::println(output, "title {}.{}", test_suite_name, name);
 
         service = std::shared_ptr<host_telemetry_service>(new host_telemetry_service(output));
         return true;
@@ -77,29 +64,14 @@
 
     host_telemetry_service::~host_telemetry_service()
     {
-        fmt::print(output_, "note left\n");
-        fmt::print(output_, "orphaned services {}\n", services.size());
-        fmt::print(output_, "orphaned impls {}\n", impls.size());
-        fmt::print(output_, "orphaned stubs {}\n", stubs.size());
-        fmt::print(output_, "orphaned service_proxies {}\n", service_proxies.size());
-        fmt::print(output_, "orphaned interface_proxies {}\n", interface_proxies.size());
-        fmt::print(output_, "orphaned object_proxies {}\n", object_proxies.size());
-
-<<<<<<< HEAD
-        std::for_each(services.begin(), services.end(), [this](std::pair<rpc::zone, name_count> const& it)
-        {fmt::print(output_, "error service zone_id {} service {} count {}\n", it.first.id, it.second.name, it.second.count);});
-        std::for_each(impls.begin(), impls.end(), [this](std::pair<uint64_t, impl> const& it)
-        {fmt::println(output_, "error implementation {} zone_id {} count {}", it.second.name, it.second.zone_id.id, it.second.count);});
-        std::for_each(stubs.begin(), stubs.end(), [this](std::pair<zone_object, stub_info> const& it)
-        {fmt::println(output_, "error stub zone_id {} object_id {} count {} address {}", it.first.zone_id.id, it.first.object_id.id, it.second.count, it.second.address);});
-        std::for_each(service_proxies.begin(), service_proxies.end(), [this](std::pair<orig_zone, name_count> const& it)
-        {fmt::print(output_, "error service proxy zone_id {} destination_zone_id {} caller_id {} name {} count {}\n", it.first.zone_id.id, it.first.destination_zone_id.id, it.first.caller_zone_id.id, it.second.name, it.second.count);});
-        std::for_each(object_proxies.begin(), object_proxies.end(), [this](std::pair<interface_proxy_id, uint64_t> const& it)
-        {fmt::print(output_, "error object_proxy zone_id {} destination_zone_id {} object_id {} count {}\n", it.first.zone_id.id, it.first.destination_zone_id.id, it.first.object_id.id, it.second);});
-        std::for_each(interface_proxies.begin(), interface_proxies.end(), [this](std::pair<interface_proxy_id, name_count> const& it)
-        {fmt::print(output_, "error interface_proxy {} zone_id {} destination_zone_id {} object_id {} count {}\n", it.second.name, it.first.zone_id.id, it.first.destination_zone_id.id, it.first.object_id.id, it.second.count);});
-
-=======
+        fmt::println(output_, "note left");
+        fmt::println(output_, "orphaned services {}", services.size());
+        fmt::println(output_, "orphaned impls {}", impls.size());
+        fmt::println(output_, "orphaned stubs {}", stubs.size());
+        fmt::println(output_, "orphaned service_proxies {}", service_proxies.size());
+        fmt::println(output_, "orphaned interface_proxies {}", interface_proxies.size());
+        fmt::println(output_, "orphaned object_proxies {}", object_proxies.size());
+
         std::for_each(services.begin(),
             services.end(),
             [this](std::pair<rpc::zone, name_count> const& it)
@@ -163,20 +135,19 @@
                     it.first.object_id.id,
                     it.second.count);
             });
->>>>>>> e1c06db8
 
         bool is_heathy = services.empty() && service_proxies.empty() && impls.empty() && stubs.empty()
                          && interface_proxies.empty() && object_proxies.empty();
         if (is_heathy)
         {
-            fmt::print(output_, "system is healthy\n");
-        }
-        else
-        {
-            fmt::print(output_, "error system is NOT healthy!\n");
-        }
-        fmt::print(output_, "end note\n");
-        fmt::print(output_, "@enduml\n");
+            fmt::println(output_, "system is healthy");
+        }
+        else
+        {
+            fmt::println(output_, "error system is NOT healthy!");
+        }
+        fmt::println(output_, "end note");
+        fmt::println(output_, "@enduml");
         fclose(output_);
         output_ = 0;
         historical_impls.clear();
@@ -240,10 +211,6 @@
         if (entry == services.end())
         {
             services.emplace(zone_id, name_count{name, 1});
-<<<<<<< HEAD
-            fmt::print(output_, "participant \\n\"{} zone {}\" as {} order {} #Moccasin", name, zone_id.get_val(), service_alias(zone_id), service_order(zone_id));
-            fmt::print(output_, "activate {} #Moccasin\n", service_alias(zone_id));
-=======
             fmt::println(output_,
                 "participant \"{} zone {}\" as {} order {} #Moccasin",
                 name,
@@ -251,7 +218,6 @@
                 service_alias(zone_id),
                 service_order(zone_id));
             fmt::println(output_, "activate {} #Moccasin", service_alias(zone_id));
->>>>>>> e1c06db8
         }
         fflush(output_);
     }
@@ -270,18 +236,13 @@
             if (count == 0)
             {
                 services.erase(found);
-                fmt::print(output_, "deactivate {}\n", service_alias(zone_id));
+                fmt::println(output_, "deactivate {}", service_alias(zone_id));
             }
             else
             {
                 spdlog::error("service still being used! name {} zone_id {}", found->second.name, service_alias(zone_id));
-<<<<<<< HEAD
-                fmt::print(output_, "deactivate {}\n", service_alias(zone_id));
-                fmt::print(output_, "hnote over s{} #red : (still being used!)\n", service_alias(zone_id));    
-=======
                 fmt::println(output_, "deactivate {}", service_alias(zone_id));
                 fmt::println(output_, "hnote over s{} #red : (still being used!)", service_alias(zone_id));
->>>>>>> e1c06db8
             }
         }
         fflush(output_);
@@ -298,15 +259,6 @@
         std::ignore = caller_zone_id;
         std::ignore = object_id;
         std::ignore = interface_id;
-<<<<<<< HEAD
-        
-#ifdef USE_RPC_TELEMETRY_RAII_LOGGING
-        if(zone_id.as_destination() == destination_zone_id)
-            fmt::print(output_, "{} -> {} : try_cast {}\n", service_alias(zone_id), object_proxy_alias({zone_id}, destination_zone_id, object_id), interface_id.get_val());
-        else
-            fmt::print(output_, "{} -> {} : try_cast {}\n", service_alias(zone_id), service_proxy_alias({zone_id}, destination_zone_id, caller_zone_id), interface_id.get_val());
-#endif            
-=======
 
 #ifdef USE_RPC_TELEMETRY_RAII_LOGGING
         if (zone_id.as_destination() == destination_zone_id)
@@ -322,7 +274,6 @@
                 service_proxy_alias({zone_id}, destination_zone_id, caller_zone_id),
                 interface_id.get_val());
 #endif
->>>>>>> e1c06db8
     }
 
     void host_telemetry_service::on_service_add_ref(rpc::zone zone_id,
@@ -340,11 +291,7 @@
         std::ignore = caller_channel_zone_id;
         std::ignore = caller_zone_id;
         std::ignore = options;
-<<<<<<< HEAD
-        
-=======
-
->>>>>>> e1c06db8
+
 #ifdef USE_RPC_TELEMETRY_RAII_LOGGING
         auto dest = destination_channel_zone_id.get_val() ? rpc::zone(destination_channel_zone_id.id)
                                                           : destination_zone_id.as_zone();
@@ -353,31 +300,19 @@
         {
             if (zone_id != dest)
             {
-<<<<<<< HEAD
-                fmt::print(output_, "{} -> {} : add_ref\n", service_alias(zone_id), service_proxy_alias(zone_id, {dest.get_val()}, caller_zone_id));
-=======
                 fmt::println(output_,
                     "{} -> {} : add_ref",
                     service_alias(zone_id),
                     service_proxy_alias(zone_id, {dest.get_val()}, caller_zone_id));
->>>>>>> e1c06db8
             }
             else if (object_id != rpc::dummy_object_id)
             {
-<<<<<<< HEAD
-            //     fmt::print(output_, "{} -> {} : dummy add_ref\n", service_alias({caller_zone_id.get_val()}), object_stub_alias(zone_id, object_id));
-            // }
-            // else
-            // {
-                fmt::print(output_, "{} -> {} : add_ref\n", service_alias(zone_id), object_stub_alias(zone_id, object_id));
-=======
                 //     fmt::println(output_, "{} -> {} : dummy add_ref", service_alias({caller_zone_id.get_val()}),
                 //     object_stub_alias(zone_id, object_id));
                 // }
                 // else
                 // {
                 fmt::println(output_, "{} -> {} : add_ref", service_alias(zone_id), object_stub_alias(zone_id, object_id));
->>>>>>> e1c06db8
             }
         }
         else if (!!(options & rpc::add_ref_options::build_caller_route)
@@ -385,13 +320,6 @@
         {
             if (zone_id != dest)
             {
-<<<<<<< HEAD
-                fmt::print(output_, "{} -->x {} : add_ref delegate linking\n", service_alias({caller_zone_id.get_val()}), service_alias(zone_id));
-            }
-            else
-            {
-                fmt::print(output_, "{} -> {} : add_ref delegate linking\n", service_alias(zone_id), object_stub_alias(zone_id, object_id));
-=======
                 fmt::println(output_,
                     "{} -->x {} : add_ref delegate linking",
                     service_alias({caller_zone_id.get_val()}),
@@ -403,7 +331,6 @@
                     "{} -> {} : add_ref delegate linking",
                     service_alias(zone_id),
                     object_stub_alias(zone_id, object_id));
->>>>>>> e1c06db8
             }
         }
         else
@@ -412,13 +339,6 @@
             {
                 if (zone_id != dest)
                 {
-<<<<<<< HEAD
-                    fmt::print(output_, "{} -[#green]>o {} : add_ref build destination\n", service_alias(zone_id), service_alias(destination_zone_id.as_zone()));
-                }
-                else
-                {
-                    fmt::print(output_, "{} -> {} : add_ref build destination\n", service_alias(zone_id), object_stub_alias(zone_id, object_id));
-=======
                     fmt::println(output_,
                         "{} -[#green]>o {} : add_ref build destination",
                         service_alias(zone_id),
@@ -430,20 +350,12 @@
                         "{} -> {} : add_ref build destination",
                         service_alias(zone_id),
                         object_stub_alias(zone_id, object_id));
->>>>>>> e1c06db8
                 }
             }
             if (!!(options & rpc::add_ref_options::build_caller_route))
             {
                 if (zone_id != dest)
                 {
-<<<<<<< HEAD
-                    fmt::print(output_, "{} o-[#magenta]> {} : add_ref build caller {}\n", service_alias({caller_zone_id.get_val()}), service_alias(zone_id), get_thread_id());
-                }
-                else
-                {
-                    fmt::print(output_, "{} -> {} : add_ref build caller {}\n", service_alias(zone_id), object_stub_alias(zone_id, object_id), get_thread_id());
-=======
                     fmt::println(output_,
                         "{} o-[#magenta]> {} : add_ref build caller {}",
                         service_alias({caller_zone_id.get_val()}),
@@ -457,7 +369,6 @@
                         service_alias(zone_id),
                         object_stub_alias(zone_id, object_id),
                         get_thread_id());
->>>>>>> e1c06db8
                 }
             }
         }
@@ -482,30 +393,18 @@
 
         if (zone_id != dest)
         {
-<<<<<<< HEAD
-            fmt::print(output_, "{} -> {} : release\n", service_alias(zone_id), service_proxy_alias(zone_id, {dest.get_val()}, caller_zone_id));
-=======
             fmt::println(output_,
                 "{} -> {} : release",
                 service_alias(zone_id),
                 service_proxy_alias(zone_id, {dest.get_val()}, caller_zone_id));
->>>>>>> e1c06db8
         }
         else if (object_id != rpc::dummy_object_id)
         {
-<<<<<<< HEAD
-        //     fmt::print(output_, "hnote over {} : dummy release\n", service_alias(zone_id));
-        // }
-        // else
-        // {
-            fmt::print(output_, "{} -> {} : release\n", service_alias(zone_id), object_stub_alias(zone_id, object_id));
-=======
             //     fmt::println(output_, "hnote over {} : dummy release", service_alias(zone_id));
             // }
             // else
             // {
             fmt::println(output_, "{} -> {} : release", service_alias(zone_id), object_stub_alias(zone_id, object_id));
->>>>>>> e1c06db8
         }
 #endif
     }
@@ -518,16 +417,6 @@
         std::ignore = destination_zone_id;
         std::ignore = caller_zone_id;
 
-<<<<<<< HEAD
-    void host_telemetry_service::on_service_proxy_creation(const char* name, rpc::zone zone_id, rpc::destination_zone destination_zone_id, rpc::caller_zone caller_zone_id) const
-    {   
-        std::ignore = name;
-        std::ignore = zone_id;
-        std::ignore = destination_zone_id;
-        std::ignore = caller_zone_id;
-
-=======
->>>>>>> e1c06db8
 #ifdef USE_RPC_TELEMETRY_RAII_LOGGING
         std::string route_name;
         std::string destination_name;
@@ -552,18 +441,6 @@
                 caller_name = std::to_string(caller_zone_id.id);
             route_name = "channel from "s + caller_name + " to " + destination_name;
         }
-<<<<<<< HEAD
-        
-        fmt::print(output_, "participant \\n"{} \\nzone {} \\ndestination {} \\ncaller {}\" as {} order {} #cyan"
-            , route_name
-            , zone_id.get_val()
-            , destination_zone_id.get_val()
-            , caller_zone_id.get_val()
-            , service_proxy_alias(zone_id, destination_zone_id, caller_zone_id)
-            , service_proxy_order(zone_id, destination_zone_id));
-        //fmt::print(output_, "{} --> {} : links to\n", service_proxy_alias(zone_id, destination_zone_id, caller_zone_id), service_alias(destination_zone_id.as_zone()));
-        fmt::print(output_, "activate {} #cyan\n", service_proxy_alias(zone_id, destination_zone_id, caller_zone_id));
-=======
 
         fmt::println(output_,
             "participant \"{} \\nzone {} \\ndestination {} \\ncaller {}\" as {} order {} #cyan",
@@ -576,7 +453,6 @@
         // fmt::println(output_, "{} --> {} : links to", service_proxy_alias(zone_id, destination_zone_id,
         // caller_zone_id), service_alias(destination_zone_id.as_zone()));
         fmt::println(output_, "activate {} #cyan", service_proxy_alias(zone_id, destination_zone_id, caller_zone_id));
->>>>>>> e1c06db8
         std::lock_guard g(mux);
         auto found = service_proxies.find(orig_zone{zone_id, destination_zone_id, caller_zone_id});
         if (found == service_proxies.end())
@@ -614,18 +490,6 @@
             if (count == 0)
             {
                 service_proxies.erase(found);
-<<<<<<< HEAD
-                fmt::print(output_, "deactivate {}\n", service_proxy_alias(zone_id, destination_zone_id, caller_zone_id));
-                fmt::print(output_, "hnote over {} : deleted\n", service_proxy_alias(zone_id, destination_zone_id, caller_zone_id));
-            }
-        }
-
-        if(count)
-        {                
-            spdlog::error("service still being used! name {} zone_id {} destination_zone_id {} caller_zone_id {}", name, zone_id.get_val(), destination_zone_id.get_val(), caller_zone_id.get_val());
-            fmt::print(output_, "deactivate {}\n", service_proxy_alias(zone_id, destination_zone_id, caller_zone_id));
-            fmt::print(output_, "hnote over {} #red : deleted (still being used!)\n", service_proxy_alias(zone_id, destination_zone_id, caller_zone_id));    
-=======
                 fmt::println(output_, "deactivate {}", service_proxy_alias(zone_id, destination_zone_id, caller_zone_id));
                 fmt::println(
                     output_, "hnote over {} : deleted", service_proxy_alias(zone_id, destination_zone_id, caller_zone_id));
@@ -643,7 +507,6 @@
             fmt::println(output_,
                 "hnote over {} #red : deleted (still being used!)",
                 service_proxy_alias(zone_id, destination_zone_id, caller_zone_id));
->>>>>>> e1c06db8
         }
         fflush(output_);
 #endif
@@ -663,14 +526,10 @@
         std::ignore = interface_id;
 
 #ifdef USE_RPC_TELEMETRY_RAII_LOGGING
-<<<<<<< HEAD
-        fmt::print(output_, "{} -> {} : try_cast\n", service_proxy_alias(zone_id, destination_zone_id, caller_zone_id), service_alias(zone_id));    
-=======
         fmt::println(output_,
             "{} -> {} : try_cast",
             service_proxy_alias(zone_id, destination_zone_id, caller_zone_id),
             service_alias(zone_id));
->>>>>>> e1c06db8
         fflush(output_);
 #endif
     }
@@ -713,13 +572,6 @@
         // if(found == service_proxies.end())
         // {
         //     //service_proxies.emplace(orig_zone{zone_id, destination_zone_id, caller_zone_id}, name_count{name, 1});
-<<<<<<< HEAD
-        //     fmt::print(output_, "object add_ref name with proxy added {} zone_id {} destination_zone_id {} caller_zone_id {}\n", name, zone_id.get_val(), destination_zone_id.get_val(), caller_zone_id.get_val());
-        // }
-        // else
-        // {
-        //     fmt::print(output_, "object add_ref name {} zone_id {} destination_zone_id {} caller_zone_id {} object_id {}\n", name, zone_id.get_val(), destination_zone_id.get_val(), caller_zone_id.get_val(), object_id.get_val());
-=======
         //     fmt::println(output_, "object add_ref name with proxy added {} zone_id {} destination_zone_id {}
         //     caller_zone_id {}", name, zone_id.get_val(), destination_zone_id.get_val(), caller_zone_id.get_val());
         // }
@@ -728,20 +580,12 @@
         //     fmt::println(output_, "object add_ref name {} zone_id {} destination_zone_id {} caller_zone_id {}
         //     object_id {}", name, zone_id.get_val(), destination_zone_id.get_val(), caller_zone_id.get_val(),
         //     object_id.get_val());
->>>>>>> e1c06db8
         // }
         auto dest = destination_channel_zone_id.get_val() ? rpc::zone(destination_channel_zone_id.id)
                                                           : destination_zone_id.as_zone();
 
         if (object_id == rpc::dummy_object_id)
         {
-<<<<<<< HEAD
-            fmt::print(output_, "{} -> {} : dummy add_ref {} {}\n", service_proxy_alias(zone_id, destination_zone_id, caller_zone_id), service_alias(dest), type, get_thread_id());
-        }
-        else
-        {
-            fmt::print(output_, "{} -> {} : add_ref {} {}\n", service_proxy_alias(zone_id, destination_zone_id, caller_zone_id), service_alias(dest), type, get_thread_id());    
-=======
             fmt::println(output_,
                 "{} -> {} : dummy add_ref {} {}",
                 service_proxy_alias(zone_id, destination_zone_id, caller_zone_id),
@@ -757,7 +601,6 @@
                 service_alias(dest),
                 type,
                 get_thread_id());
->>>>>>> e1c06db8
         }
         fflush(output_);
 #endif
@@ -781,13 +624,6 @@
 
         if (object_id == rpc::dummy_object_id)
         {
-<<<<<<< HEAD
-            fmt::print(output_, "{} -> {} : dummy release {}\n", service_proxy_alias(zone_id, destination_zone_id, caller_zone_id), service_alias(dest), get_thread_id());
-        }
-        else
-        {
-            fmt::print(output_, "{} -> {} : release {}\n", service_proxy_alias(zone_id, destination_zone_id, caller_zone_id), service_alias(dest), get_thread_id());    
-=======
             fmt::println(output_,
                 "{} -> {} : dummy release {}",
                 service_proxy_alias(zone_id, destination_zone_id, caller_zone_id),
@@ -801,7 +637,6 @@
                 service_proxy_alias(zone_id, destination_zone_id, caller_zone_id),
                 service_alias(dest),
                 get_thread_id());
->>>>>>> e1c06db8
         }
         fflush(output_);
 #endif
@@ -860,12 +695,6 @@
         if (entry == services.end())
         {
             services.emplace(destination_channel_zone, name_count{"", 1});
-<<<<<<< HEAD
-            fmt::print(output_, "participant \\n"zone {}\" as {} order {} #Moccasin", destination_channel_zone.get_val(), service_alias(destination_channel_zone), service_order(destination_channel_zone));
-            fmt::print(output_, "activate {} #Moccasin\n", service_alias(destination_channel_zone));
-        }
-        fmt::print(output_, "hnote over {} : add_external_ref {} {}\n", service_proxy_alias(zone_id, destination_zone_id, caller_zone_id), get_thread_id(), ref_count);
-=======
             fmt::println(output_,
                 "participant \"zone {}\" as {} order {} #Moccasin",
                 destination_channel_zone.get_val(),
@@ -878,7 +707,6 @@
             service_proxy_alias(zone_id, destination_zone_id, caller_zone_id),
             get_thread_id(),
             ref_count);
->>>>>>> e1c06db8
         fflush(output_);
 #endif
     }
@@ -922,17 +750,12 @@
                         .c_str());
             }
         }
-<<<<<<< HEAD
-        
-        fmt::print(output_, "hnote over {} : release_external_ref {} {}\n", service_proxy_alias(zone_id, destination_zone_id, caller_zone_id), get_thread_id(), ref_count);
-=======
 
         fmt::println(output_,
             "hnote over {} : release_external_ref {} {}",
             service_proxy_alias(zone_id, destination_zone_id, caller_zone_id),
             get_thread_id(),
             ref_count);
->>>>>>> e1c06db8
         fflush(output_);
 #endif
     }
@@ -949,23 +772,17 @@
         {
             if (found->second.zone_id != zone_id)
             {
-                fmt::print("[ warn  ] object being registered in two zones\n");
+                fmt::println("[ warn  ] object being registered in two zones");
             }
             else
             {
                 return;
             }
         }
-<<<<<<< HEAD
-        
-        fmt::print(output_, "participant \\n\"{}\" as {} order {}", name, object_alias(address), object_order(zone_id, address)); 
-        fmt::print(output_, "activate {}\n", object_alias(address));
-=======
 
         fmt::println(
             output_, "participant \"{}\" as {} order {}", name, object_alias(address), object_order(zone_id, address));
         fmt::println(output_, "activate {}", object_alias(address));
->>>>>>> e1c06db8
     }
 
     void host_telemetry_service::on_impl_creation(const char* name, uint64_t address, rpc::zone zone_id) const
@@ -994,8 +811,8 @@
             impls.erase(found);
         }
         historical_impls.erase(address);
-        fmt::print(output_, "deactivate {}\n", object_alias(address));
-        fmt::print(output_, "hnote over {} : deleted\n", object_alias(address));
+        fmt::println(output_, "deactivate {}", object_alias(address));
+        fmt::println(output_, "hnote over {} : deleted", object_alias(address));
         fflush(output_);
     }
 
@@ -1006,17 +823,6 @@
         add_new_object("unknown", address, zone_id);
         stubs.emplace(zone_object{zone_id, object_id}, stub_info{address, 0});
 #ifdef USE_RPC_TELEMETRY_RAII_LOGGING
-<<<<<<< HEAD
-        fmt::print(output_, "participant \\n"object stub\\nzone {}\\nobject {}\" as {} order {} #lime"
-            , zone_id.get_val()
-            , object_id.get_val()
-            , object_stub_alias(zone_id, object_id)
-            , object_stub_order(zone_id, object_id)
-            );
-        fmt::print(output_, "activate {} #lime\n", object_stub_alias(zone_id, object_id));
-        fmt::print(output_, "{} --> {} : links to\n", object_stub_alias(zone_id, object_id), object_alias(address));
-#endif        
-=======
         fmt::println(output_,
             "participant \"object stub\\nzone {}\\nobject {}\" as {} order {} #lime",
             zone_id.get_val(),
@@ -1026,7 +832,6 @@
         fmt::println(output_, "activate {} #lime", object_stub_alias(zone_id, object_id));
         fmt::println(output_, "{} --> {} : links to", object_stub_alias(zone_id, object_id), object_alias(address));
 #endif
->>>>>>> e1c06db8
         fflush(output_);
     }
 
@@ -1054,11 +859,7 @@
                     found->second.address);
                 fmt::println(output_, "deactivate {}", object_stub_alias(zone_id, object_id));
             }
-<<<<<<< HEAD
-            fmt::print(output_, "hnote over {} : deleted\n", object_stub_alias(zone_id, object_id));        
-=======
             fmt::println(output_, "hnote over {} : deleted", object_stub_alias(zone_id, object_id));
->>>>>>> e1c06db8
         }
 #else
         stubs.erase(found);
@@ -1075,7 +876,7 @@
         std::ignore = method_id;
 
 #ifdef USE_RPC_TELEMETRY_RAII_LOGGING
-        fmt::print(output_, "note over {} : send\n", object_stub_alias(zone_id, object_id));
+        fmt::println(output_, "note over {} : send", object_stub_alias(zone_id, object_id));
         fflush(output_);
 #endif
     }
@@ -1137,16 +938,11 @@
             auto new_count = --found->second.count;
             if (new_count == 0)
             {
-                fmt::print(output_, "hnote over {} : release count {}\n", object_stub_alias(zone, object_id), count);
+                fmt::println(output_, "hnote over {} : release count {}", object_stub_alias(zone, object_id), count);
             }
             else
-<<<<<<< HEAD
-            {            
-                fmt::print(output_, "hnote over {} : release count {}\n", object_stub_alias(zone, object_id), count);
-=======
             {
                 fmt::println(output_, "hnote over {} : release count {}", object_stub_alias(zone, object_id), count);
->>>>>>> e1c06db8
             }
         }
         fflush(output_);
@@ -1165,23 +961,6 @@
 
         std::lock_guard g(mux);
         object_proxies.emplace(interface_proxy_id{zone_id, destination_zone_id, object_id, {0}}, 1);
-<<<<<<< HEAD
-        fmt::print(output_, "participant \\n"object_proxy\\nzone {}\\ndestination {}\\nobject {}\" as {} order {} #pink"
-            , zone_id.get_val()
-            , destination_zone_id.get_val()
-            , object_id.get_val()
-            , object_proxy_alias(zone_id, destination_zone_id, object_id)
-            , object_proxy_order(zone_id, destination_zone_id, object_id));
-        fmt::print(output_, "activate {} #pink\n", object_proxy_alias(zone_id, destination_zone_id, object_id));
-        fmt::print(output_, "{} --> {} : links to\n", object_proxy_alias(zone_id, destination_zone_id, object_id), object_stub_alias(destination_zone_id.as_zone(), object_id));
-        if(add_ref_done)
-        {
-            fmt::print(output_, "{} -> {} : complete_add_ref\n", object_proxy_alias(zone_id, destination_zone_id, object_id), service_proxy_alias(zone_id, destination_zone_id, zone_id.as_caller()));    
-        }
-        else
-        {
-            fmt::print(output_, "{} -> {} : add_ref\n", object_proxy_alias(zone_id, destination_zone_id, object_id), service_proxy_alias(zone_id, destination_zone_id, zone_id.as_caller()));    
-=======
         fmt::println(output_,
             "participant \"object_proxy\\nzone {}\\ndestination {}\\nobject {}\" as {} order {} #pink",
             zone_id.get_val(),
@@ -1207,7 +986,6 @@
                 "{} -> {} : add_ref",
                 object_proxy_alias(zone_id, destination_zone_id, object_id),
                 service_proxy_alias(zone_id, destination_zone_id, zone_id.as_caller()));
->>>>>>> e1c06db8
         }
         fflush(output_);
 #endif
@@ -1235,15 +1013,6 @@
             if (count == 0)
             {
                 object_proxies.erase(found);
-<<<<<<< HEAD
-                fmt::print(output_, "deactivate {}\n", object_proxy_alias(zone_id, destination_zone_id, object_id));
-                fmt::print(output_, "{} -> {} : release\n", object_proxy_alias(zone_id, destination_zone_id, object_id), service_proxy_alias(zone_id, destination_zone_id, zone_id.as_caller()));    
-            }
-            else
-            {            
-                spdlog::error("rpc::object proxy still being used! zone_id {} destination_zone_id {} object_id {}", zone_id.get_val(), destination_zone_id.get_val(), object_id.get_val());
-                fmt::print(output_, "deactivate {}\n", object_proxy_alias(zone_id, destination_zone_id, object_id));
-=======
                 fmt::println(output_, "deactivate {}", object_proxy_alias(zone_id, destination_zone_id, object_id));
                 fmt::println(output_,
                     "{} -> {} : release",
@@ -1257,7 +1026,6 @@
                     destination_zone_id.get_val(),
                     object_id.get_val());
                 fmt::println(output_, "deactivate {}", object_proxy_alias(zone_id, destination_zone_id, object_id));
->>>>>>> e1c06db8
             }
         }
         fflush(output_);
@@ -1278,17 +1046,12 @@
 
 #ifdef USE_RPC_TELEMETRY_RAII_LOGGING
         std::lock_guard g(mux);
-<<<<<<< HEAD
-        interface_proxies.emplace(interface_proxy_id{zone_id, destination_zone_id, object_id, interface_id}, name_count{name, 1});
-        fmt::print(output_, "hnote over {} : new interface proxy \\n {}\n", object_proxy_alias(zone_id, destination_zone_id, object_id), name);
-=======
         interface_proxies.emplace(
             interface_proxy_id{zone_id, destination_zone_id, object_id, interface_id}, name_count{name, 1});
         fmt::println(output_,
             "hnote over {} : new interface proxy \\n {}",
             object_proxy_alias(zone_id, destination_zone_id, object_id),
             name);
->>>>>>> e1c06db8
         fflush(output_);
 #endif
     }
@@ -1318,15 +1081,6 @@
             auto count = --found->second.count;
             if (count == 0)
             {
-<<<<<<< HEAD
-                fmt::print(output_, "hnote over {} : deleted \\n {} \n", object_proxy_alias(zone_id, destination_zone_id, object_id), found->second.name);
-                interface_proxies.erase(found);
-            }
-            else
-            {            
-                spdlog::error("interface proxy still being used! name {} zone_id {} destination_zone_id {} object_id {}", found->second.name, zone_id.get_val(), destination_zone_id.get_val(), object_id.get_val());
-                fmt::print(output_, "hnote over {} : deleted \\n {}\n", object_proxy_alias(zone_id, destination_zone_id, object_id), found->second.name);
-=======
                 fmt::println(output_,
                     "hnote over {} : deleted \\n {} ",
                     object_proxy_alias(zone_id, destination_zone_id, object_id),
@@ -1345,7 +1099,6 @@
                     "hnote over {} : deleted \\n {}",
                     object_proxy_alias(zone_id, destination_zone_id, object_id),
                     found->second.name);
->>>>>>> e1c06db8
             }
         }
         fflush(output_);
@@ -1367,17 +1120,12 @@
         std::ignore = method_id;
 
 #ifdef USE_RPC_TELEMETRY_RAII_LOGGING
-<<<<<<< HEAD
-        fmt::print(output_, "{} -> {} : {}\n", object_proxy_alias(zone_id, destination_zone_id, object_id), object_stub_alias(destination_zone_id.as_zone(), object_id), method_name);
-#else      
-=======
         fmt::println(output_,
             "{} -> {} : {}",
             object_proxy_alias(zone_id, destination_zone_id, object_id),
             object_stub_alias(destination_zone_id.as_zone(), object_id),
             method_name);
 #else
->>>>>>> e1c06db8
         auto ob = stubs.find({destination_zone_id.as_zone(), object_id});
         if (ob != stubs.end())
         {
@@ -1385,12 +1133,8 @@
         }
         else
         {
-<<<<<<< HEAD
-            fmt::print(output_, "{} -> {} : {}\n", service_alias(zone_id), service_alias(destination_zone_id.as_zone()), method_name);
-=======
             fmt::println(
                 output_, "{} -> {} : {}", service_alias(zone_id), service_alias(destination_zone_id.as_zone()), method_name);
->>>>>>> e1c06db8
         }
 #endif
         fflush(output_);
@@ -1423,7 +1167,7 @@
             colour = "red";
             break;
         }
-        fmt::print(output_, "note left #{}: {} {}\n", colour, message, get_thread_id());
+        fmt::println(output_, "note left #{}: {} {}", colour, message, get_thread_id());
         fflush(output_);
     }
 
