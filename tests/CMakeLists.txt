--- conflicted
+++ resolved
@@ -1,11 +1,7 @@
-<<<<<<< HEAD
 #[[
    Copyright (c) 2024 Edward Boggis-Rolfe
    All rights reserved.
 ]]
-
-=======
->>>>>>> a9c4ac51
 cmake_minimum_required(VERSION 3.24)
 
 add_subdirectory(edl)
