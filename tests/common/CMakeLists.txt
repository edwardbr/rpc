#[[
   Copyright (c) 2024 Edward Boggis-Rolfe
   All rights reserved.
]]
cmake_minimum_required(VERSION 3.24)

message("common_enclave")

# ######################################################################################################################
# common_enclave

if(${BUILD_ENCLAVE})
  add_library(common_enclave STATIC src/host_service_proxy.cpp)

  target_compile_definitions(common_enclave PRIVATE ${ENCLAVE_DEFINES})
  target_include_directories(
    common_enclave
    PUBLIC "$<BUILD_INTERFACE:${CMAKE_CURRENT_SOURCE_DIR}/include>" "$<INSTALL_INTERFACE:include/marshalled_tests>"
    PRIVATE ${ENCLAVE_LIBCXX_INCLUDES})

<<<<<<< HEAD
  target_compile_options(common_enclave PRIVATE ${ENCLAVE_COMPILE_OPTIONS} ${WARN_PEDANTIC})
  target_link_options(common_enclave PRIVATE ${ENCLAVE_LINK_OPTIONS} ${WARN_PEDANTIC})
=======
  target_compile_options(common_enclave PRIVATE ${ENCLAVE_COMPILE_OPTIONS} ${WARN_BASELINE})
  target_link_options(common_enclave PRIVATE ${ENCLAVE_LINK_OPTIONS})
>>>>>>> e1c06db8

  if(USE_RPC_TELEMETRY)
    set(TELEMETRY_ENCLAVE_EDL rpc_telemetry_edl_header_enclave)
  endif()

  target_link_libraries(
    common_enclave
    PRIVATE rpc_enclave
            marshal_test_edl_enclave
            ${TELEMETRY_ENCLAVE_EDL}
            example_idl_enclave
            yas_common)

  set_property(TARGET common_enclave PROPERTY COMPILE_PDB_NAME common_enclave)

  # ####################################################################################################################

endif()
if(BUILD_ENCLAVE)
<<<<<<< HEAD
=======

  add_library(common_host STATIC src/enclave_service_proxy.cpp)
>>>>>>> e1c06db8

  target_compile_definitions(common_host PRIVATE ${HOST_DEFINES})
  target_include_directories(
    common_host
    PUBLIC "$<BUILD_INTERFACE:${CMAKE_CURRENT_SOURCE_DIR}/include>" "$<INSTALL_INTERFACE:include/marshalled_tests>"
    PRIVATE ${HOST_INCLUDES})

  target_compile_options(common_host PRIVATE ${HOST_COMPILE_OPTIONS})
  target_link_options(common_host PRIVATE ${HOST_LINK_OPTIONS})

  target_link_libraries(
    common_host
    PRIVATE rpc::rpc_host
            marshal_test_edl_host
            rpc_telemetry_edl_header_host
            example_idl_host
            yas_common)

  set_property(TARGET common_host PROPERTY COMPILE_PDB_NAME common_host)

else()

  add_library(common_host INTERFACE)

<<<<<<< HEAD
else()

add_library(common_host INTERFACE)

target_include_directories(
  common_host
  INTERFACE "$<BUILD_INTERFACE:${CMAKE_CURRENT_SOURCE_DIR}/include>" "$<INSTALL_INTERFACE:include/marshalled_tests>")
=======
  target_include_directories(common_host INTERFACE "$<BUILD_INTERFACE:${CMAKE_CURRENT_SOURCE_DIR}/include>"
                                                   "$<INSTALL_INTERFACE:include/marshalled_tests>")
>>>>>>> e1c06db8
endif()<|MERGE_RESOLUTION|>--- conflicted
+++ resolved
@@ -18,13 +18,8 @@
     PUBLIC "$<BUILD_INTERFACE:${CMAKE_CURRENT_SOURCE_DIR}/include>" "$<INSTALL_INTERFACE:include/marshalled_tests>"
     PRIVATE ${ENCLAVE_LIBCXX_INCLUDES})
 
-<<<<<<< HEAD
-  target_compile_options(common_enclave PRIVATE ${ENCLAVE_COMPILE_OPTIONS} ${WARN_PEDANTIC})
-  target_link_options(common_enclave PRIVATE ${ENCLAVE_LINK_OPTIONS} ${WARN_PEDANTIC})
-=======
   target_compile_options(common_enclave PRIVATE ${ENCLAVE_COMPILE_OPTIONS} ${WARN_BASELINE})
   target_link_options(common_enclave PRIVATE ${ENCLAVE_LINK_OPTIONS})
->>>>>>> e1c06db8
 
   if(USE_RPC_TELEMETRY)
     set(TELEMETRY_ENCLAVE_EDL rpc_telemetry_edl_header_enclave)
@@ -44,11 +39,8 @@
 
 endif()
 if(BUILD_ENCLAVE)
-<<<<<<< HEAD
-=======
 
   add_library(common_host STATIC src/enclave_service_proxy.cpp)
->>>>>>> e1c06db8
 
   target_compile_definitions(common_host PRIVATE ${HOST_DEFINES})
   target_include_directories(
@@ -73,16 +65,6 @@
 
   add_library(common_host INTERFACE)
 
-<<<<<<< HEAD
-else()
-
-add_library(common_host INTERFACE)
-
-target_include_directories(
-  common_host
-  INTERFACE "$<BUILD_INTERFACE:${CMAKE_CURRENT_SOURCE_DIR}/include>" "$<INSTALL_INTERFACE:include/marshalled_tests>")
-=======
   target_include_directories(common_host INTERFACE "$<BUILD_INTERFACE:${CMAKE_CURRENT_SOURCE_DIR}/include>"
                                                    "$<INSTALL_INTERFACE:include/marshalled_tests>")
->>>>>>> e1c06db8
 endif()