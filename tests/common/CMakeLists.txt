<<<<<<< HEAD
#[[
   Copyright (c) 2024 Edward Boggis-Rolfe
   All rights reserved.
]]

=======
>>>>>>> a9c4ac51
cmake_minimum_required(VERSION 3.24)

message("common_enclave")

# ######################################################################################################################
# common_enclave

if(${BUILD_ENCLAVE})
  add_library(common_enclave STATIC src/host_service_proxy.cpp)

  target_compile_definitions(common_enclave PRIVATE ${ENCLAVE_DEFINES})
  target_include_directories(
    common_enclave
    PUBLIC "$<BUILD_INTERFACE:${CMAKE_CURRENT_SOURCE_DIR}/include>" "$<INSTALL_INTERFACE:include/marshalled_tests>"
    PRIVATE ${ENCLAVE_LIBCXX_INCLUDES})

  target_compile_options(common_enclave PRIVATE ${ENCLAVE_COMPILE_OPTIONS})
  target_link_options(common_enclave PRIVATE ${ENCLAVE_LINK_OPTIONS})

<<<<<<< HEAD
  target_link_libraries(common_enclave PRIVATE rpc_enclave marshal_test_edl_enclave example_idl_enclave yas_common)
=======
  target_link_libraries(common_enclave PRIVATE 
    rpc_enclave 
    marshal_test_edl_enclave 
    rpc_telemetry_edl_header_host
    example_idl_enclave 
    yas_common)
>>>>>>> a9c4ac51

  set_property(TARGET common_enclave PROPERTY COMPILE_PDB_NAME common_enclave)

  # ####################################################################################################################

  add_library(common_enclave_v1 STATIC src/host_service_proxy.cpp)

  target_compile_definitions(common_enclave_v1 PRIVATE ${ENCLAVE_DEFINES})
  target_include_directories(
    common_enclave_v1
    PUBLIC "$<BUILD_INTERFACE:${CMAKE_CURRENT_SOURCE_DIR}/include>" "$<INSTALL_INTERFACE:include/marshalled_tests>"
    PRIVATE ${ENCLAVE_LIBCXX_INCLUDES})

  target_compile_options(common_enclave_v1 PRIVATE ${ENCLAVE_COMPILE_OPTIONS})
  target_link_options(common_enclave_v1 PRIVATE ${ENCLAVE_LINK_OPTIONS})

  target_compile_definitions(common_enclave_v1 PUBLIC NO_RPC_V2)
<<<<<<< HEAD
  target_link_libraries(common_enclave_v1 PRIVATE rpc_enclave_v1 marshal_test_edl_enclave example_idl_enclave
=======
  target_link_libraries(common_enclave_v1 PRIVATE 
    rpc_enclave_v1 
    marshal_test_edl_enclave 
    rpc_telemetry_edl_header_host
    example_idl_enclave
>>>>>>> a9c4ac51
                                                  yas_common)

  set_property(TARGET common_enclave_v1 PROPERTY COMPILE_PDB_NAME common_enclave_v1)

endif()
# if(${BUILD_HOST})

add_library(common_host STATIC src/enclave_service_proxy.cpp)

target_compile_definitions(common_host PRIVATE ${HOST_DEFINES})
target_include_directories(
  common_host
  PUBLIC "$<BUILD_INTERFACE:${CMAKE_CURRENT_SOURCE_DIR}/include>" "$<INSTALL_INTERFACE:include/marshalled_tests>"
  PRIVATE ${HOST_INCLUDES})

target_compile_options(common_host PRIVATE ${HOST_COMPILE_OPTIONS})
target_link_options(common_host PRIVATE ${HOST_LINK_OPTIONS})

<<<<<<< HEAD
target_link_libraries(common_host PRIVATE ${HOST_LIBRARIES} marshal_test_edl_host example_idl_host rpc::rpc_host yas_common)
=======
target_link_libraries(common_host PRIVATE 
  rpc::rpc_host 
  marshal_test_edl_host 
  rpc_telemetry_edl_header_host
  example_idl_host 
  yas_common)
>>>>>>> a9c4ac51

set_property(TARGET common_host PROPERTY COMPILE_PDB_NAME common_host)

# endif()<|MERGE_RESOLUTION|>--- conflicted
+++ resolved
@@ -1,11 +1,7 @@
-<<<<<<< HEAD
 #[[
    Copyright (c) 2024 Edward Boggis-Rolfe
    All rights reserved.
 ]]
-
-=======
->>>>>>> a9c4ac51
 cmake_minimum_required(VERSION 3.24)
 
 message("common_enclave")
@@ -25,16 +21,12 @@
   target_compile_options(common_enclave PRIVATE ${ENCLAVE_COMPILE_OPTIONS})
   target_link_options(common_enclave PRIVATE ${ENCLAVE_LINK_OPTIONS})
 
-<<<<<<< HEAD
-  target_link_libraries(common_enclave PRIVATE rpc_enclave marshal_test_edl_enclave example_idl_enclave yas_common)
-=======
   target_link_libraries(common_enclave PRIVATE 
     rpc_enclave 
     marshal_test_edl_enclave 
     rpc_telemetry_edl_header_host
     example_idl_enclave 
     yas_common)
->>>>>>> a9c4ac51
 
   set_property(TARGET common_enclave PROPERTY COMPILE_PDB_NAME common_enclave)
 
@@ -52,15 +44,11 @@
   target_link_options(common_enclave_v1 PRIVATE ${ENCLAVE_LINK_OPTIONS})
 
   target_compile_definitions(common_enclave_v1 PUBLIC NO_RPC_V2)
-<<<<<<< HEAD
-  target_link_libraries(common_enclave_v1 PRIVATE rpc_enclave_v1 marshal_test_edl_enclave example_idl_enclave
-=======
   target_link_libraries(common_enclave_v1 PRIVATE 
     rpc_enclave_v1 
     marshal_test_edl_enclave 
     rpc_telemetry_edl_header_host
     example_idl_enclave
->>>>>>> a9c4ac51
                                                   yas_common)
 
   set_property(TARGET common_enclave_v1 PROPERTY COMPILE_PDB_NAME common_enclave_v1)
@@ -79,16 +67,12 @@
 target_compile_options(common_host PRIVATE ${HOST_COMPILE_OPTIONS})
 target_link_options(common_host PRIVATE ${HOST_LINK_OPTIONS})
 
-<<<<<<< HEAD
-target_link_libraries(common_host PRIVATE ${HOST_LIBRARIES} marshal_test_edl_host example_idl_host rpc::rpc_host yas_common)
-=======
 target_link_libraries(common_host PRIVATE 
   rpc::rpc_host 
   marshal_test_edl_host 
   rpc_telemetry_edl_header_host
   example_idl_host 
   yas_common)
->>>>>>> a9c4ac51
 
 set_property(TARGET common_host PROPERTY COMPILE_PDB_NAME common_host)
 
