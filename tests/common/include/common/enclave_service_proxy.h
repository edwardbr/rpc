/*
 *   Copyright (c) 2025 Edward Boggis-Rolfe
 *   All rights reserved.
 */
#pragma once

#include <sgx_urts.h>
#include <rpc/proxy.h>

namespace rpc
{
    //This is for hosts to call services on an enclave
    class enclave_service_proxy : public service_proxy
    {
        struct enclave_owner
        {
        public:
            enclave_owner(uint64_t eid) : eid_(eid)
            {}
            uint64_t eid_ = 0;
            ~enclave_owner();
        };

        enclave_service_proxy(
            const char* name
            , destination_zone destination_zone_id
            , std::string filename
            , const rpc::shared_ptr<service>& svc);
            
        enclave_service_proxy(const enclave_service_proxy& other) = default;
       
        rpc::shared_ptr<service_proxy> clone() override;
        
        static rpc::shared_ptr<enclave_service_proxy> create(
            const char* name
            , destination_zone destination_zone_id
            , const rpc::shared_ptr<service>& svc
            , std::string filename);
        
        CORO_TASK(int) connect(rpc::interface_descriptor input_descr, rpc::interface_descriptor& output_descr) override;

        int send(
            uint64_t protocol_version, 
			encoding encoding, 
			uint64_t tag, 
            caller_channel_zone caller_channel_zone_id, 
            caller_zone caller_zone_id, 
            destination_zone destination_zone_id, 
            object object_id, 
            interface_ordinal interface_id, 
            method method_id, 
            size_t in_size_,
            const char* in_buf_, 
            std::vector<char>& out_buf_)
            override;
        int try_cast(            
            uint64_t protocol_version, 
            destination_zone destination_zone_id, 
            object object_id, 
            interface_ordinal interface_id) override;
<<<<<<< HEAD
        uint64_t add_ref(
            uint64_t protocol_version, 
            destination_channel_zone destination_channel_zone_id, 
            destination_zone destination_zone_id, 
            object object_id, 
            caller_channel_zone caller_channel_zone_id, 
            caller_zone caller_zone_id, 
            add_ref_options build_out_param_channel) override;
        uint64_t release(
            uint64_t protocol_version, 
            destination_zone destination_zone_id, 
            object object_id, 
            caller_zone caller_zone_id) override;
=======
        int add_ref(uint64_t protocol_version,
            destination_channel_zone destination_channel_zone_id,
            destination_zone destination_zone_id,
            object object_id,
            caller_channel_zone caller_channel_zone_id,
            caller_zone caller_zone_id,
            known_direction_zone known_direction_zone_id,
            add_ref_options build_out_param_channel,
            uint64_t& reference_count) override;
        int release(uint64_t protocol_version,
            destination_zone destination_zone_id,
            object object_id,
            caller_zone caller_zone_id,
            uint64_t& reference_count) override;
>>>>>>> 6d415789

        std::shared_ptr<enclave_owner> enclave_owner_;
        uint64_t eid_ = 0;        
        std::string filename_;

        friend rpc::service;        
    public:
        
        virtual ~enclave_service_proxy() = default;
    };
}<|MERGE_RESOLUTION|>--- conflicted
+++ resolved
@@ -58,21 +58,6 @@
             destination_zone destination_zone_id, 
             object object_id, 
             interface_ordinal interface_id) override;
-<<<<<<< HEAD
-        uint64_t add_ref(
-            uint64_t protocol_version, 
-            destination_channel_zone destination_channel_zone_id, 
-            destination_zone destination_zone_id, 
-            object object_id, 
-            caller_channel_zone caller_channel_zone_id, 
-            caller_zone caller_zone_id, 
-            add_ref_options build_out_param_channel) override;
-        uint64_t release(
-            uint64_t protocol_version, 
-            destination_zone destination_zone_id, 
-            object object_id, 
-            caller_zone caller_zone_id) override;
-=======
         int add_ref(uint64_t protocol_version,
             destination_channel_zone destination_channel_zone_id,
             destination_zone destination_zone_id,
@@ -87,7 +72,6 @@
             object object_id,
             caller_zone caller_zone_id,
             uint64_t& reference_count) override;
->>>>>>> 6d415789
 
         std::shared_ptr<enclave_owner> enclave_owner_;
         uint64_t eid_ = 0;        
