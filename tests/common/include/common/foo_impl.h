/*
 *   Copyright (c) 2025 Edward Boggis-Rolfe
 *   All rights reserved.
 */
#pragma once

#include <example/example.h>
#include <rpc/types.h>
#include <rpc/proxy.h>
#ifdef USE_RPC_TELEMETRY
#include <rpc/telemetry/i_telemetry_service.h>
#endif
#include <rpc/basic_service_proxies.h>

#include <example_shared/example_shared_stub.h>
#include <example_import/example_import_stub.h>
#include <example/example_stub.h>

<<<<<<< HEAD
void log(const std::string& data);
=======
>>>>>>> 6d415789

namespace marshalled_tests
{
    class baz : public xxx::i_baz, public xxx::i_bar
    {
        rpc::zone zone_id_;
        void* get_address() const override { return (void*)this; }
        const rpc::casting_interface* query_interface(rpc::interface_ordinal interface_id) const override
        {
            if (rpc::match<xxx::i_baz>(interface_id))
                return static_cast<const xxx::i_baz*>(this);
            if (rpc::match<xxx::i_bar>(interface_id))
                return static_cast<const xxx::i_bar*>(this);
            return nullptr;
        }

    public:
        baz(rpc::zone zone_id)
            : zone_id_(zone_id)
        {
#ifdef USE_RPC_TELEMETRY
            if (auto telemetry_service = rpc::telemetry_service_manager::get(); telemetry_service)
                telemetry_service->on_impl_creation("baz", (uint64_t)this, zone_id_);
#endif
        }

        virtual ~baz()
        {
#ifdef USE_RPC_TELEMETRY
            if (auto telemetry_service = rpc::telemetry_service_manager::get(); telemetry_service)
                telemetry_service->on_impl_deletion((uint64_t)this, zone_id_);
#endif
        }
        CORO_TASK(int) callback(int val) override
        {
<<<<<<< HEAD
            log(std::string("callback ") + std::to_string(val));
            CO_RETURN rpc::error::OK();
=======
            RPC_INFO("callback {}", val);
            return rpc::error::OK();
>>>>>>> 6d415789
        }
        CORO_TASK(error_code) blob_test(const std::vector<uint8_t>& inval, std::vector<uint8_t>& out_val) override
        {
            RPC_INFO("baz blob_test {}", inval.size());
            out_val = inval;
            CO_RETURN rpc::error::OK();
        }
        CORO_TASK(error_code) do_something_else(int val) override
        {
<<<<<<< HEAD
            std::ignore = val;
            log(std::string("baz do_something_else"));
            CO_RETURN rpc::error::OK();
=======
            RPC_INFO("baz do_something_else");
            return rpc::error::OK();
>>>>>>> 6d415789
        }
    };

    class foo : public xxx::i_foo
    {
        rpc::zone zone_id_;
        void* get_address() const override { return (void*)this; }
        const rpc::casting_interface* query_interface(rpc::interface_ordinal interface_id) const override
        {
            if (rpc::match<xxx::i_foo>(interface_id))
                return static_cast<const xxx::i_foo*>(this);
            return nullptr;
        }

        rpc::member_ptr<xxx::i_baz> cached_;

    public:
        foo(rpc::zone zone_id)
            : zone_id_(zone_id)
        {
#ifdef USE_RPC_TELEMETRY
            if (auto telemetry_service = rpc::telemetry_service_manager::get(); telemetry_service)
                telemetry_service->on_impl_creation("foo", (uint64_t)this, zone_id_);
#endif
        }
        virtual ~foo()
        {
#ifdef USE_RPC_TELEMETRY
            if (auto telemetry_service = rpc::telemetry_service_manager::get(); telemetry_service)
                telemetry_service->on_impl_deletion((uint64_t)this, zone_id_);
#endif
        }
        CORO_TASK(error_code) do_something_in_val(int val) override
        {
<<<<<<< HEAD
            log(std::string("got ") + std::to_string(val));
            CO_RETURN rpc::error::OK();
=======
            RPC_INFO("got {}", val);
            return rpc::error::OK();
>>>>>>> 6d415789
        }
        CORO_TASK(error_code) do_something_in_ref(const int& val) override
        {
<<<<<<< HEAD
            log(std::string("got ") + std::to_string(val));
            CO_RETURN rpc::error::OK();
=======
            RPC_INFO("got {}", val);
            return rpc::error::OK();
>>>>>>> 6d415789
        }
        CORO_TASK(error_code) do_something_in_by_val_ref(const int& val) override
        {
<<<<<<< HEAD
            log(std::string("got ") + std::to_string(val));
            CO_RETURN rpc::error::OK();
=======
            RPC_INFO("got {}", val);
            return rpc::error::OK();
>>>>>>> 6d415789
        }
        CORO_TASK(error_code) do_something_in_move_ref(int&& val) override
        {
<<<<<<< HEAD
            log(std::string("got ") + std::to_string(val));
            CO_RETURN rpc::error::OK();
=======
            RPC_INFO("got {}", val);
            return rpc::error::OK();
>>>>>>> 6d415789
        }
        CORO_TASK(error_code) do_something_in_ptr(const int* val) override
        {
<<<<<<< HEAD
            log(std::string("got ") + std::to_string(*val));
            CO_RETURN rpc::error::OK();
=======
            RPC_INFO("got {}", *val);
            return rpc::error::OK();
>>>>>>> 6d415789
        }
        CORO_TASK(error_code) do_something_out_val(int& val) override
        {
            val = 33;
            CO_RETURN rpc::error::OK();
        };
        CORO_TASK(error_code) do_something_out_ptr_ref(int*& val) override
        {
            val = new int(33);
            CO_RETURN rpc::error::OK();
        }
        CORO_TASK(error_code) do_something_out_ptr_ptr(int** val) override
        {
            *val = new int(33);
            CO_RETURN rpc::error::OK();
        }
        CORO_TASK(error_code) do_something_in_out_ref(int& val) override
        {
            RPC_INFO("got {}", val);
            val = 33;
            CO_RETURN rpc::error::OK();
        }
        CORO_TASK(error_code) give_something_complicated_val(const xxx::something_complicated val) override
        {
<<<<<<< HEAD
            log(std::string("got ") + std::to_string(val.int_val));
            CO_RETURN rpc::error::OK();
=======
            RPC_INFO("got {}", val.int_val);
            return rpc::error::OK();
>>>>>>> 6d415789
        }
        CORO_TASK(error_code) give_something_complicated_ref(const xxx::something_complicated& val) override
        {
<<<<<<< HEAD
            log(std::string("got ") + std::to_string(val.int_val));
            CO_RETURN rpc::error::OK();
=======
            RPC_INFO("got {}", val.int_val);
            return rpc::error::OK();
>>>>>>> 6d415789
        }
        CORO_TASK(error_code) give_something_complicated_ref_val(const xxx::something_complicated& val) override
        {
<<<<<<< HEAD
            log(std::string("got ") + std::to_string(val.int_val));
            CO_RETURN rpc::error::OK();
=======
            RPC_INFO("got {}", val.int_val);
            return rpc::error::OK();
>>>>>>> 6d415789
        }
        CORO_TASK(error_code) give_something_complicated_move_ref(xxx::something_complicated&& val) override
        {
<<<<<<< HEAD
            log(std::string("got ") + std::to_string(val.int_val));
            CO_RETURN rpc::error::OK();
=======
            RPC_INFO("got {}", val.int_val);
            return rpc::error::OK();
>>>>>>> 6d415789
        }
        CORO_TASK(error_code) give_something_complicated_ptr(const xxx::something_complicated* val) override
        {
<<<<<<< HEAD
            log(std::string("got ") + std::to_string(val->int_val));
            CO_RETURN rpc::error::OK();
=======
            RPC_INFO("got {}", val->int_val);
            return rpc::error::OK();
>>>>>>> 6d415789
        }
        CORO_TASK(error_code) receive_something_complicated_ref(xxx::something_complicated& val) override
        {
            val = xxx::something_complicated{33, "22"};
            CO_RETURN rpc::error::OK();
        }
        CORO_TASK(error_code) receive_something_complicated_ptr(xxx::something_complicated*& val) override
        {
            val = new xxx::something_complicated{33, "22"};
            CO_RETURN rpc::error::OK();
        }
        CORO_TASK(error_code) receive_something_complicated_in_out_ref(xxx::something_complicated& val) override
        {
            RPC_INFO("got {}", val.int_val);
            val.int_val = 33;
            CO_RETURN rpc::error::OK();
        }
        CORO_TASK(error_code) give_something_more_complicated_val(const xxx::something_more_complicated val) override
        {
<<<<<<< HEAD
            log(std::string("got ") + val.map_val.begin()->first);
            CO_RETURN rpc::error::OK();
=======
            RPC_INFO("got {}", val.map_val.begin()->first);
            return rpc::error::OK();
>>>>>>> 6d415789
        }
        CORO_TASK(error_code) give_something_more_complicated_ref(const xxx::something_more_complicated& val) override
        {
<<<<<<< HEAD
            log(std::string("got ") + val.map_val.begin()->first);
            CO_RETURN rpc::error::OK();
=======
            RPC_INFO("got {}", val.map_val.begin()->first);
            return rpc::error::OK();
>>>>>>> 6d415789
        }
        CORO_TASK(error_code) give_something_more_complicated_move_ref(xxx::something_more_complicated&& val) override
        {
<<<<<<< HEAD
            log(std::string("got ") + val.map_val.begin()->first);
            CO_RETURN rpc::error::OK();
=======
            RPC_INFO("got {}", val.map_val.begin()->first);
            return rpc::error::OK();
>>>>>>> 6d415789
        }
        CORO_TASK(error_code)
        give_something_more_complicated_ref_val(const xxx::something_more_complicated& val) override
        {
<<<<<<< HEAD
            log(std::string("got ") + val.map_val.begin()->first);
            CO_RETURN rpc::error::OK();
=======
            RPC_INFO("got {}", val.map_val.begin()->first);
            return rpc::error::OK();
>>>>>>> 6d415789
        }
        CORO_TASK(error_code) give_something_more_complicated_ptr(const xxx::something_more_complicated* val) override
        {
<<<<<<< HEAD
            log(std::string("got ") + val->map_val.begin()->first);
            CO_RETURN rpc::error::OK();
=======
            RPC_INFO("got {}", val->map_val.begin()->first);
            return rpc::error::OK();
>>>>>>> 6d415789
        }
        CORO_TASK(error_code) receive_something_more_complicated_ref(xxx::something_more_complicated& val) override
        {
            val.map_val["22"] = xxx::something_complicated{33, "22"};
            CO_RETURN rpc::error::OK();
        }
        CORO_TASK(error_code) receive_something_more_complicated_ptr(xxx::something_more_complicated*& val) override
        {
            val = new xxx::something_more_complicated();
            val->map_val["22"] = xxx::something_complicated{33, "22"};
            CO_RETURN rpc::error::OK();
        }
        CORO_TASK(error_code)
        receive_something_more_complicated_in_out_ref(xxx::something_more_complicated& val) override
        {
            if (val.map_val.size())
                RPC_INFO("got {}", val.map_val.begin()->first);
            else
                RPC_ASSERT(!"value is null");
            val.map_val["22"] = xxx::something_complicated{33, "23"};
            CO_RETURN rpc::error::OK();
        }
        CORO_TASK(error_code) do_multi_val(int val1, int val2) override
        {
<<<<<<< HEAD
            std::ignore = val2;
            log(std::string("got ") + std::to_string(val1));
            CO_RETURN rpc::error::OK();
=======
            RPC_INFO("got {}", val1);
            return rpc::error::OK();
>>>>>>> 6d415789
        }
        CORO_TASK(error_code)
        do_multi_complicated_val(const xxx::something_more_complicated val1, const xxx::something_more_complicated val2) override
        {
<<<<<<< HEAD
            std::ignore = val2;
            log(std::string("got ") + val1.map_val.begin()->first);
            CO_RETURN rpc::error::OK();
=======
            RPC_INFO("got {}", val1.map_val.begin()->first);
            return rpc::error::OK();
>>>>>>> 6d415789
        }

        CORO_TASK(error_code) receive_interface(rpc::shared_ptr<i_foo>& val) override
        {
            val = rpc::shared_ptr<xxx::i_foo>(new foo(zone_id_));
            auto val1 = CO_AWAIT rpc::dynamic_pointer_cast<xxx::i_bar>(val);
            CO_RETURN rpc::error::OK();
        }

        CORO_TASK(error_code) give_interface(rpc::shared_ptr<xxx::i_baz> baz) override
        {
            CO_AWAIT baz->callback(22);
            auto val1 = CO_AWAIT rpc::dynamic_pointer_cast<xxx::i_bar>(baz);
            CO_RETURN rpc::error::OK();
        }

        CORO_TASK(error_code) call_baz_interface(const rpc::shared_ptr<xxx::i_baz>& val) override
        {
            if (!val)
                CO_RETURN rpc::error::OK();
            CO_AWAIT val->callback(22);
            auto val1 = CO_AWAIT rpc::dynamic_pointer_cast<xxx::i_baz>(val);
            // #sgx dynamic cast in an enclave this fails
<<<<<<< HEAD
            auto val2 = CO_AWAIT rpc::dynamic_pointer_cast<xxx::i_bar>(val);
=======
            auto val2 = rpc::dynamic_pointer_cast<xxx::i_bar>(val);
            //note val2 may be null if the cast fails this is dependant on if we are using the class foo or class baz
>>>>>>> 6d415789

            std::vector<uint8_t> in_val{1, 2, 3, 4};
            std::vector<uint8_t> out_val;

            CO_AWAIT val->blob_test(in_val, out_val);
            RPC_ASSERT(in_val == out_val);

            // this should trigger NEED_MORE_MEMORY signal requiring more out param data to be provided to the called
            // the out param data is temporarily cached and given over when enough memory has been provided, without
            // recalling the implementation
            in_val.resize(100000);
            std::fill(in_val.begin(), in_val.end(), 42);
            CO_AWAIT val->blob_test(in_val, out_val);
            RPC_ASSERT(in_val == out_val);
            CO_RETURN rpc::error::OK();
        }

        CORO_TASK(error_code) create_baz_interface(rpc::shared_ptr<xxx::i_baz>& val) override
        {
            val = rpc::shared_ptr<xxx::i_baz>(new baz(zone_id_));
            CO_RETURN rpc::error::OK();
        }

        CORO_TASK(error_code) get_null_interface(rpc::shared_ptr<xxx::i_baz>& val) override
        {
            val = nullptr;
            CO_RETURN rpc::error::OK();
        }

        CORO_TASK(error_code) set_interface(const rpc::shared_ptr<xxx::i_baz>& val) override
        {
            cached_ = val;
            CO_RETURN rpc::error::OK();
        }
        CORO_TASK(error_code) get_interface(rpc::shared_ptr<xxx::i_baz>& val) override
        {
<<<<<<< HEAD
            val = cached_;
            CO_RETURN rpc::error::OK();
=======
            val = cached_.get_nullable();
            return rpc::error::OK();
>>>>>>> 6d415789
        }

        CORO_TASK(error_code) exception_test() override
        {
#ifdef USE_RPC_TELEMETRY
            if (auto telemetry_service = rpc::telemetry_service_manager::get(); telemetry_service)
                telemetry_service->message(rpc::i_telemetry_service::info, "exception_test");
#endif
            throw std::runtime_error("oops");
            CO_RETURN rpc::error::OK();
        }
    };

    class multiple_inheritance : public xxx::i_bar, public xxx::i_baz
    {
        rpc::zone zone_id_;

        void* get_address() const override { return (void*)this; }
        const rpc::casting_interface* query_interface(rpc::interface_ordinal interface_id) const override
        {
            if (rpc::match<xxx::i_bar>(interface_id))
                return static_cast<const xxx::i_bar*>(this);
            if (rpc::match<xxx::i_baz>(interface_id))
                return static_cast<const xxx::i_baz*>(this);
            return nullptr;
        }

    public:
        multiple_inheritance(rpc::zone zone_id)
            : zone_id_(zone_id)
        {
#ifdef USE_RPC_TELEMETRY
            if (auto telemetry_service = rpc::telemetry_service_manager::get(); telemetry_service)
                telemetry_service->on_impl_creation("multiple_inheritance", (uint64_t)this, zone_id_);
#endif
        }
        virtual ~multiple_inheritance()
        {
#ifdef USE_RPC_TELEMETRY
            if (auto telemetry_service = rpc::telemetry_service_manager::get(); telemetry_service)
                telemetry_service->on_impl_deletion((uint64_t)this, zone_id_);
#endif
        }

        CORO_TASK(error_code) do_something_else(int val) override
        {
            std::ignore = val;
            CO_RETURN rpc::error::OK();
        }
        CORO_TASK(int) callback(int val) override
        {
<<<<<<< HEAD
            log(std::string("callback ") + std::to_string(val));
            CO_RETURN rpc::error::OK();
=======
            RPC_INFO("callback {}", val);
            return rpc::error::OK();
>>>>>>> 6d415789
        }
        CORO_TASK(error_code) blob_test(const std::vector<uint8_t>& inval, std::vector<uint8_t>& out_val) override
        {
            out_val = inval;
            CO_RETURN rpc::error::OK();
        }
    };

    class example : public yyy::i_example, public rpc::enable_shared_from_this<example>
    {
<<<<<<< HEAD
        rpc::shared_ptr<yyy::i_host> host_;
        rpc::weak_ptr<rpc::service> this_service_;
=======
        rpc::member_ptr<yyy::i_host> host_;
        rpc::weak_ptr<rpc::child_service> this_service_;
>>>>>>> 6d415789
        rpc::zone zone_id_;

        void* get_address() const override { return (void*)this; }
        const rpc::casting_interface* query_interface(rpc::interface_ordinal interface_id) const override
        {
            if (rpc::match<yyy::i_example>(interface_id))
                return static_cast<const yyy::i_example*>(this);
            return nullptr;
        }

    public:
        example(rpc::shared_ptr<rpc::service> this_service, rpc::shared_ptr<yyy::i_host> host)
            : host_(host)
            , this_service_(this_service)
            , zone_id_(0)
        {
            if (this_service)
                zone_id_ = this_service->get_zone_id();
#ifdef USE_RPC_TELEMETRY
            if (auto telemetry_service = rpc::telemetry_service_manager::get(); telemetry_service)
                telemetry_service->on_impl_creation("example", (uint64_t)this, zone_id_);
#endif
        }
        virtual ~example()
        {
#ifdef USE_RPC_TELEMETRY
            if (auto telemetry_service = rpc::telemetry_service_manager::get(); telemetry_service)
                telemetry_service->on_impl_deletion((uint64_t)this, zone_id_);
#endif
        }

        CORO_TASK(error_code) get_host(rpc::shared_ptr<yyy::i_host>& host) override
        {
<<<<<<< HEAD
            host = host_;
            CO_RETURN rpc::error::OK();
=======
            host = host_.get_nullable();
            return rpc::error::OK();
>>>>>>> 6d415789
        }
        CORO_TASK(error_code) set_host(const rpc::shared_ptr<yyy::i_host>& host) override
        {
            host_ = host;
            CO_RETURN rpc::error::OK();
        }

        CORO_TASK(error_code) create_multiple_inheritance(rpc::shared_ptr<xxx::i_baz>& target) override
        {
            target = rpc::shared_ptr<xxx::i_baz>(new multiple_inheritance(zone_id_));
            CO_RETURN rpc::error::OK();
        }

        CORO_TASK(error_code) create_foo(rpc::shared_ptr<xxx::i_foo>& target) override
        {
            target = rpc::shared_ptr<xxx::i_foo>(new foo(zone_id_));
            CO_RETURN rpc::error::OK();
        }

        CORO_TASK(error_code) create_baz(rpc::shared_ptr<xxx::i_baz>& target) override
        {
            target = rpc::shared_ptr<xxx::i_baz>(new baz(zone_id_));
            CO_RETURN rpc::error::OK();
        }

        CORO_TASK(error_code)
        inner_create_example_in_subordinate_zone(
            rpc::shared_ptr<yyy::i_example>& target, uint64_t new_zone_id, const rpc::shared_ptr<yyy::i_host>& host_ptr)
        {
            auto this_service = this_service_.lock();

<<<<<<< HEAD
            auto err_code
                = CO_AWAIT this_service->connect_to_zone<rpc::local_child_service_proxy<yyy::i_example, yyy::i_host>>(
                    "example_zone",
                    {new_zone_id},
                    host_ptr,
                    target,
                    [](const rpc::shared_ptr<yyy::i_host>& host,
                        rpc::shared_ptr<yyy::i_example>& new_example,
                        const rpc::shared_ptr<rpc::child_service>& child_service_ptr) -> CORO_TASK(int)
                    {
                        example_import_idl_register_stubs(child_service_ptr);
                        example_shared_idl_register_stubs(child_service_ptr);
                        example_idl_register_stubs(child_service_ptr);
                        new_example
                            = rpc::shared_ptr<yyy::i_example>(new marshalled_tests::example(child_service_ptr, host));
                        CO_RETURN rpc::error::OK();
                    });
=======
            auto err_code = this_service->connect_to_zone<rpc::local_child_service_proxy<yyy::i_example, yyy::i_host>>(
                "example_zone",
                {new_zone_id},
                host_ptr,
                target,
                [](const rpc::shared_ptr<yyy::i_host>& host,
                    rpc::shared_ptr<yyy::i_example>& new_example,
                    const rpc::shared_ptr<rpc::child_service>& child_service_ptr) -> int
                {
                    example_import_idl_register_stubs(child_service_ptr);
                    example_shared_idl_register_stubs(child_service_ptr);
                    example_idl_register_stubs(child_service_ptr);
                    new_example = rpc::shared_ptr<yyy::i_example>(new example(child_service_ptr, host));
                    return rpc::error::OK();
                });
>>>>>>> 6d415789
            if (err_code != rpc::error::OK())
                CO_RETURN err_code;
            CO_RETURN err_code;
        }

        CORO_TASK(error_code)
        create_example_in_subordinate_zone(rpc::shared_ptr<yyy::i_example>& target,
            const rpc::shared_ptr<yyy::i_host>& host_ptr,
            uint64_t new_zone_id) override
        {
            CO_RETURN CO_AWAIT inner_create_example_in_subordinate_zone(target, new_zone_id, host_ptr);
        }
        CORO_TASK(error_code)
        create_example_in_subordinate_zone_and_set_in_host(
            uint64_t new_zone_id, const std::string& name, const rpc::shared_ptr<yyy::i_host>& host_ptr) override
        {
            rpc::shared_ptr<yyy::i_example> target;
            auto ret = CO_AWAIT inner_create_example_in_subordinate_zone(target, new_zone_id, host_ptr);
            if (ret != rpc::error::OK())
                CO_RETURN ret;
            rpc::shared_ptr<yyy::i_host> host;
            CO_AWAIT target->get_host(host);
            CO_RETURN CO_AWAIT host->set_app(name, target);
        }

        CORO_TASK(error_code) add(int a, int b, int& c) override
        {
            c = a + b;
            CO_RETURN rpc::error::OK();
        }

        CORO_TASK(error_code) call_create_enclave(const rpc::shared_ptr<yyy::i_host>& host) override
        {
            CO_RETURN CO_AWAIT call_create_enclave_val(host);
        }
        CORO_TASK(error_code) call_create_enclave_val(rpc::shared_ptr<yyy::i_host> host) override
        {
            if (!host)
                CO_RETURN rpc::error::INVALID_DATA();
            rpc::shared_ptr<yyy::i_example> target;
            auto err = CO_AWAIT host->create_enclave(target);
            if (err != rpc::error::OK())
                CO_RETURN err;
            if (!target)
                CO_RETURN rpc::error::INVALID_DATA();
            //            target = nullptr;
            int outval = 0;
            auto ret = CO_AWAIT target->add(1, 2, outval);
            if (ret != rpc::error::OK())
                CO_RETURN ret;
            if (outval != 3)
                CO_RETURN rpc::error::INVALID_DATA();
            CO_RETURN rpc::error::OK();
        }

        CORO_TASK(error_code) call_host_create_enclave_and_throw_away(bool run_standard_tests) override
        {
<<<<<<< HEAD
            if (!host_)
                CO_RETURN rpc::error::INVALID_DATA();
            rpc::shared_ptr<i_example> target;
            auto err = CO_AWAIT host_->create_enclave(target);
=======
            auto host = host_.get_nullable();
            if (!host)
                return rpc::error::INVALID_DATA();
            rpc::shared_ptr<i_example> target;
            auto err = host->create_enclave(target);
>>>>>>> 6d415789
            if (err != rpc::error::OK())
                CO_RETURN err;
            if (!target)
                CO_RETURN rpc::error::INVALID_DATA();
            if (run_standard_tests)
            {
                int sum = 0;
                err = CO_AWAIT target->add(1, 2, sum);
                if (err != rpc::error::OK())
                    CO_RETURN err;
                if (sum != 3)
                    CO_RETURN rpc::error::INVALID_DATA();
            }
            CO_RETURN rpc::error::OK();
        }

        CORO_TASK(error_code)
        call_host_create_enclave(rpc::shared_ptr<i_example>& target, bool run_standard_tests) override
        {
<<<<<<< HEAD
            if (!host_)
                CO_RETURN rpc::error::INVALID_DATA();
            auto err = CO_AWAIT host_->create_enclave(target);
=======
            auto host = host_.get_nullable();
            if (!host)
                return rpc::error::INVALID_DATA();
            auto err = host->create_enclave(target);
>>>>>>> 6d415789
            if (err != rpc::error::OK())
                CO_RETURN err;
            if (!target)
                CO_RETURN rpc::error::INVALID_DATA();
            if (run_standard_tests)
            {
                int sum = 0;
                err = CO_AWAIT target->add(1, 2, sum);
                if (err != rpc::error::OK())
                    CO_RETURN err;
                if (sum != 3)
                    CO_RETURN rpc::error::INVALID_DATA();
            }
            CO_RETURN rpc::error::OK();
        }

        CORO_TASK(error_code)
        call_host_look_up_app_not_return(const std::string& name, bool run_standard_tests) override
        {
<<<<<<< HEAD
            if (!host_)
                CO_RETURN rpc::error::INVALID_DATA();
=======
            auto host = host_.get_nullable();
            if (!host)
                return rpc::error::INVALID_DATA();
>>>>>>> 6d415789

            rpc::shared_ptr<i_example> app;
            {
#ifdef USE_RPC_TELEMETRY
                auto telemetry_service = rpc::telemetry_service_manager::get();
                if (telemetry_service)
                    telemetry_service->message(rpc::i_telemetry_service::info, "call_host_look_up_app_not_return");
#endif
<<<<<<< HEAD
                auto err = CO_AWAIT host_->look_up_app(name, app);
=======
                auto err = host->look_up_app(name, app);
>>>>>>> 6d415789

#ifdef USE_RPC_TELEMETRY
                if (telemetry_service)
                    telemetry_service->message(rpc::i_telemetry_service::info, "call_host_look_up_app_not_return complete");
#endif
                if (err != rpc::error::OK())
                    CO_RETURN err;
            }
            if (run_standard_tests && app)
            {
                int sum = 0;
                auto err = CO_AWAIT app->add(1, 2, sum);
                if (err != rpc::error::OK())
                    CO_RETURN err;
                if (sum != 3)
                    CO_RETURN rpc::error::INVALID_DATA();
            }
            CO_RETURN rpc::error::OK();
        }

        // live app registry, it should have sole responsibility for the long term storage of app shared ptrs
        CORO_TASK(error_code)
        call_host_look_up_app(const std::string& name, rpc::shared_ptr<i_example>& app, bool run_standard_tests) override
        {
<<<<<<< HEAD
            if (!host_)
                CO_RETURN rpc::error::INVALID_DATA();
=======
            auto host = host_.get_nullable();
            if (!host)
                return rpc::error::INVALID_DATA();
>>>>>>> 6d415789

            {
#ifdef USE_RPC_TELEMETRY
                auto telemetry_service = rpc::telemetry_service_manager::get();
                if (telemetry_service)
                    telemetry_service->message(rpc::i_telemetry_service::info, "look_up_app");
#endif

<<<<<<< HEAD
                auto err = CO_AWAIT host_->look_up_app(name, app);
=======
                auto err = host->look_up_app(name, app);
>>>>>>> 6d415789

#ifdef USE_RPC_TELEMETRY
                if (telemetry_service)
                    telemetry_service->message(rpc::i_telemetry_service::info, "look_up_app complete");
#endif

                if (err != rpc::error::OK())
                    CO_RETURN err;
            }

            if (run_standard_tests && app)
            {
                int sum = 0;
                auto err = CO_AWAIT app->add(1, 2, sum);
                if (err != rpc::error::OK())
                    CO_RETURN err;
                if (sum != 3)
                    CO_RETURN rpc::error::INVALID_DATA();
            }
            CO_RETURN rpc::error::OK();
        }

        CORO_TASK(error_code)
        call_host_look_up_app_not_return_and_delete(const std::string& name, bool run_standard_tests) override
        {
<<<<<<< HEAD
            if (!host_)
                CO_RETURN rpc::error::INVALID_DATA();
=======
            auto host = host_.get_nullable();
            if (!host)
                return rpc::error::INVALID_DATA();
>>>>>>> 6d415789

            rpc::shared_ptr<i_example> app;
#ifdef USE_RPC_TELEMETRY
            auto telemetry_service = rpc::telemetry_service_manager::get();
            if (telemetry_service)
                telemetry_service->message(rpc::i_telemetry_service::info, "call_host_look_up_app_not_return_and_delete");
#endif

<<<<<<< HEAD
            auto err = CO_AWAIT host_->look_up_app(name, app);
            CO_AWAIT host_->unload_app(name);
=======
                auto err = host->look_up_app(name, app);
                host->unload_app(name);
>>>>>>> 6d415789

#ifdef USE_RPC_TELEMETRY
            if (telemetry_service)
                telemetry_service->message(
                    rpc::i_telemetry_service::info, "call_host_look_up_app_not_return_and_delete complete");
#endif
            if (err != rpc::error::OK())
                CO_RETURN err;
            if (run_standard_tests && app)
            {
                int sum = 0;
                err = CO_AWAIT app->add(1, 2, sum);
                if (err != rpc::error::OK())
                    CO_RETURN err;
                if (sum != 3)
                    CO_RETURN rpc::error::INVALID_DATA();
            }
            CO_RETURN rpc::error::OK();
        }

        CORO_TASK(error_code)
        call_host_look_up_app_and_delete(
            const std::string& name, rpc::shared_ptr<i_example>& app, bool run_standard_tests) override
        {
<<<<<<< HEAD
            if (!host_)
                CO_RETURN rpc::error::INVALID_DATA();
=======
            auto host = host_.get_nullable();
            if (!host)
                return rpc::error::INVALID_DATA();
>>>>>>> 6d415789

            {
#ifdef USE_RPC_TELEMETRY
                auto telemetry_service = rpc::telemetry_service_manager::get();
                if (telemetry_service)
                    telemetry_service->message(rpc::i_telemetry_service::info, "call_host_look_up_app_and_delete");
#endif
<<<<<<< HEAD
                auto err = CO_AWAIT host_->look_up_app(name, app);
                CO_AWAIT host_->unload_app(name);
=======
                auto err = host->look_up_app(name, app);
                host->unload_app(name);
>>>>>>> 6d415789

#ifdef USE_RPC_TELEMETRY
                if (telemetry_service)
                    telemetry_service->message(rpc::i_telemetry_service::info, "call_host_look_up_app_and_delete complete");
#endif
                if (err != rpc::error::OK())
                    CO_RETURN err;
            }

            if (run_standard_tests && app)
            {
                int sum = 0;
                auto err = CO_AWAIT app->add(1, 2, sum);
                if (err != rpc::error::OK())
                    CO_RETURN err;
                if (sum != 3)
                    CO_RETURN rpc::error::INVALID_DATA();
            }
            CO_RETURN rpc::error::OK();
        }

        CORO_TASK(error_code)
        call_host_set_app(const std::string& name, const rpc::shared_ptr<i_example>& app, bool run_standard_tests) override
        {
<<<<<<< HEAD
            if (!host_)
                CO_RETURN rpc::error::INVALID_DATA();
            auto err = CO_AWAIT host_->set_app(name, app);
=======
            auto host = host_.get_nullable();            
            if (!host)
                return rpc::error::INVALID_DATA();
            auto err = host->set_app(name, app);
>>>>>>> 6d415789
            if (err != rpc::error::OK())
                CO_RETURN err;
            if (run_standard_tests && app)
            {
                int sum = 0;
                err = CO_AWAIT app->add(1, 2, sum);
                if (err != rpc::error::OK())
                    CO_RETURN err;
                if (sum != 3)
                    CO_RETURN rpc::error::INVALID_DATA();
            }
            CO_RETURN rpc::error::OK();
        }
        CORO_TASK(error_code) call_host_unload_app(const std::string& name) override
        {
<<<<<<< HEAD
            if (!host_)
                CO_RETURN rpc::error::INVALID_DATA();
            auto err = CO_AWAIT host_->unload_app(name);
=======
            auto host = host_.get_nullable();
            if (!host)
                return rpc::error::INVALID_DATA();
            auto err = host->unload_app(name);
>>>>>>> 6d415789
            if (err != rpc::error::OK())
                CO_RETURN err;
            CO_RETURN rpc::error::OK();
        }

        CORO_TASK(error_code) receive_interface(rpc::shared_ptr<xxx::i_foo>& val) override
        {
            val = rpc::shared_ptr<xxx::i_foo>(new foo(zone_id_));
            auto val1 = CO_AWAIT rpc::dynamic_pointer_cast<xxx::i_bar>(val);
            CO_RETURN rpc::error::OK();
        }
        CORO_TASK(error_code) give_interface(const rpc::shared_ptr<xxx::i_baz> baz) override
        {
            CO_AWAIT baz->callback(22);
            auto val1 = CO_AWAIT rpc::dynamic_pointer_cast<xxx::i_bar>(baz);
            CO_RETURN rpc::error::OK();
        }

        CORO_TASK(error_code)
        send_interface_back(const rpc::shared_ptr<xxx::i_baz>& input, rpc::shared_ptr<xxx::i_baz>& output) override
        {
#ifdef USE_RPC_TELEMETRY
            if (auto telemetry_service = rpc::telemetry_service_manager::get(); telemetry_service)
                telemetry_service->message(rpc::i_telemetry_service::info, "send_interface_back");
#endif
            output = input;
            CO_RETURN rpc::error::OK();
        }

        error_code create_fork_and_return_object(rpc::shared_ptr<yyy::i_example> zone_factory, const std::vector<uint64_t>& fork_zone_ids, rpc::shared_ptr<yyy::i_example>& object_from_forked_zone) override
        {
            // This method runs in the current zone and autonomously creates a chain of zones through the factory
            // The zone_factory is a reference to an intermediate zone that can create new zones
            // fork_zone_ids specifies the chain of zones to create and which zone to get the object from
            RPC_INFO("example::create_fork_and_return_object - Zone {} creating fork chain through zone factory", zone_id_.get_val());
            
            if (fork_zone_ids.empty()) {
                RPC_ERROR("fork_zone_ids cannot be empty");
                return rpc::error::INVALID_DATA();
            }
            
            auto host = host_.get_nullable();
            if (!host) {
                RPC_ERROR("Cannot get host for zone creation");
                return rpc::error::ZONE_NOT_FOUND();
            }
            
            // Create the chain of zones using the factory
            // The factory creates zones that the root zone is unaware of
            rpc::shared_ptr<yyy::i_example> current_zone = zone_factory;
            rpc::shared_ptr<yyy::i_example> target_zone = nullptr;
            
            for (size_t i = 0; i < fork_zone_ids.size(); ++i) {
                uint64_t zone_id = fork_zone_ids[i];
                RPC_INFO("Creating zone {} in fork chain (step {} of {})", zone_id, i+1, fork_zone_ids.size());
                
                rpc::shared_ptr<yyy::i_example> new_zone;
                auto err = current_zone->create_example_in_subordinate_zone(new_zone, host, zone_id);
                if (err != rpc::error::OK()) {
                    RPC_ERROR("Failed to create zone {} in fork chain: {}", zone_id, err);
                    return err;
                }
                
                if (!new_zone) {
                    RPC_ERROR("Zone creation returned null for zone {}", zone_id);
                    return rpc::error::ZONE_NOT_FOUND();
                }
                
                // The last zone in the chain is where we'll create the object
                if (i == fork_zone_ids.size() - 1) {
                    target_zone = new_zone;
                }
                
                // For the next iteration, this new zone becomes the factory
                current_zone = new_zone;
            }
            
            if (!target_zone) {
                RPC_ERROR("No target zone available for object creation");
                return rpc::error::ZONE_NOT_FOUND();
            }
            
            RPC_INFO("Successfully created fork chain, creating object in final zone {}", fork_zone_ids.back());
            object_from_forked_zone = current_zone;
            
            RPC_INFO("Successfully created object in zone {} - will return to caller", fork_zone_ids.back());
            
            // This object is from the final zone in the fork, which the root zone doesn't know about
            // When this gets passed to the root zone, it should trigger the routing fix
            return rpc::error::OK();
        }

    private:
        // Cache for storing objects from autonomous zones
        rpc::shared_ptr<yyy::i_example> cached_autonomous_object_;

    public:
        error_code cache_object_from_autonomous_zone(const std::vector<uint64_t>& zone_ids) override
        {
            RPC_INFO("example::cache_object_from_autonomous_zone - Zone {} autonomously creating and caching object from unknown zone", zone_id_.get_val());
            
            if (zone_ids.empty()) {
                RPC_ERROR("zone_ids cannot be empty");
                return rpc::error::INVALID_DATA();
            }
            
            // Create the autonomous zone and object using create_fork_and_return_object
            // This zone creates a child zone that other zones (including root) don't know about
            rpc::shared_ptr<yyy::i_example> autonomous_object;
            auto err = create_fork_and_return_object(shared_from_this(), zone_ids, autonomous_object);
            if (err != rpc::error::OK()) {
                RPC_ERROR("Failed to create autonomous zone and object: {}", err);
                return err;
            }
            
            if (!autonomous_object) {
                RPC_ERROR("Autonomous object creation returned null");
                return rpc::error::ZONE_NOT_FOUND();
            }
            
            // Cache the object locally
            cached_autonomous_object_ = autonomous_object;
            
            RPC_INFO("Successfully cached object from autonomous zone {} in zone {}", zone_ids.back(), zone_id_.get_val());
            return rpc::error::OK();
        }
        
        error_code create_y_topology_fork(rpc::shared_ptr<yyy::i_example> factory_zone, const std::vector<uint64_t>& fork_zone_ids) override
        {
            RPC_INFO("example::create_y_topology_fork - Zone {} creating Y-topology fork via factory zone", zone_id_.get_val());
            
            if (fork_zone_ids.empty()) {
                RPC_ERROR("fork_zone_ids cannot be empty");
                return rpc::error::INVALID_DATA();
            }
            
            if (!factory_zone) {
                RPC_ERROR("factory_zone cannot be null");
                return rpc::error::INVALID_DATA();
            }
            
            // CRITICAL Y-TOPOLOGY PATTERN:
            // This zone (e.g. Zone 5) asks an earlier zone in the hierarchy (e.g. Zone 3) 
            // to create autonomous zones. Zone 3 creates the new zones but Zone 1 (root) 
            // and other zones in the original chain are NOT notified.
            // This creates the true Y-topology where one prong creates a fork at an earlier point.
            
            RPC_INFO("Zone {} asking factory zone to create autonomous fork with {} zones", 
                     zone_id_.get_val(), fork_zone_ids.size());
                     
            rpc::shared_ptr<yyy::i_example> object_from_forked_zone;
            auto err = create_fork_and_return_object(factory_zone, fork_zone_ids, object_from_forked_zone);
            if (err != rpc::error::OK()) {
                RPC_ERROR("Factory zone failed to create autonomous fork: {}", err);
                return err;
            }
            
            // Cache it locally so we can later pass it to zones that have no route to the fork
            cached_autonomous_object_ = object_from_forked_zone;
            
            RPC_INFO("Successfully created Y-topology fork - Zone {} now has object from factory's autonomous zones", zone_id_.get_val());
            return rpc::error::OK();
        }
        
        error_code retrieve_cached_autonomous_object(rpc::shared_ptr<yyy::i_example>& cached_object) override
        {
            RPC_INFO("example::retrieve_cached_autonomous_object - Zone {} retrieving cached autonomous object", zone_id_.get_val());
            
            if (!cached_autonomous_object_) {
                RPC_ERROR("No cached autonomous object available in zone {}", zone_id_.get_val());
                return rpc::error::ZONE_NOT_FOUND();
            }
            
            cached_object = cached_autonomous_object_;
            
            RPC_INFO("Successfully retrieved cached autonomous object in zone {}", zone_id_.get_val());
            
            // CRITICAL: This is where the routing bug should trigger
            // When this cached object (from an unknown autonomous zone) gets passed
            // to another zone that has no route to the original zone, it causes
            // infinite recursion in add_ref without the known_direction_zone fix
            
            return rpc::error::OK();
        }
        
        error_code give_host_cached_object()
        {
            RPC_INFO("example::give_host_cached_object - Zone {} giving host cached autonomous object", zone_id_.get_val());
            
            if (!cached_autonomous_object_) {
                RPC_ERROR("No cached autonomous object available in zone {}", zone_id_.get_val());
                return rpc::error::ZONE_NOT_FOUND();
            }
            
            auto host = host_.get_nullable();
            if(!host)
            {
                RPC_ERROR("No cached host object available in zone {}", zone_id_.get_val());
                return rpc::error::OBJECT_NOT_FOUND();
            }
            auto err = host->set_app("foo", cached_autonomous_object_);
            if (err != rpc::error::OK()) {
                RPC_ERROR("Factory zone failed to call set_app: {}", err);
                return err;
            }
            
            RPC_INFO("Successfully retrieved cached autonomous object in zone {}", zone_id_.get_val());
            
            // CRITICAL: This is where the routing bug should trigger
            // When this cached object (from an unknown autonomous zone) gets passed
            // to another zone that has no route to the original zone, it causes
            // infinite recursion in add_ref without the known_direction_zone fix
            
            return rpc::error::OK();            
        }
    };
}<|MERGE_RESOLUTION|>--- conflicted
+++ resolved
@@ -16,10 +16,6 @@
 #include <example_import/example_import_stub.h>
 #include <example/example_stub.h>
 
-<<<<<<< HEAD
-void log(const std::string& data);
-=======
->>>>>>> 6d415789
 
 namespace marshalled_tests
 {
@@ -55,13 +51,8 @@
         }
         CORO_TASK(int) callback(int val) override
         {
-<<<<<<< HEAD
-            log(std::string("callback ") + std::to_string(val));
-            CO_RETURN rpc::error::OK();
-=======
             RPC_INFO("callback {}", val);
-            return rpc::error::OK();
->>>>>>> 6d415789
+            CO_RETURN rpc::error::OK();
         }
         CORO_TASK(error_code) blob_test(const std::vector<uint8_t>& inval, std::vector<uint8_t>& out_val) override
         {
@@ -71,14 +62,9 @@
         }
         CORO_TASK(error_code) do_something_else(int val) override
         {
-<<<<<<< HEAD
             std::ignore = val;
-            log(std::string("baz do_something_else"));
-            CO_RETURN rpc::error::OK();
-=======
             RPC_INFO("baz do_something_else");
-            return rpc::error::OK();
->>>>>>> 6d415789
+            CO_RETURN rpc::error::OK();
         }
     };
 
@@ -113,53 +99,28 @@
         }
         CORO_TASK(error_code) do_something_in_val(int val) override
         {
-<<<<<<< HEAD
-            log(std::string("got ") + std::to_string(val));
-            CO_RETURN rpc::error::OK();
-=======
             RPC_INFO("got {}", val);
-            return rpc::error::OK();
->>>>>>> 6d415789
+            CO_RETURN rpc::error::OK();
         }
         CORO_TASK(error_code) do_something_in_ref(const int& val) override
         {
-<<<<<<< HEAD
-            log(std::string("got ") + std::to_string(val));
-            CO_RETURN rpc::error::OK();
-=======
             RPC_INFO("got {}", val);
-            return rpc::error::OK();
->>>>>>> 6d415789
+            CO_RETURN rpc::error::OK();
         }
         CORO_TASK(error_code) do_something_in_by_val_ref(const int& val) override
         {
-<<<<<<< HEAD
-            log(std::string("got ") + std::to_string(val));
-            CO_RETURN rpc::error::OK();
-=======
             RPC_INFO("got {}", val);
-            return rpc::error::OK();
->>>>>>> 6d415789
+            CO_RETURN rpc::error::OK();
         }
         CORO_TASK(error_code) do_something_in_move_ref(int&& val) override
         {
-<<<<<<< HEAD
-            log(std::string("got ") + std::to_string(val));
-            CO_RETURN rpc::error::OK();
-=======
             RPC_INFO("got {}", val);
-            return rpc::error::OK();
->>>>>>> 6d415789
+            CO_RETURN rpc::error::OK();
         }
         CORO_TASK(error_code) do_something_in_ptr(const int* val) override
         {
-<<<<<<< HEAD
-            log(std::string("got ") + std::to_string(*val));
-            CO_RETURN rpc::error::OK();
-=======
             RPC_INFO("got {}", *val);
-            return rpc::error::OK();
->>>>>>> 6d415789
+            CO_RETURN rpc::error::OK();
         }
         CORO_TASK(error_code) do_something_out_val(int& val) override
         {
@@ -184,53 +145,28 @@
         }
         CORO_TASK(error_code) give_something_complicated_val(const xxx::something_complicated val) override
         {
-<<<<<<< HEAD
-            log(std::string("got ") + std::to_string(val.int_val));
-            CO_RETURN rpc::error::OK();
-=======
             RPC_INFO("got {}", val.int_val);
-            return rpc::error::OK();
->>>>>>> 6d415789
+            CO_RETURN rpc::error::OK();
         }
         CORO_TASK(error_code) give_something_complicated_ref(const xxx::something_complicated& val) override
         {
-<<<<<<< HEAD
-            log(std::string("got ") + std::to_string(val.int_val));
-            CO_RETURN rpc::error::OK();
-=======
             RPC_INFO("got {}", val.int_val);
-            return rpc::error::OK();
->>>>>>> 6d415789
+            CO_RETURN rpc::error::OK();
         }
         CORO_TASK(error_code) give_something_complicated_ref_val(const xxx::something_complicated& val) override
         {
-<<<<<<< HEAD
-            log(std::string("got ") + std::to_string(val.int_val));
-            CO_RETURN rpc::error::OK();
-=======
             RPC_INFO("got {}", val.int_val);
-            return rpc::error::OK();
->>>>>>> 6d415789
+            CO_RETURN rpc::error::OK();
         }
         CORO_TASK(error_code) give_something_complicated_move_ref(xxx::something_complicated&& val) override
         {
-<<<<<<< HEAD
-            log(std::string("got ") + std::to_string(val.int_val));
-            CO_RETURN rpc::error::OK();
-=======
             RPC_INFO("got {}", val.int_val);
-            return rpc::error::OK();
->>>>>>> 6d415789
+            CO_RETURN rpc::error::OK();
         }
         CORO_TASK(error_code) give_something_complicated_ptr(const xxx::something_complicated* val) override
         {
-<<<<<<< HEAD
-            log(std::string("got ") + std::to_string(val->int_val));
-            CO_RETURN rpc::error::OK();
-=======
             RPC_INFO("got {}", val->int_val);
-            return rpc::error::OK();
->>>>>>> 6d415789
+            CO_RETURN rpc::error::OK();
         }
         CORO_TASK(error_code) receive_something_complicated_ref(xxx::something_complicated& val) override
         {
@@ -250,54 +186,29 @@
         }
         CORO_TASK(error_code) give_something_more_complicated_val(const xxx::something_more_complicated val) override
         {
-<<<<<<< HEAD
-            log(std::string("got ") + val.map_val.begin()->first);
-            CO_RETURN rpc::error::OK();
-=======
             RPC_INFO("got {}", val.map_val.begin()->first);
-            return rpc::error::OK();
->>>>>>> 6d415789
+            CO_RETURN rpc::error::OK();
         }
         CORO_TASK(error_code) give_something_more_complicated_ref(const xxx::something_more_complicated& val) override
         {
-<<<<<<< HEAD
-            log(std::string("got ") + val.map_val.begin()->first);
-            CO_RETURN rpc::error::OK();
-=======
             RPC_INFO("got {}", val.map_val.begin()->first);
-            return rpc::error::OK();
->>>>>>> 6d415789
+            CO_RETURN rpc::error::OK();
         }
         CORO_TASK(error_code) give_something_more_complicated_move_ref(xxx::something_more_complicated&& val) override
         {
-<<<<<<< HEAD
-            log(std::string("got ") + val.map_val.begin()->first);
-            CO_RETURN rpc::error::OK();
-=======
             RPC_INFO("got {}", val.map_val.begin()->first);
-            return rpc::error::OK();
->>>>>>> 6d415789
+            CO_RETURN rpc::error::OK();
         }
         CORO_TASK(error_code)
         give_something_more_complicated_ref_val(const xxx::something_more_complicated& val) override
         {
-<<<<<<< HEAD
-            log(std::string("got ") + val.map_val.begin()->first);
-            CO_RETURN rpc::error::OK();
-=======
             RPC_INFO("got {}", val.map_val.begin()->first);
-            return rpc::error::OK();
->>>>>>> 6d415789
+            CO_RETURN rpc::error::OK();
         }
         CORO_TASK(error_code) give_something_more_complicated_ptr(const xxx::something_more_complicated* val) override
         {
-<<<<<<< HEAD
-            log(std::string("got ") + val->map_val.begin()->first);
-            CO_RETURN rpc::error::OK();
-=======
             RPC_INFO("got {}", val->map_val.begin()->first);
-            return rpc::error::OK();
->>>>>>> 6d415789
+            CO_RETURN rpc::error::OK();
         }
         CORO_TASK(error_code) receive_something_more_complicated_ref(xxx::something_more_complicated& val) override
         {
@@ -322,26 +233,16 @@
         }
         CORO_TASK(error_code) do_multi_val(int val1, int val2) override
         {
-<<<<<<< HEAD
             std::ignore = val2;
-            log(std::string("got ") + std::to_string(val1));
-            CO_RETURN rpc::error::OK();
-=======
             RPC_INFO("got {}", val1);
-            return rpc::error::OK();
->>>>>>> 6d415789
+            CO_RETURN rpc::error::OK();
         }
         CORO_TASK(error_code)
         do_multi_complicated_val(const xxx::something_more_complicated val1, const xxx::something_more_complicated val2) override
         {
-<<<<<<< HEAD
             std::ignore = val2;
-            log(std::string("got ") + val1.map_val.begin()->first);
-            CO_RETURN rpc::error::OK();
-=======
             RPC_INFO("got {}", val1.map_val.begin()->first);
-            return rpc::error::OK();
->>>>>>> 6d415789
+            CO_RETURN rpc::error::OK();
         }
 
         CORO_TASK(error_code) receive_interface(rpc::shared_ptr<i_foo>& val) override
@@ -365,12 +266,8 @@
             CO_AWAIT val->callback(22);
             auto val1 = CO_AWAIT rpc::dynamic_pointer_cast<xxx::i_baz>(val);
             // #sgx dynamic cast in an enclave this fails
-<<<<<<< HEAD
             auto val2 = CO_AWAIT rpc::dynamic_pointer_cast<xxx::i_bar>(val);
-=======
-            auto val2 = rpc::dynamic_pointer_cast<xxx::i_bar>(val);
             //note val2 may be null if the cast fails this is dependant on if we are using the class foo or class baz
->>>>>>> 6d415789
 
             std::vector<uint8_t> in_val{1, 2, 3, 4};
             std::vector<uint8_t> out_val;
@@ -407,13 +304,8 @@
         }
         CORO_TASK(error_code) get_interface(rpc::shared_ptr<xxx::i_baz>& val) override
         {
-<<<<<<< HEAD
-            val = cached_;
-            CO_RETURN rpc::error::OK();
-=======
             val = cached_.get_nullable();
-            return rpc::error::OK();
->>>>>>> 6d415789
+            CO_RETURN rpc::error::OK();
         }
 
         CORO_TASK(error_code) exception_test() override
@@ -465,13 +357,8 @@
         }
         CORO_TASK(int) callback(int val) override
         {
-<<<<<<< HEAD
-            log(std::string("callback ") + std::to_string(val));
-            CO_RETURN rpc::error::OK();
-=======
             RPC_INFO("callback {}", val);
-            return rpc::error::OK();
->>>>>>> 6d415789
+            CO_RETURN rpc::error::OK();
         }
         CORO_TASK(error_code) blob_test(const std::vector<uint8_t>& inval, std::vector<uint8_t>& out_val) override
         {
@@ -482,13 +369,8 @@
 
     class example : public yyy::i_example, public rpc::enable_shared_from_this<example>
     {
-<<<<<<< HEAD
-        rpc::shared_ptr<yyy::i_host> host_;
+        rpc::member_ptr<yyy::i_host> host_;
         rpc::weak_ptr<rpc::service> this_service_;
-=======
-        rpc::member_ptr<yyy::i_host> host_;
-        rpc::weak_ptr<rpc::child_service> this_service_;
->>>>>>> 6d415789
         rpc::zone zone_id_;
 
         void* get_address() const override { return (void*)this; }
@@ -522,13 +404,8 @@
 
         CORO_TASK(error_code) get_host(rpc::shared_ptr<yyy::i_host>& host) override
         {
-<<<<<<< HEAD
-            host = host_;
-            CO_RETURN rpc::error::OK();
-=======
             host = host_.get_nullable();
-            return rpc::error::OK();
->>>>>>> 6d415789
+            CO_RETURN rpc::error::OK();
         }
         CORO_TASK(error_code) set_host(const rpc::shared_ptr<yyy::i_host>& host) override
         {
@@ -560,7 +437,6 @@
         {
             auto this_service = this_service_.lock();
 
-<<<<<<< HEAD
             auto err_code
                 = CO_AWAIT this_service->connect_to_zone<rpc::local_child_service_proxy<yyy::i_example, yyy::i_host>>(
                     "example_zone",
@@ -578,23 +454,6 @@
                             = rpc::shared_ptr<yyy::i_example>(new marshalled_tests::example(child_service_ptr, host));
                         CO_RETURN rpc::error::OK();
                     });
-=======
-            auto err_code = this_service->connect_to_zone<rpc::local_child_service_proxy<yyy::i_example, yyy::i_host>>(
-                "example_zone",
-                {new_zone_id},
-                host_ptr,
-                target,
-                [](const rpc::shared_ptr<yyy::i_host>& host,
-                    rpc::shared_ptr<yyy::i_example>& new_example,
-                    const rpc::shared_ptr<rpc::child_service>& child_service_ptr) -> int
-                {
-                    example_import_idl_register_stubs(child_service_ptr);
-                    example_shared_idl_register_stubs(child_service_ptr);
-                    example_idl_register_stubs(child_service_ptr);
-                    new_example = rpc::shared_ptr<yyy::i_example>(new example(child_service_ptr, host));
-                    return rpc::error::OK();
-                });
->>>>>>> 6d415789
             if (err_code != rpc::error::OK())
                 CO_RETURN err_code;
             CO_RETURN err_code;
@@ -652,18 +511,11 @@
 
         CORO_TASK(error_code) call_host_create_enclave_and_throw_away(bool run_standard_tests) override
         {
-<<<<<<< HEAD
-            if (!host_)
-                CO_RETURN rpc::error::INVALID_DATA();
-            rpc::shared_ptr<i_example> target;
-            auto err = CO_AWAIT host_->create_enclave(target);
-=======
             auto host = host_.get_nullable();
             if (!host)
-                return rpc::error::INVALID_DATA();
+                CO_RETURN rpc::error::INVALID_DATA();
             rpc::shared_ptr<i_example> target;
-            auto err = host->create_enclave(target);
->>>>>>> 6d415789
+            auto err = CO_AWAIT host->create_enclave(target);
             if (err != rpc::error::OK())
                 CO_RETURN err;
             if (!target)
@@ -683,16 +535,10 @@
         CORO_TASK(error_code)
         call_host_create_enclave(rpc::shared_ptr<i_example>& target, bool run_standard_tests) override
         {
-<<<<<<< HEAD
-            if (!host_)
-                CO_RETURN rpc::error::INVALID_DATA();
-            auto err = CO_AWAIT host_->create_enclave(target);
-=======
             auto host = host_.get_nullable();
             if (!host)
-                return rpc::error::INVALID_DATA();
-            auto err = host->create_enclave(target);
->>>>>>> 6d415789
+                CO_RETURN rpc::error::INVALID_DATA();
+            auto err = CO_AWAIT host->create_enclave(target);
             if (err != rpc::error::OK())
                 CO_RETURN err;
             if (!target)
@@ -712,14 +558,9 @@
         CORO_TASK(error_code)
         call_host_look_up_app_not_return(const std::string& name, bool run_standard_tests) override
         {
-<<<<<<< HEAD
-            if (!host_)
-                CO_RETURN rpc::error::INVALID_DATA();
-=======
             auto host = host_.get_nullable();
             if (!host)
-                return rpc::error::INVALID_DATA();
->>>>>>> 6d415789
+                CO_RETURN rpc::error::INVALID_DATA();
 
             rpc::shared_ptr<i_example> app;
             {
@@ -728,11 +569,7 @@
                 if (telemetry_service)
                     telemetry_service->message(rpc::i_telemetry_service::info, "call_host_look_up_app_not_return");
 #endif
-<<<<<<< HEAD
-                auto err = CO_AWAIT host_->look_up_app(name, app);
-=======
-                auto err = host->look_up_app(name, app);
->>>>>>> 6d415789
+                auto err = CO_AWAIT host->look_up_app(name, app);
 
 #ifdef USE_RPC_TELEMETRY
                 if (telemetry_service)
@@ -757,14 +594,9 @@
         CORO_TASK(error_code)
         call_host_look_up_app(const std::string& name, rpc::shared_ptr<i_example>& app, bool run_standard_tests) override
         {
-<<<<<<< HEAD
-            if (!host_)
-                CO_RETURN rpc::error::INVALID_DATA();
-=======
             auto host = host_.get_nullable();
             if (!host)
-                return rpc::error::INVALID_DATA();
->>>>>>> 6d415789
+                CO_RETURN rpc::error::INVALID_DATA();
 
             {
 #ifdef USE_RPC_TELEMETRY
@@ -773,11 +605,7 @@
                     telemetry_service->message(rpc::i_telemetry_service::info, "look_up_app");
 #endif
 
-<<<<<<< HEAD
-                auto err = CO_AWAIT host_->look_up_app(name, app);
-=======
-                auto err = host->look_up_app(name, app);
->>>>>>> 6d415789
+                auto err = CO_AWAIT host->look_up_app(name, app);
 
 #ifdef USE_RPC_TELEMETRY
                 if (telemetry_service)
@@ -803,14 +631,9 @@
         CORO_TASK(error_code)
         call_host_look_up_app_not_return_and_delete(const std::string& name, bool run_standard_tests) override
         {
-<<<<<<< HEAD
-            if (!host_)
-                CO_RETURN rpc::error::INVALID_DATA();
-=======
             auto host = host_.get_nullable();
             if (!host)
-                return rpc::error::INVALID_DATA();
->>>>>>> 6d415789
+                CO_RETURN rpc::error::INVALID_DATA();
 
             rpc::shared_ptr<i_example> app;
 #ifdef USE_RPC_TELEMETRY
@@ -819,13 +642,8 @@
                 telemetry_service->message(rpc::i_telemetry_service::info, "call_host_look_up_app_not_return_and_delete");
 #endif
 
-<<<<<<< HEAD
-            auto err = CO_AWAIT host_->look_up_app(name, app);
-            CO_AWAIT host_->unload_app(name);
-=======
-                auto err = host->look_up_app(name, app);
-                host->unload_app(name);
->>>>>>> 6d415789
+            auto err = CO_AWAIT host->look_up_app(name, app);
+            CO_AWAIT host->unload_app(name);
 
 #ifdef USE_RPC_TELEMETRY
             if (telemetry_service)
@@ -850,14 +668,9 @@
         call_host_look_up_app_and_delete(
             const std::string& name, rpc::shared_ptr<i_example>& app, bool run_standard_tests) override
         {
-<<<<<<< HEAD
-            if (!host_)
-                CO_RETURN rpc::error::INVALID_DATA();
-=======
             auto host = host_.get_nullable();
             if (!host)
-                return rpc::error::INVALID_DATA();
->>>>>>> 6d415789
+                CO_RETURN rpc::error::INVALID_DATA();
 
             {
 #ifdef USE_RPC_TELEMETRY
@@ -865,13 +678,8 @@
                 if (telemetry_service)
                     telemetry_service->message(rpc::i_telemetry_service::info, "call_host_look_up_app_and_delete");
 #endif
-<<<<<<< HEAD
-                auto err = CO_AWAIT host_->look_up_app(name, app);
-                CO_AWAIT host_->unload_app(name);
-=======
-                auto err = host->look_up_app(name, app);
-                host->unload_app(name);
->>>>>>> 6d415789
+                auto err = CO_AWAIT host->look_up_app(name, app);
+                CO_AWAIT host->unload_app(name);
 
 #ifdef USE_RPC_TELEMETRY
                 if (telemetry_service)
@@ -896,16 +704,10 @@
         CORO_TASK(error_code)
         call_host_set_app(const std::string& name, const rpc::shared_ptr<i_example>& app, bool run_standard_tests) override
         {
-<<<<<<< HEAD
-            if (!host_)
-                CO_RETURN rpc::error::INVALID_DATA();
-            auto err = CO_AWAIT host_->set_app(name, app);
-=======
             auto host = host_.get_nullable();            
             if (!host)
-                return rpc::error::INVALID_DATA();
-            auto err = host->set_app(name, app);
->>>>>>> 6d415789
+                CO_RETURN rpc::error::INVALID_DATA();
+            auto err = CO_AWAIT host->set_app(name, app);
             if (err != rpc::error::OK())
                 CO_RETURN err;
             if (run_standard_tests && app)
@@ -921,16 +723,10 @@
         }
         CORO_TASK(error_code) call_host_unload_app(const std::string& name) override
         {
-<<<<<<< HEAD
-            if (!host_)
-                CO_RETURN rpc::error::INVALID_DATA();
-            auto err = CO_AWAIT host_->unload_app(name);
-=======
             auto host = host_.get_nullable();
             if (!host)
-                return rpc::error::INVALID_DATA();
-            auto err = host->unload_app(name);
->>>>>>> 6d415789
+                CO_RETURN rpc::error::INVALID_DATA();
+            auto err = CO_AWAIT host->unload_app(name);
             if (err != rpc::error::OK())
                 CO_RETURN err;
             CO_RETURN rpc::error::OK();
@@ -957,7 +753,7 @@
                 telemetry_service->message(rpc::i_telemetry_service::info, "send_interface_back");
 #endif
             output = input;
-            CO_RETURN rpc::error::OK();
+            return rpc::error::OK();
         }
 
         error_code create_fork_and_return_object(rpc::shared_ptr<yyy::i_example> zone_factory, const std::vector<uint64_t>& fork_zone_ids, rpc::shared_ptr<yyy::i_example>& object_from_forked_zone) override
@@ -1144,7 +940,7 @@
             // to another zone that has no route to the original zone, it causes
             // infinite recursion in add_ref without the known_direction_zone fix
             
-            return rpc::error::OK();            
+            CO_RETURN rpc::error::OK();            
         }
     };
 }