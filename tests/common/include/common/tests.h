--- conflicted
+++ resolved
@@ -6,11 +6,8 @@
 
 #include <example/example.h>
 #include <rpc/error_codes.h>
-<<<<<<< HEAD
+#include <rpc/logger.h>
 #include <rpc/coroutine_support.h>
-=======
-#include <rpc/logger.h>
->>>>>>> 6d415789
 #include "gtest/gtest.h"
 
 #ifdef BUILD_COROUTINE
@@ -221,15 +218,10 @@
                 err_code = CO_AWAIT foo->call_baz_interface(b);
             }
 
-<<<<<<< HEAD
             if (CO_AWAIT foo->exception_test() != rpc::error::EXCEPTION())
-                log(std::string("exception_test failed"));
-=======
-            if (foo->exception_test() != rpc::error::EXCEPTION())
             {
                 RPC_ERROR("exception_test failed");
             }
->>>>>>> 6d415789
         }
         {
             rpc::shared_ptr<xxx::i_baz> i_baz_ptr;
