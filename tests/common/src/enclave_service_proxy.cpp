--- conflicted
+++ resolved
@@ -91,10 +91,7 @@
         return err_code;
     }   
 
-<<<<<<< HEAD
-=======
-
->>>>>>> a9c4ac51
+
     int enclave_service_proxy::send(
         uint64_t protocol_version, 
         encoding encoding, 
@@ -115,10 +112,6 @@
         int err_code = 0;
         size_t data_out_sz = 0;
         void* tls = nullptr;
-<<<<<<< HEAD
-        sgx_status_t status = ::call_enclave(eid_, &err_code, protocol_version, (uint64_t)encoding, tag, caller_channel_zone_id.get_val(), caller_zone_id.get_val(), destination_zone_id.get_val(), object_id.get_val(), interface_id.get_val(), method_id.get_val(), in_size_, in_buf_,
-                                             out_buf_.size(), out_buf_.data(), &data_out_sz, &tls);
-=======
         sgx_status_t status = ::call_enclave(
             eid_
             , &err_code
@@ -137,7 +130,6 @@
             , out_buf_.data()
             , &data_out_sz
             , &tls);
->>>>>>> a9c4ac51
 
         if (status)
         {
@@ -154,10 +146,6 @@
             // data too small reallocate memory and try again
             out_buf_.resize(data_out_sz);
             
-<<<<<<< HEAD
-            status = ::call_enclave(eid_, &err_code, protocol_version, (uint64_t)encoding, tag, caller_channel_zone_id.get_val(), caller_zone_id.get_val(), destination_zone_id.get_val(), object_id.get_val(), interface_id.get_val(), method_id.get_val(), in_size_, in_buf_,
-                                    out_buf_.size(), out_buf_.data(), &data_out_sz, &tls);
-=======
             status = ::call_enclave(
                 eid_
                 , &err_code
@@ -176,7 +164,6 @@
                 , out_buf_.data()
                 , &data_out_sz
                 , &tls);
->>>>>>> a9c4ac51
             if (status)
             {
                 if (auto telemetry_service = rpc::telemetry_service_manager::get(); telemetry_service)
@@ -208,20 +195,13 @@
         return err_code;
     }
 
-<<<<<<< HEAD
-    int enclave_service_proxy::try_cast(uint64_t protocol_version, destination_zone destination_zone_id, object object_id, interface_ordinal interface_id)
-=======
     int enclave_service_proxy::try_cast(
         uint64_t protocol_version
         , destination_zone destination_zone_id
         , object object_id
         , interface_ordinal interface_id)
->>>>>>> a9c4ac51
     {
         int err_code = 0;
-<<<<<<< HEAD
-        sgx_status_t status = ::try_cast_enclave(eid_, &err_code, protocol_version, destination_zone_id.get_val(), object_id.get_val(), interface_id.get_val());
-=======
         sgx_status_t status = ::try_cast_enclave(
             eid_
             , &err_code
@@ -229,14 +209,10 @@
             , destination_zone_id.get_val()
             , object_id.get_val()
             , interface_id.get_val());
->>>>>>> a9c4ac51
         if(status == SGX_ERROR_ECALL_NOT_ALLOWED)
         {
             auto task = std::thread([&]()
             {
-<<<<<<< HEAD
-                status = ::try_cast_enclave(eid_, &err_code, protocol_version, destination_zone_id.get_val(), object_id.get_val(), interface_id.get_val());
-=======
                 status = ::try_cast_enclave(
                     eid_
                     , &err_code
@@ -244,7 +220,6 @@
                     , destination_zone_id.get_val()
                     , object_id.get_val()
                     , interface_id.get_val());
->>>>>>> a9c4ac51
             });
             task.join();
         }
@@ -261,9 +236,6 @@
         return err_code;
     }
 
-<<<<<<< HEAD
-    uint64_t enclave_service_proxy::add_ref(uint64_t protocol_version, destination_channel_zone destination_channel_zone_id, destination_zone destination_zone_id, object object_id, caller_channel_zone caller_channel_zone_id, caller_zone caller_zone_id, add_ref_options build_out_param_channel, bool proxy_add_ref)
-=======
     uint64_t enclave_service_proxy::add_ref(
         uint64_t protocol_version
         , destination_channel_zone destination_channel_zone_id
@@ -272,7 +244,6 @@
         , caller_channel_zone caller_channel_zone_id
         , caller_zone caller_zone_id
         , add_ref_options build_out_param_channel)
->>>>>>> a9c4ac51
     {
         if (auto telemetry_service = rpc::telemetry_service_manager::get(); telemetry_service)
         {
@@ -286,9 +257,6 @@
         }
         uint64_t ret = 0;
         constexpr auto add_ref_failed_val = std::numeric_limits<uint64_t>::max();
-<<<<<<< HEAD
-        sgx_status_t status = ::add_ref_enclave(eid_, &ret, protocol_version, destination_channel_zone_id.get_val(), destination_zone_id.get_val(), object_id.get_val(), caller_channel_zone_id.get_val(), caller_zone_id.get_val(), (uint8_t)build_out_param_channel);
-=======
         sgx_status_t status = ::add_ref_enclave(
             eid_
             , &ret
@@ -299,14 +267,10 @@
             , caller_channel_zone_id.get_val()
             , caller_zone_id.get_val()
             , (uint8_t)build_out_param_channel);
->>>>>>> a9c4ac51
         if(status == SGX_ERROR_ECALL_NOT_ALLOWED)
         {
             auto task = std::thread([&]()
             {
-<<<<<<< HEAD
-                status = ::add_ref_enclave(eid_, &ret, protocol_version, destination_channel_zone_id.get_val(), destination_zone_id.get_val(), object_id.get_val(), caller_channel_zone_id.get_val(), caller_zone_id.get_val(), (uint8_t)build_out_param_channel);
-=======
                 status = ::add_ref_enclave(
                     eid_
                     , &ret
@@ -317,7 +281,6 @@
                     , caller_channel_zone_id.get_val()
                     , caller_zone_id.get_val()
                     , (uint8_t)build_out_param_channel);
->>>>>>> a9c4ac51
             });
             task.join();
         }
@@ -328,27 +291,6 @@
                 auto error_message = std::string("add_ref_enclave failed ") + std::to_string(status);
                 telemetry_service->message(rpc::i_telemetry_service::err, error_message.c_str());
             }
-<<<<<<< HEAD
-            assert(false);
-            return add_ref_failed_val;
-        }        
-        if(ret == add_ref_failed_val)
-        {
-            if (auto* telemetry_service = get_telemetry_service(); telemetry_service)
-            {
-                telemetry_service->on_service_proxy_release("enclave_service_proxy", get_zone_id(), destination_zone_id,
-                                                            object_id, caller_zone_id);
-            }
-        }
-        if(proxy_add_ref && ret != add_ref_failed_val)
-        {
-            add_external_ref();
-        }
-        return ret;
-    }
-
-    uint64_t enclave_service_proxy::release(uint64_t protocol_version, destination_zone destination_zone_id, object object_id, caller_zone caller_zone_id)
-=======
             RPC_ASSERT(false);
             return add_ref_failed_val;
         }    
@@ -360,12 +302,8 @@
         , destination_zone destination_zone_id
         , object object_id
         , caller_zone caller_zone_id)
->>>>>>> a9c4ac51
     {
         uint64_t ret = 0;
-<<<<<<< HEAD
-        sgx_status_t status = ::release_enclave(eid_, &ret, protocol_version, destination_zone_id.get_val(), object_id.get_val(), caller_zone_id.get_val());
-=======
         sgx_status_t status = ::release_enclave(
             eid_
             , &ret
@@ -373,14 +311,10 @@
             , destination_zone_id.get_val()
             , object_id.get_val()
             , caller_zone_id.get_val());
->>>>>>> a9c4ac51
         if(status == SGX_ERROR_ECALL_NOT_ALLOWED)
         {
             auto task = std::thread([&]()
             {
-<<<<<<< HEAD
-                status = ::release_enclave(eid_, &ret, protocol_version, destination_zone_id.get_val(), object_id.get_val(), caller_zone_id.get_val());
-=======
                 status = ::release_enclave(
                     eid_
                     , &ret
@@ -388,7 +322,6 @@
                     , destination_zone_id.get_val()
                     , object_id.get_val()
                     , caller_zone_id.get_val());
->>>>>>> a9c4ac51
             });
             task.join();
         }
