--- conflicted
+++ resolved
@@ -22,15 +22,11 @@
         , const rpc::shared_ptr<service>& svc)
         : service_proxy(name, destination_zone_id, svc)
         , filename_(filename)
-<<<<<<< HEAD
-    {}
-=======
     {
         // This proxy is for a child service, so hold a strong reference to the parent service
         // to prevent premature parent destruction until after child cleanup
         set_parent_service_reference(svc);
     }
->>>>>>> 6d415789
 
     enclave_service_proxy::enclave_owner::~enclave_owner()
     {
@@ -69,12 +65,8 @@
                 auto error_message = std::string("sgx_create_enclave failed ") + std::to_string(status);
                 telemetry_service->message(rpc::i_telemetry_service::err, error_message.c_str());
             }
-<<<<<<< HEAD
-#endif            
-=======
-#endif
+#endif            
             RPC_ERROR("Transport error - sgx_create_enclave failed");
->>>>>>> 6d415789
             return rpc::error::TRANSPORT_ERROR();
         }
         int err_code = error::OK();
@@ -124,18 +116,12 @@
         const char* in_buf_, 
         std::vector<char>& out_buf_)
     {
-<<<<<<< HEAD
         if(destination_zone_id != get_destination_zone_id())
-            return rpc::error::ZONE_NOT_SUPPORTED();   
-                 
-=======
-        if (destination_zone_id != get_destination_zone_id())
         {
             RPC_ERROR("Zone not supported");
             return rpc::error::ZONE_NOT_SUPPORTED();
         }
 
->>>>>>> 6d415789
         int err_code = 0;
         size_t data_out_sz = 0;
         void* tls = nullptr;
@@ -166,13 +152,9 @@
                 auto error_message = std::string("call_enclave failed ") + std::to_string(status);
                 telemetry_service->message(rpc::i_telemetry_service::err, error_message.c_str());
             }
-<<<<<<< HEAD
-#endif            
-=======
-#endif
+#endif            
             RPC_ERROR("call_enclave gave an enclave error {}", (int)status);
             RPC_ASSERT(false);
->>>>>>> 6d415789
             return rpc::error::TRANSPORT_ERROR();
         }
 
@@ -207,13 +189,9 @@
                     auto error_message = std::string("call_enclave failed ") + std::to_string(status);
                     telemetry_service->message(rpc::i_telemetry_service::err, error_message.c_str());
                 }
-<<<<<<< HEAD
 #endif                
-=======
-#endif
                 RPC_ERROR("call_enclave gave an enclave error {}", (int)status);
                 RPC_ASSERT(false);
->>>>>>> 6d415789
                 return rpc::error::TRANSPORT_ERROR();
             }
         }
@@ -257,28 +235,14 @@
                 auto error_message = std::string("try_cast_enclave failed ") + std::to_string(status);
                 telemetry_service->message(rpc::i_telemetry_service::err, error_message.c_str());
             }
-<<<<<<< HEAD
-#endif            
-=======
-#endif
+#endif            
             RPC_ERROR("try_cast_enclave gave an enclave error {}", (int)status);
->>>>>>> 6d415789
             RPC_ASSERT(false);
             return rpc::error::TRANSPORT_ERROR();
         }
         return err_code;
     }
 
-<<<<<<< HEAD
-    uint64_t enclave_service_proxy::add_ref(
-        uint64_t protocol_version
-        , destination_channel_zone destination_channel_zone_id
-        , destination_zone destination_zone_id
-        , object object_id
-        , caller_channel_zone caller_channel_zone_id
-        , caller_zone caller_zone_id
-        , add_ref_options build_out_param_channel)
-=======
     int enclave_service_proxy::add_ref(uint64_t protocol_version,
         destination_channel_zone destination_channel_zone_id,
         destination_zone destination_zone_id,
@@ -288,7 +252,6 @@
         known_direction_zone known_direction_zone_id,
         add_ref_options build_out_param_channel,
         uint64_t& reference_count)
->>>>>>> 6d415789
     {
 #ifdef USE_RPC_TELEMETRY
         if (auto telemetry_service = rpc::telemetry_service_manager::get(); telemetry_service)
@@ -301,36 +264,6 @@
                 , object_id
                 , build_out_param_channel);
         }
-<<<<<<< HEAD
-#endif        
-        uint64_t ret = 0;
-        constexpr auto add_ref_failed_val = std::numeric_limits<uint64_t>::max();
-        sgx_status_t status = ::add_ref_enclave(
-            eid_
-            , &ret
-            , protocol_version
-            , destination_channel_zone_id.get_val()
-            , destination_zone_id.get_val()
-            , object_id.get_val()
-            , caller_channel_zone_id.get_val()
-            , caller_zone_id.get_val()
-            , (uint8_t)build_out_param_channel);
-        if(status == SGX_ERROR_ECALL_NOT_ALLOWED)
-        {
-            auto task = std::thread([&]()
-            {
-                status = ::add_ref_enclave(
-                    eid_
-                    , &ret
-                    , protocol_version
-                    , destination_channel_zone_id.get_val()
-                    , destination_zone_id.get_val()
-                    , object_id.get_val()
-                    , caller_channel_zone_id.get_val()
-                    , caller_zone_id.get_val()
-                    , (uint8_t)build_out_param_channel);
-            });
-=======
 #endif
         int err_code = 0;
         sgx_status_t status = ::add_ref_enclave(eid_,
@@ -361,7 +294,6 @@
                         (uint8_t)build_out_param_channel,
                         &reference_count);
                 });
->>>>>>> 6d415789
             task.join();
         }
         if (status)
@@ -372,56 +304,21 @@
                 auto error_message = std::string("add_ref_enclave failed ") + std::to_string(status);
                 telemetry_service->message(rpc::i_telemetry_service::err, error_message.c_str());
             }
-<<<<<<< HEAD
-#endif            
-            RPC_ASSERT(false);
-            return add_ref_failed_val;
-        }    
-        return ret;
-    }
-
-    uint64_t enclave_service_proxy::release(
-        uint64_t protocol_version
-        , destination_zone destination_zone_id
-        , object object_id
-        , caller_zone caller_zone_id)
-=======
-#endif
+#endif            
             RPC_ERROR("add_ref_enclave gave an enclave error {}", (int)status);
             RPC_ASSERT(false);
             reference_count = 0;
             return rpc::error::ZONE_NOT_FOUND();
-        }
+        }    
         return err_code;
     }
 
     int enclave_service_proxy::release(
         uint64_t protocol_version, destination_zone destination_zone_id, object object_id, caller_zone caller_zone_id,
         uint64_t& reference_count)
->>>>>>> 6d415789
     {
         int err_code = 0;
         sgx_status_t status = ::release_enclave(
-<<<<<<< HEAD
-            eid_
-            , &ret
-            , protocol_version
-            , destination_zone_id.get_val()
-            , object_id.get_val()
-            , caller_zone_id.get_val());
-        if(status == SGX_ERROR_ECALL_NOT_ALLOWED)
-        {
-            auto task = std::thread([&]()
-            {
-                status = ::release_enclave(
-                    eid_
-                    , &ret
-                    , protocol_version
-                    , destination_zone_id.get_val()
-                    , object_id.get_val()
-                    , caller_zone_id.get_val());
-            });
-=======
             eid_, &err_code, protocol_version, destination_zone_id.get_val(), object_id.get_val(), caller_zone_id.get_val(), &reference_count);
         if (status == SGX_ERROR_ECALL_NOT_ALLOWED)
         {
@@ -436,7 +333,6 @@
                         caller_zone_id.get_val(),
                         &reference_count);
                 });
->>>>>>> 6d415789
             task.join();
         }
         if (status)
@@ -447,16 +343,11 @@
                 auto error_message = std::string("release_enclave failed ") + std::to_string(status);
                 telemetry_service->message(rpc::i_telemetry_service::err, error_message.c_str());
             }
-<<<<<<< HEAD
-#endif            
-            return std::numeric_limits<uint64_t>::max();
-=======
 #endif
             RPC_ERROR("release_enclave gave an enclave error {}", (int)status);
             RPC_ASSERT(false);
             reference_count = 0;
             return rpc::error::ZONE_NOT_FOUND();
->>>>>>> 6d415789
         }
         return err_code;
     }
