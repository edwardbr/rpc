--- conflicted
+++ resolved
@@ -2,7 +2,6 @@
  *   Copyright (c) 2024 Edward Boggis-Rolfe
  *   All rights reserved.
  */
-#include "common/enclave_service_proxy.h"
 
 #ifndef _IN_ENCLAVE
 #include <thread>
@@ -95,10 +94,7 @@
         return err_code;
     }   
 
-<<<<<<< HEAD
-=======
-
->>>>>>> a01e90dc
+
     int enclave_service_proxy::send(
         uint64_t protocol_version, 
         encoding encoding, 
@@ -119,10 +115,6 @@
         int err_code = 0;
         size_t data_out_sz = 0;
         void* tls = nullptr;
-<<<<<<< HEAD
-        sgx_status_t status = ::call_enclave(eid_, &err_code, protocol_version, (uint64_t)encoding, tag, caller_channel_zone_id.get_val(), caller_zone_id.get_val(), destination_zone_id.get_val(), object_id.get_val(), interface_id.get_val(), method_id.get_val(), in_size_, in_buf_,
-                                             out_buf_.size(), out_buf_.data(), &data_out_sz, &tls);
-=======
         sgx_status_t status = ::call_enclave(
             eid_
             , &err_code
@@ -141,7 +133,6 @@
             , out_buf_.data()
             , &data_out_sz
             , &tls);
->>>>>>> a01e90dc
 
         if (status)
         {
@@ -160,10 +151,6 @@
             // data too small reallocate memory and try again
             out_buf_.resize(data_out_sz);
             
-<<<<<<< HEAD
-            status = ::call_enclave(eid_, &err_code, protocol_version, (uint64_t)encoding, tag, caller_channel_zone_id.get_val(), caller_zone_id.get_val(), destination_zone_id.get_val(), object_id.get_val(), interface_id.get_val(), method_id.get_val(), in_size_, in_buf_,
-                                    out_buf_.size(), out_buf_.data(), &data_out_sz, &tls);
-=======
             status = ::call_enclave(
                 eid_
                 , &err_code
@@ -182,7 +169,6 @@
                 , out_buf_.data()
                 , &data_out_sz
                 , &tls);
->>>>>>> a01e90dc
             if (status)
             {
 #ifdef USE_RPC_TELEMETRY
@@ -194,45 +180,18 @@
 #endif                
                 return rpc::error::TRANSPORT_ERROR();
             }
-<<<<<<< HEAD
-
-#ifdef RPC_V1
-            if(protocol_version == rpc::VERSION_1)
-            {
-                //recover err_code from the out buffer
-                yas::load<
-#ifdef RPC_SERIALISATION_TEXT
-                    yas::mem|yas::text|yas::no_header
-#else
-                    yas::mem|yas::binary|yas::no_header
-#endif
-                >(yas::intrusive_buffer{out_buf_.data(), out_buf_.size()}, YAS_OBJECT_NVP(
-                "out"
-                ,("__return_value", err_code)
-                ));      
-            }
-#endif            
-=======
->>>>>>> a01e90dc
         }
 
         return err_code;
     }
 
-<<<<<<< HEAD
-    int enclave_service_proxy::try_cast(uint64_t protocol_version, destination_zone destination_zone_id, object object_id, interface_ordinal interface_id)
-=======
     int enclave_service_proxy::try_cast(
         uint64_t protocol_version
         , destination_zone destination_zone_id
         , object object_id
         , interface_ordinal interface_id)
->>>>>>> a01e90dc
     {
         int err_code = 0;
-<<<<<<< HEAD
-        sgx_status_t status = ::try_cast_enclave(eid_, &err_code, protocol_version, destination_zone_id.get_val(), object_id.get_val(), interface_id.get_val());
-=======
         sgx_status_t status = ::try_cast_enclave(
             eid_
             , &err_code
@@ -240,14 +199,10 @@
             , destination_zone_id.get_val()
             , object_id.get_val()
             , interface_id.get_val());
->>>>>>> a01e90dc
         if(status == SGX_ERROR_ECALL_NOT_ALLOWED)
         {
             auto task = std::thread([&]()
             {
-<<<<<<< HEAD
-                status = ::try_cast_enclave(eid_, &err_code, protocol_version, destination_zone_id.get_val(), object_id.get_val(), interface_id.get_val());
-=======
                 status = ::try_cast_enclave(
                     eid_
                     , &err_code
@@ -255,7 +210,6 @@
                     , destination_zone_id.get_val()
                     , object_id.get_val()
                     , interface_id.get_val());
->>>>>>> a01e90dc
             });
             task.join();
         }
@@ -274,9 +228,6 @@
         return err_code;
     }
 
-<<<<<<< HEAD
-    uint64_t enclave_service_proxy::add_ref(uint64_t protocol_version, destination_channel_zone destination_channel_zone_id, destination_zone destination_zone_id, object object_id, caller_channel_zone caller_channel_zone_id, caller_zone caller_zone_id, add_ref_options build_out_param_channel, bool proxy_add_ref)
-=======
     uint64_t enclave_service_proxy::add_ref(
         uint64_t protocol_version
         , destination_channel_zone destination_channel_zone_id
@@ -285,7 +236,6 @@
         , caller_channel_zone caller_channel_zone_id
         , caller_zone caller_zone_id
         , add_ref_options build_out_param_channel)
->>>>>>> a01e90dc
     {
 #ifdef USE_RPC_TELEMETRY
         if (auto telemetry_service = rpc::telemetry_service_manager::get(); telemetry_service)
@@ -301,9 +251,6 @@
 #endif        
         uint64_t ret = 0;
         constexpr auto add_ref_failed_val = std::numeric_limits<uint64_t>::max();
-<<<<<<< HEAD
-        sgx_status_t status = ::add_ref_enclave(eid_, &ret, protocol_version, destination_channel_zone_id.get_val(), destination_zone_id.get_val(), object_id.get_val(), caller_channel_zone_id.get_val(), caller_zone_id.get_val(), (uint8_t)build_out_param_channel);
-=======
         sgx_status_t status = ::add_ref_enclave(
             eid_
             , &ret
@@ -314,14 +261,10 @@
             , caller_channel_zone_id.get_val()
             , caller_zone_id.get_val()
             , (uint8_t)build_out_param_channel);
->>>>>>> a01e90dc
         if(status == SGX_ERROR_ECALL_NOT_ALLOWED)
         {
             auto task = std::thread([&]()
             {
-<<<<<<< HEAD
-                status = ::add_ref_enclave(eid_, &ret, protocol_version, destination_channel_zone_id.get_val(), destination_zone_id.get_val(), object_id.get_val(), caller_channel_zone_id.get_val(), caller_zone_id.get_val(), (uint8_t)build_out_param_channel);
-=======
                 status = ::add_ref_enclave(
                     eid_
                     , &ret
@@ -332,7 +275,6 @@
                     , caller_channel_zone_id.get_val()
                     , caller_zone_id.get_val()
                     , (uint8_t)build_out_param_channel);
->>>>>>> a01e90dc
             });
             task.join();
         }
@@ -344,27 +286,6 @@
                 auto error_message = std::string("add_ref_enclave failed ") + std::to_string(status);
                 telemetry_service->message(rpc::i_telemetry_service::err, error_message.c_str());
             }
-<<<<<<< HEAD
-            assert(false);
-            return add_ref_failed_val;
-        }        
-        if(ret == add_ref_failed_val)
-        {
-            if (auto* telemetry_service = get_telemetry_service(); telemetry_service)
-            {
-                telemetry_service->on_service_proxy_release("enclave_service_proxy", get_zone_id(), destination_zone_id,
-                                                            object_id, caller_zone_id);
-            }
-        }
-        if(proxy_add_ref && ret != add_ref_failed_val)
-        {
-            add_external_ref();
-        }
-        return ret;
-    }
-
-    uint64_t enclave_service_proxy::release(uint64_t protocol_version, destination_zone destination_zone_id, object object_id, caller_zone caller_zone_id)
-=======
 #endif            
             RPC_ASSERT(false);
             return add_ref_failed_val;
@@ -377,12 +298,8 @@
         , destination_zone destination_zone_id
         , object object_id
         , caller_zone caller_zone_id)
->>>>>>> a01e90dc
     {
         uint64_t ret = 0;
-<<<<<<< HEAD
-        sgx_status_t status = ::release_enclave(eid_, &ret, protocol_version, destination_zone_id.get_val(), object_id.get_val(), caller_zone_id.get_val());
-=======
         sgx_status_t status = ::release_enclave(
             eid_
             , &ret
@@ -390,14 +307,10 @@
             , destination_zone_id.get_val()
             , object_id.get_val()
             , caller_zone_id.get_val());
->>>>>>> a01e90dc
         if(status == SGX_ERROR_ECALL_NOT_ALLOWED)
         {
             auto task = std::thread([&]()
             {
-<<<<<<< HEAD
-                status = ::release_enclave(eid_, &ret, protocol_version, destination_zone_id.get_val(), object_id.get_val(), caller_zone_id.get_val());
-=======
                 status = ::release_enclave(
                     eid_
                     , &ret
@@ -405,7 +318,6 @@
                     , destination_zone_id.get_val()
                     , object_id.get_val()
                     , caller_zone_id.get_val());
->>>>>>> a01e90dc
             });
             task.join();
         }
