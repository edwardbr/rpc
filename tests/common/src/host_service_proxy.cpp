--- conflicted
+++ resolved
@@ -71,19 +71,6 @@
                 return rpc::error::TRANSPORT_ERROR();
             }
 
-<<<<<<< HEAD
-            //recover err_code from the out buffer
-            yas::load<
-#ifdef RPC_SERIALISATION_TEXT
-                yas::mem|yas::text|yas::no_header
-#else
-                yas::mem|yas::binary|yas::no_header
-#endif
-            >(yas::intrusive_buffer{out_buf_.data(), out_buf_.size()}, YAS_OBJECT_NVP(
-            "out"
-            ,("__return_value", err_code)
-            )); 
-=======
             if(protocol_version == rpc::VERSION_1)
             {
                 //recover err_code from the out buffer
@@ -98,7 +85,6 @@
                 ,("__return_value", err_code)
                 )); 
             }
->>>>>>> a9c4ac51
         }
         return err_code;
     }
@@ -131,12 +117,7 @@
         object object_id, 
         caller_channel_zone caller_channel_zone_id, 
         caller_zone caller_zone_id, 
-<<<<<<< HEAD
-        add_ref_options build_out_param_channel, 
-        bool proxy_add_ref
-=======
         add_ref_options build_out_param_channel
->>>>>>> a9c4ac51
     )
     {
         if (auto telemetry_service = rpc::telemetry_service_manager::get(); telemetry_service)
@@ -153,25 +134,9 @@
                 telemetry_service->message(rpc::i_telemetry_service::err, "add_ref_host failed");
             }
             return std::numeric_limits<uint64_t>::max();
-<<<<<<< HEAD
-        }     
-        if(ret == std::numeric_limits<uint64_t>::max())
-        {
-            if (auto* telemetry_service = get_telemetry_service(); telemetry_service)
-            {
-                telemetry_service->on_service_proxy_release("host_service_proxy", get_zone_id(), destination_zone_id,
-                                                            object_id, caller_zone_id);
-            }
-        }   
-        if(proxy_add_ref && ret != std::numeric_limits<uint64_t>::max())
-        {
-            add_external_ref();
-        }
-=======
         }  
 
         auto svc = rpc::static_pointer_cast<child_service>(get_operating_zone_service());
->>>>>>> a9c4ac51
         return ret;
     }
 
