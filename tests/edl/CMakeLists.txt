--- conflicted
+++ resolved
@@ -1,11 +1,7 @@
-<<<<<<< HEAD
 #[[
    Copyright (c) 2024 Edward Boggis-Rolfe
    All rights reserved.
 ]]
-
-cmake_minimum_required(VERSION 3.24)
-=======
 cmake_minimum_required(VERSION 3.24)
 
 set(telemetry_edl_path "${CMAKE_CURRENT_SOURCE_DIR}")
@@ -20,7 +16,6 @@
   EDL ${telemetry_edl_path}/rpc_telemetry.edl
   EDL_SEARCH_PATHS)    
 
->>>>>>> a9c4ac51
 
 host_edl_library(
   marshal_test_edl_host
@@ -28,11 +23,7 @@
   ${telemetry_edl_path}
   OFF
   ""
-<<<<<<< HEAD
-  "")
-=======
   "rpc::rpc_telemetry_host")
->>>>>>> a9c4ac51
 set_property(TARGET marshal_test_edl_host PROPERTY COMPILE_PDB_NAME marshal_test_edl_host)
 
 enclave_edl_library(
