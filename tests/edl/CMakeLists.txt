<<<<<<< HEAD
#[[
   Copyright (c) 2024 Edward Boggis-Rolfe
   All rights reserved.
]]

cmake_minimum_required(VERSION 3.24)
=======
cmake_minimum_required(VERSION 3.24)

set(telemetry_edl_path "${CMAKE_CURRENT_SOURCE_DIR}")

add_untrusted_header(
  rpc_telemetry_edl_header_host
  EDL ${telemetry_edl_path}/rpc_telemetry.edl
  EDL_SEARCH_PATHS)

if(USE_RPC_TELEMETRY)
    add_trusted_header(
    rpc_telemetry_edl_header_enclave
    EDL ${telemetry_edl_path}/rpc_telemetry.edl
    EDL_SEARCH_PATHS)

endif()
>>>>>>> a01e90dc

host_edl_library(
  marshal_test_edl_host
  enclave_marshal_test.edl
  ${telemetry_edl_path}
  OFF
  ""
<<<<<<< HEAD
  "")
=======
  "rpc::rpc_telemetry_host")
  
>>>>>>> a01e90dc
set_property(TARGET marshal_test_edl_host PROPERTY COMPILE_PDB_NAME marshal_test_edl_host)

enclave_edl_library(
  marshal_test_edl_enclave
  enclave_marshal_test.edl
  ${telemetry_edl_path}
  OFF
  ""
  "")
set_property(TARGET marshal_test_edl_enclave PROPERTY COMPILE_PDB_NAME marshal_test_edl_enclave)<|MERGE_RESOLUTION|>--- conflicted
+++ resolved
@@ -1,11 +1,7 @@
-<<<<<<< HEAD
 #[[
    Copyright (c) 2024 Edward Boggis-Rolfe
    All rights reserved.
 ]]
-
-cmake_minimum_required(VERSION 3.24)
-=======
 cmake_minimum_required(VERSION 3.24)
 
 set(telemetry_edl_path "${CMAKE_CURRENT_SOURCE_DIR}")
@@ -22,7 +18,6 @@
     EDL_SEARCH_PATHS)
 
 endif()
->>>>>>> a01e90dc
 
 host_edl_library(
   marshal_test_edl_host
@@ -30,12 +25,8 @@
   ${telemetry_edl_path}
   OFF
   ""
-<<<<<<< HEAD
-  "")
-=======
   "rpc::rpc_telemetry_host")
   
->>>>>>> a01e90dc
 set_property(TARGET marshal_test_edl_host PROPERTY COMPILE_PDB_NAME marshal_test_edl_host)
 
 enclave_edl_library(
