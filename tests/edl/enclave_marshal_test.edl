--- conflicted
+++ resolved
@@ -72,30 +72,6 @@
             uint64_t object_id,                                 //rpc object index
             uint64_t interface_id                               //interface to be called
             );
-<<<<<<< HEAD
-
-        //for adding reference count
-        uint64_t add_ref_host(
-            uint64_t protocol_version,                          //version of the rpc call protocol
-            uint64_t destination_channel_zone_id,               //the channel where the add ref should be going to 
-            uint64_t destination_zone_id,                       //zone where the call is going to
-            uint64_t object_id,                                 //rpc object index
-            uint64_t caller_channel_zone_id,                    //last zone where the call came from
-            uint64_t caller_zone_id,                            //the original zone where the call came from, 
-            char build_out_param_channel                        //an rpc add_ref_options flag
-            );
-            
-        //for decrementing reference counts
-        uint64_t release_host(
-            uint64_t protocol_version,                          //version of the rpc call protocol
-            uint64_t destination_zone_id,                       //zone where the call is going to
-            uint64_t object_id,                                 //rpc object index
-            uint64_t caller_zone_id                             //the original zone where the call came from
-            );
-
-        void rpc_log([in, size=sz] const char* str, size_t sz);
-=======
->>>>>>> a01e90dc
 
         //for adding reference count
         uint64_t add_ref_host(
