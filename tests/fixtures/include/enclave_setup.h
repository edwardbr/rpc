/*
 *   Copyright (c) 2025 Edward Boggis-Rolfe
 *   All rights reserved.
 */

#pragma once

#ifdef BUILD_ENCLAVE

#include <atomic>
#include "test_host.h"
#include "test_globals.h"
#include <gtest/gtest.h>
#include <common/foo_impl.h>
#include <common/tests.h>

#ifdef USE_RPC_TELEMETRY
#include <rpc/telemetry/i_telemetry_service.h>
#endif

template<bool UseHostInChild, bool RunStandardTests, bool CreateNewZoneThenCreateSubordinatedZone> class enclave_setup
{
    rpc::shared_ptr<rpc::service> root_service_;
    rpc::shared_ptr<yyy::i_host> i_host_ptr_;
    rpc::weak_ptr<yyy::i_host> local_host_ptr_;
    rpc::shared_ptr<yyy::i_example> i_example_ptr_;

    const bool has_enclave_ = true;
    bool use_host_in_child_ = UseHostInChild;
    bool run_standard_tests_ = RunStandardTests;

    std::atomic<uint64_t> zone_gen_ = 0;

public:
    virtual ~enclave_setup() = default;

    rpc::shared_ptr<rpc::service> get_root_service() const { return root_service_; }
    bool get_has_enclave() const { return has_enclave_; }
    bool is_enclave_setup() const { return true; }
    rpc::shared_ptr<yyy::i_host> get_local_host_ptr() { return local_host_ptr_.lock(); }
    rpc::shared_ptr<yyy::i_example> get_example() const { return i_example_ptr_; }
    rpc::shared_ptr<yyy::i_host> get_host() const { return i_host_ptr_; }
    bool get_use_host_in_child() const { return use_host_in_child_; }

    virtual void set_up()
    {
        zone_gen = &zone_gen_;
        auto test_info = ::testing::UnitTest::GetInstance()->current_test_info();
#ifdef USE_RPC_TELEMETRY
        if (enable_telemetry_server)
        {
<<<<<<< HEAD
            telemetry_service_manager_.create(test_info->test_suite_name(), test_info->name(), "../../rpc_test_diagram/");
=======
            telemetry_service_manager_.create(
                test_info->test_suite_name(), test_info->name(), "../../rpc_test_diagram/");
>>>>>>> 6d415789
        }
#endif
        root_service_ = rpc::make_shared<rpc::service>("host", rpc::zone{++zone_gen_});
        example_import_idl_register_stubs(root_service_);
        example_shared_idl_register_stubs(root_service_);
        example_idl_register_stubs(root_service_);
        current_host_service = root_service_;

        i_host_ptr_ = rpc::shared_ptr<yyy::i_host>(new host(root_service_->get_zone_id()));
        local_host_ptr_ = i_host_ptr_;

        auto new_zone_id = ++(*zone_gen);
        auto err_code = root_service_->connect_to_zone<rpc::enclave_service_proxy>(
            "main child", {new_zone_id}, use_host_in_child_ ? i_host_ptr_ : nullptr, i_example_ptr_, enclave_path);

        ASSERT_ERROR_CODE(err_code);
    }

    virtual void tear_down()
    {
        i_example_ptr_ = nullptr;
        i_host_ptr_ = nullptr;
        root_service_ = nullptr;
        current_host_service.reset();
        test_service_logger::reset_logger();
        zone_gen = nullptr;
#ifdef USE_RPC_TELEMETRY
        RESET_TELEMETRY_SERVICE
#endif
    }

    rpc::shared_ptr<yyy::i_example> create_new_zone()
    {
        rpc::shared_ptr<yyy::i_example> ptr;
        auto new_zone_id = ++(zone_gen_);
        auto err_code = root_service_->connect_to_zone<rpc::enclave_service_proxy>(
            "main child", {new_zone_id}, use_host_in_child_ ? i_host_ptr_ : nullptr, ptr, enclave_path);

        if (err_code != rpc::error::OK())
            return nullptr;
        if (CreateNewZoneThenCreateSubordinatedZone)
        {
            rpc::shared_ptr<yyy::i_example> new_ptr;
            err_code = ptr->create_example_in_subordinate_zone(
                new_ptr, use_host_in_child_ ? i_host_ptr_ : nullptr, ++zone_gen_);
            if (err_code != rpc::error::OK())
                return nullptr;
            ptr = new_ptr;
        }
        return ptr;
    }
};

#endif // BUILD_ENCLAVE<|MERGE_RESOLUTION|>--- conflicted
+++ resolved
@@ -49,12 +49,8 @@
 #ifdef USE_RPC_TELEMETRY
         if (enable_telemetry_server)
         {
-<<<<<<< HEAD
-            telemetry_service_manager_.create(test_info->test_suite_name(), test_info->name(), "../../rpc_test_diagram/");
-=======
             telemetry_service_manager_.create(
                 test_info->test_suite_name(), test_info->name(), "../../rpc_test_diagram/");
->>>>>>> 6d415789
         }
 #endif
         root_service_ = rpc::make_shared<rpc::service>("host", rpc::zone{++zone_gen_});
