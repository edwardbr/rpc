/*
 *   Copyright (c) 2025 Edward Boggis-Rolfe
 *   All rights reserved.
 */

#pragma once

#include <atomic>
#include "test_host.h"
#include "test_globals.h"
#include <gtest/gtest.h>
#include <common/foo_impl.h>
#include <common/tests.h>

#ifdef USE_RPC_TELEMETRY
#include <rpc/telemetry/i_telemetry_service.h>
#endif

template<bool UseHostInChild, bool RunStandardTests, bool CreateNewZoneThenCreateSubordinatedZone> class inproc_setup
{
    rpc::shared_ptr<rpc::service> root_service_;
    rpc::shared_ptr<rpc::child_service> child_service_;
    rpc::shared_ptr<yyy::i_host> i_host_ptr_;
    rpc::weak_ptr<yyy::i_host> local_host_ptr_;
    rpc::shared_ptr<yyy::i_example> i_example_ptr_;

    const bool has_enclave_ = true;
    bool use_host_in_child_ = UseHostInChild;
    bool run_standard_tests_ = RunStandardTests;

    std::atomic<uint64_t> zone_gen_ = 0;

#ifdef BUILD_COROUTINE
    std::shared_ptr<coro::io_scheduler> io_scheduler_;
#endif    
    bool error_has_occured_ = false;

    bool startup_complete_ = false;
    bool shutdown_complete_ = false;

public:
#ifdef BUILD_COROUTINE
    std::shared_ptr<coro::io_scheduler> get_scheduler() const { return io_scheduler_; }
#endif    
    bool error_has_occured() const { return error_has_occured_; }

    virtual ~inproc_setup() = default;

    rpc::shared_ptr<rpc::service> get_root_service() const { return root_service_; }
    bool get_has_enclave() const { return has_enclave_; }
    bool is_enclave_setup() const { return false; }
    rpc::shared_ptr<yyy::i_example> get_example() const { return i_example_ptr_; }
    rpc::shared_ptr<yyy::i_host> get_host() const { return i_host_ptr_; }
    rpc::shared_ptr<yyy::i_host> get_local_host_ptr() { return local_host_ptr_.lock(); }
    bool get_use_host_in_child() const { return use_host_in_child_; }

<<<<<<< HEAD
    CORO_TASK(void) check_for_error(CORO_TASK(bool) task)
    {
        auto ret = CO_AWAIT task;
        if (!ret)
        {
            error_has_occured_ = true;
        }
        CO_RETURN;
    }

    CORO_TASK(bool) CoroSetUp()
=======
    virtual void set_up()
>>>>>>> 6d415789
    {
        zone_gen = &zone_gen_;
        auto test_info = ::testing::UnitTest::GetInstance()->current_test_info();
#ifdef USE_RPC_TELEMETRY
        if (enable_telemetry_server)
<<<<<<< HEAD
            telemetry_service_manager_.create(test_info->test_suite_name(), test_info->name(), "../../rpc_test_diagram/");
#endif

        root_service_ = rpc::make_shared<rpc::service>("host", rpc::zone{++zone_gen_}
#ifdef BUILD_COROUTINE
        , io_scheduler_
#endif
        );
        example_import_idl_register_stubs(root_service_);
        example_shared_idl_register_stubs(root_service_);
        example_idl_register_stubs(root_service_);
=======
            telemetry_service_manager_.create(test_info->test_suite_name(), test_info->name(), "../../rpc_test_diagram/");                
#endif

        root_service_ = rpc::make_shared<rpc::service>("host", rpc::zone{++zone_gen_});
>>>>>>> 6d415789
        current_host_service = root_service_;

        rpc::shared_ptr<yyy::i_host> hst(new host(root_service_->get_zone_id()));
        local_host_ptr_ = hst; // assign to weak ptr

        auto new_zone_id = ++(zone_gen_);
        auto ret = CO_AWAIT root_service_->connect_to_zone<rpc::local_child_service_proxy<yyy::i_example, yyy::i_host>>(
            "main child",
            {new_zone_id},
            hst,
            i_example_ptr_,
            [&](const rpc::shared_ptr<yyy::i_host>& host,
                rpc::shared_ptr<yyy::i_example>& new_example,
                const rpc::shared_ptr<rpc::child_service>& child_service_ptr) -> CORO_TASK(int)
            {
                i_host_ptr_ = host;
                child_service_ = child_service_ptr;
                example_import_idl_register_stubs(child_service_ptr);
                example_shared_idl_register_stubs(child_service_ptr);
                example_idl_register_stubs(child_service_ptr);
                new_example = rpc::shared_ptr<yyy::i_example>(new marshalled_tests::example(child_service_ptr, nullptr));
                if (use_host_in_child_)
                    CO_AWAIT new_example->set_host(host);
                CO_RETURN rpc::error::OK();
            });
        startup_complete_ = true;
        if (ret != rpc::error::OK())
        {
            CO_RETURN false;
        }
        CO_RETURN true;
    }

<<<<<<< HEAD
    virtual void SetUp()
    {
#ifdef BUILD_COROUTINE
        io_scheduler_ = coro::io_scheduler::make_shared(
            coro::io_scheduler::options{.thread_strategy = coro::io_scheduler::thread_strategy_t::manual,
                .pool = coro::thread_pool::options{
                    .thread_count = 1,
                }});

        io_scheduler_->schedule(check_for_error(CoroSetUp()));
        while (startup_complete_ == false || io_scheduler_->process_events())
        {
        }
#else      
        check_for_error(CoroSetUp());
        ASSERT_EQ(startup_complete_, true);
#endif        

        // auto err_code = SYNC_WAIT();

        ASSERT_EQ(error_has_occured_, false);
    }

    CORO_TASK(void) CoroTearDown()
=======
    virtual void tear_down()
>>>>>>> 6d415789
    {
        i_example_ptr_ = nullptr;
        i_host_ptr_ = nullptr;
        child_service_ = nullptr;
        shutdown_complete_ = true;
        CO_RETURN;
    }

    virtual void TearDown()
    {
#ifdef BUILD_COROUTINE        
        io_scheduler_->schedule(CoroTearDown());
        while (shutdown_complete_ == false || io_scheduler_->process_events())
        {
        }
#else
        CoroTearDown();        
#endif        
        root_service_ = nullptr;
        current_host_service.reset();
        test_service_logger::reset_logger();
        zone_gen = nullptr;
#ifdef USE_RPC_TELEMETRY
        RESET_TELEMETRY_SERVICE
#endif
        // SYNC_WAIT(CoroTearDown());
    }

    CORO_TASK(rpc::shared_ptr<yyy::i_example>) create_new_zone()
    {
        rpc::shared_ptr<yyy::i_host> hst;
        if (use_host_in_child_)
            hst = local_host_ptr_.lock();

        rpc::shared_ptr<yyy::i_example> example_relay_ptr;

        auto new_zone_id = ++(zone_gen_);
        auto err_code
            = CO_AWAIT root_service_->connect_to_zone<rpc::local_child_service_proxy<yyy::i_example, yyy::i_host>>(
                "main child",
                {new_zone_id},
                hst,
                example_relay_ptr,
                [&](const rpc::shared_ptr<yyy::i_host>& host,
                    rpc::shared_ptr<yyy::i_example>& new_example,
                    const rpc::shared_ptr<rpc::child_service>& child_service_ptr) -> CORO_TASK(int)
                {
                    example_import_idl_register_stubs(child_service_ptr);
                    example_shared_idl_register_stubs(child_service_ptr);
                    example_idl_register_stubs(child_service_ptr);
                    new_example
                        = rpc::shared_ptr<yyy::i_example>(new marshalled_tests::example(child_service_ptr, nullptr));
                    if (use_host_in_child_)
                        CO_AWAIT new_example->set_host(host);
                    CO_RETURN rpc::error::OK();
                });

        if (CreateNewZoneThenCreateSubordinatedZone)
        {
            rpc::shared_ptr<yyy::i_example> new_ptr;
            if (CO_AWAIT example_relay_ptr->create_example_in_subordinate_zone(
                    new_ptr, use_host_in_child_ ? hst : nullptr, ++zone_gen_)
                == rpc::error::OK())
            {
                CO_AWAIT example_relay_ptr->set_host(nullptr);
                example_relay_ptr = new_ptr;
            }
        }
        CO_RETURN example_relay_ptr;
    }
};<|MERGE_RESOLUTION|>--- conflicted
+++ resolved
@@ -54,7 +54,6 @@
     rpc::shared_ptr<yyy::i_host> get_local_host_ptr() { return local_host_ptr_.lock(); }
     bool get_use_host_in_child() const { return use_host_in_child_; }
 
-<<<<<<< HEAD
     CORO_TASK(void) check_for_error(CORO_TASK(bool) task)
     {
         auto ret = CO_AWAIT task;
@@ -66,15 +65,11 @@
     }
 
     CORO_TASK(bool) CoroSetUp()
-=======
-    virtual void set_up()
->>>>>>> 6d415789
     {
         zone_gen = &zone_gen_;
         auto test_info = ::testing::UnitTest::GetInstance()->current_test_info();
 #ifdef USE_RPC_TELEMETRY
         if (enable_telemetry_server)
-<<<<<<< HEAD
             telemetry_service_manager_.create(test_info->test_suite_name(), test_info->name(), "../../rpc_test_diagram/");
 #endif
 
@@ -86,12 +81,6 @@
         example_import_idl_register_stubs(root_service_);
         example_shared_idl_register_stubs(root_service_);
         example_idl_register_stubs(root_service_);
-=======
-            telemetry_service_manager_.create(test_info->test_suite_name(), test_info->name(), "../../rpc_test_diagram/");                
-#endif
-
-        root_service_ = rpc::make_shared<rpc::service>("host", rpc::zone{++zone_gen_});
->>>>>>> 6d415789
         current_host_service = root_service_;
 
         rpc::shared_ptr<yyy::i_host> hst(new host(root_service_->get_zone_id()));
@@ -125,7 +114,6 @@
         CO_RETURN true;
     }
 
-<<<<<<< HEAD
     virtual void SetUp()
     {
 #ifdef BUILD_COROUTINE
@@ -150,9 +138,6 @@
     }
 
     CORO_TASK(void) CoroTearDown()
-=======
-    virtual void tear_down()
->>>>>>> 6d415789
     {
         i_example_ptr_ = nullptr;
         i_host_ptr_ = nullptr;
