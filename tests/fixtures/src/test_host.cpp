/*
 *   Copyright (c) 2025 Edward Boggis-Rolfe
 *   All rights reserved.
 */

#include "test_host.h"
#include <rpc/error_codes.h>

host::host(rpc::zone zone_id)
    : zone_id_(zone_id)
{
#ifdef USE_RPC_TELEMETRY
    if (auto telemetry_service = rpc::telemetry_service_manager::get(); telemetry_service)
        telemetry_service->on_impl_creation("host", (uint64_t)this, zone_id_);
#endif
}

host::~host()
{
#ifdef USE_RPC_TELEMETRY
    if (auto telemetry_service = rpc::telemetry_service_manager::get(); telemetry_service)
        telemetry_service->on_impl_deletion((uint64_t)this, zone_id_);
#endif
}

CORO_TASK(error_code) host::create_enclave(rpc::shared_ptr<yyy::i_example>& target)
{
#ifdef BUILD_ENCLAVE
    rpc::shared_ptr<yyy::i_host> host = shared_from_this();
    auto serv = current_host_service.lock();
    auto new_zone_id = ++(*zone_gen);
    auto err_code
        = serv->connect_to_zone<rpc::enclave_service_proxy>("an enclave", {new_zone_id}, host, target, enclave_path);

    CO_RETURN err_code;
#endif
<<<<<<< HEAD
    CO_RETURN rpc::error::INCOMPATIBLE_SERVICE();
};
=======
    RPC_ERROR("Incompatible service - enclave not built");
    return rpc::error::INCOMPATIBLE_SERVICE();
}
>>>>>>> 6d415789

// live app registry, it should have sole responsibility for the long term storage of app shared ptrs
CORO_TASK(error_code) host::look_up_app(const std::string& app_name, rpc::shared_ptr<yyy::i_example>& app)
{
    {
        std::scoped_lock lock(cached_apps_mux_);
        auto it = cached_apps_.find(app_name);
        if (it != cached_apps_.end())
        {
            app = it->second;
        }
    }
    CO_RETURN rpc::error::OK();
}

CORO_TASK(error_code) host::set_app(const std::string& name, const rpc::shared_ptr<yyy::i_example>& app)
{
    {
        std::scoped_lock lock(cached_apps_mux_);
        cached_apps_[name] = app;
    }
    CO_RETURN rpc::error::OK();
}

CORO_TASK(error_code) host::unload_app(const std::string& name)
{
    {
        std::scoped_lock lock(cached_apps_mux_);
        cached_apps_.erase(name);
    }
    CO_RETURN rpc::error::OK();
}<|MERGE_RESOLUTION|>--- conflicted
+++ resolved
@@ -34,14 +34,9 @@
 
     CO_RETURN err_code;
 #endif
-<<<<<<< HEAD
+    RPC_ERROR("Incompatible service - enclave not built");
     CO_RETURN rpc::error::INCOMPATIBLE_SERVICE();
 };
-=======
-    RPC_ERROR("Incompatible service - enclave not built");
-    return rpc::error::INCOMPATIBLE_SERVICE();
-}
->>>>>>> 6d415789
 
 // live app registry, it should have sole responsibility for the long term storage of app shared ptrs
 CORO_TASK(error_code) host::look_up_app(const std::string& app_name, rpc::shared_ptr<yyy::i_example>& app)
