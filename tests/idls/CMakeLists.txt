--- conflicted
+++ resolved
@@ -1,35 +1,8 @@
-<<<<<<< HEAD
 #[[
    Copyright (c) 2024 Edward Boggis-Rolfe
    All rights reserved.
 ]]
 
-cmake_minimum_required(VERSION 3.24)
-
-RPCGenerate(
-  example_shared
-  example_shared/example_shared.idl
-  ${CMAKE_CURRENT_SOURCE_DIR}
-  ${CMAKE_BINARY_DIR}/generated
-  example_shared
-  ""
-  mock example_shared/example_shared_mock.h
-  dependencies
-  include_paths ${CMAKE_CURRENT_SOURCE_DIR}/.)
-
-RPCGenerate(
-  example_import
-  example_import/example_import.idl
-  ${CMAKE_CURRENT_SOURCE_DIR}
-  ${CMAKE_BINARY_DIR}/generated
-  example_import
-  ""
-  mock example_import/example_import_mock.h
-  dependencies example_shared_idl
-  include_paths ${CMAKE_CURRENT_SOURCE_DIR}/.)
-
-RPCGenerate(
-=======
 cmake_minimum_required(VERSION 3.24)
 
 RPCGenerate(
@@ -54,7 +27,6 @@
   include_paths ${CMAKE_CURRENT_SOURCE_DIR}/.)
 
 RPCGenerate(
->>>>>>> a01e90dc
   example
   example/example.idl
   ${CMAKE_CURRENT_SOURCE_DIR}
