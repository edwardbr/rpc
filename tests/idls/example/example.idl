/*
 *   Copyright (c) 2024 Edward Boggis-Rolfe
 *   All rights reserved.
 */
<<<<<<< HEAD
 
=======

>>>>>>> e1c06db8
#import "example_shared/example_shared.idl"
#import "example_import/example_import.idl"

namespace yyy
{
    [status=example]
    interface i_example
    {
        error_code add(int a, int b, [out, by_value] int& c);
        error_code create_foo([out] rpc::shared_ptr<xxx::i_foo>& target);
        error_code create_baz([out] rpc::shared_ptr<xxx::i_baz>& val);

        error_code create_example_in_subordinate_zone([out] rpc::shared_ptr<yyy::i_example>& target, const rpc::shared_ptr<i_host>& host_ptr, uint64_t new_zone_id);
        error_code create_example_in_subordinate_zone_and_set_in_host(uint64_t new_zone_id, const std::string& name, const rpc::shared_ptr<i_host>& host_ptr);
        error_code create_multiple_inheritance([out] rpc::shared_ptr<xxx::i_baz>& target);

        error_code receive_interface([out] rpc::shared_ptr<xxx::i_foo>& val); // can be null
        error_code give_interface([in] const rpc::shared_ptr<xxx::i_baz> val); // can be null
        error_code call_create_enclave_val(rpc::shared_ptr<i_host> host); // can be null
        error_code call_create_enclave(const rpc::shared_ptr<i_host>& host); // can be null

        error_code call_host_create_enclave_and_throw_away(bool run_standard_tests);
        error_code call_host_create_enclave([out] rpc::shared_ptr<i_example>& target, bool run_standard_tests);

        // live app registry, it should have sole responsibility for the long term storage of app shared pointers
        error_code call_host_look_up_app_not_return(const std::string& name, bool run_standard_tests);
        error_code call_host_look_up_app(const std::string& name, [out] rpc::shared_ptr<i_example>& app, bool run_standard_tests);
        error_code call_host_look_up_app_not_return_and_delete(const std::string& name, bool run_standard_tests);
        error_code call_host_look_up_app_and_delete(const std::string& name, [out] rpc::shared_ptr<i_example>& app, bool run_standard_tests);
        error_code call_host_set_app(const std::string& name, [in] const rpc::shared_ptr<i_example>& app, bool run_standard_tests);
        error_code call_host_unload_app(const std::string& name);

        error_code send_interface_back([in] const rpc::shared_ptr<xxx::i_baz>& input, [out] rpc::shared_ptr<xxx::i_baz>& output); // can be null

        error_code get_host([out] rpc::shared_ptr<i_host>& app);
        error_code set_host([in] const rpc::shared_ptr<i_host>& app);
    };

    interface i_host
    {
        error_code create_enclave([out] rpc::shared_ptr<i_example>& target);

        // live app registry, it should have sole responsibility for the long term storage of app shared pointers
        error_code look_up_app(const std::string& name, [out] rpc::shared_ptr<i_example>& app);
        error_code set_app(const std::string& name, [in] const rpc::shared_ptr<i_example>& app);
        error_code unload_app(const std::string& name);
  };
}<|MERGE_RESOLUTION|>--- conflicted
+++ resolved
@@ -2,11 +2,7 @@
  *   Copyright (c) 2024 Edward Boggis-Rolfe
  *   All rights reserved.
  */
-<<<<<<< HEAD
- 
-=======
 
->>>>>>> e1c06db8
 #import "example_shared/example_shared.idl"
 #import "example_import/example_import.idl"
 
