--- conflicted
+++ resolved
@@ -1,11 +1,7 @@
-<<<<<<< HEAD
 #[[
    Copyright (c) 2024 Edward Boggis-Rolfe
    All rights reserved.
 ]]
-
-=======
->>>>>>> a9c4ac51
 cmake_minimum_required(VERSION 3.24)
 
 message("marshal_test_enclave")
@@ -21,10 +17,7 @@
     TRUSTED_LIBS
       rpc_enclave
       marshal_test_edl_enclave
-<<<<<<< HEAD
-=======
       rpc_telemetry_edl_header_enclave
->>>>>>> a9c4ac51
       common_enclave
       example_import_idl_enclave
       example_idl_enclave
@@ -59,10 +52,7 @@
     TRUSTED_LIBS
       rpc_enclave_v1
       marshal_test_edl_enclave
-<<<<<<< HEAD
-=======
       rpc_telemetry_edl_header_enclave
->>>>>>> a9c4ac51
       common_enclave_v1
       example_import_idl_enclave
       example_idl_enclave
