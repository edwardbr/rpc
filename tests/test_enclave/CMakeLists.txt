--- conflicted
+++ resolved
@@ -1,11 +1,7 @@
-<<<<<<< HEAD
 #[[
    Copyright (c) 2024 Edward Boggis-Rolfe
    All rights reserved.
 ]]
-
-=======
->>>>>>> a01e90dc
 cmake_minimum_required(VERSION 3.24)
 
 message("marshal_test_enclave")
@@ -14,15 +10,12 @@
 # marshal_test_enclave
 
 if(${BUILD_ENCLAVE})
-<<<<<<< HEAD
-=======
 
   if(USE_RPC_TELEMETRY)
     set(TELEMETRY_ENCLAVE_EDL rpc_telemetry_edl_header_enclave)
     set(RPC_TELEMETRY_ENCLAVE rpc_telemetry_enclave)
   endif()
 
->>>>>>> a01e90dc
   add_enclave_library(
     marshal_test_enclave
     SRCS marshal_test_enclave.cpp
@@ -30,11 +23,8 @@
     TRUSTED_LIBS
       rpc_enclave
       marshal_test_edl_enclave
-<<<<<<< HEAD
-=======
       ${RPC_TELEMETRY_ENCLAVE}
       ${TELEMETRY_ENCLAVE_EDL}
->>>>>>> a01e90dc
       common_enclave
       example_import_idl_enclave
       example_idl_enclave
@@ -50,15 +40,11 @@
            "$<BUILD_INTERFACE:${CMAKE_BINARY_DIR}/generated/src>" "$<INSTALL_INTERFACE:include/marshalled_tests>"
     PRIVATE ${ENCLAVE_LIBCXX_INCLUDES})
 
-<<<<<<< HEAD
-  target_compile_options(marshal_test_enclave PRIVATE ${ENCLAVE_COMPILE_OPTIONS})
-=======
   if(CMAKE_CXX_COMPILER_ID STREQUAL "Clang" OR CMAKE_CXX_COMPILER_ID STREQUAL "GNU")
     set(EXTRA_MARSHAL_TEST_ENCLAVE_COMPILE_OPTIONS -Wno-unused-parameter)
   endif()
 
   target_compile_options(marshal_test_enclave PRIVATE ${ENCLAVE_COMPILE_OPTIONS} ${WARN_BASELINE} ${EXTRA_MARSHAL_TEST_ENCLAVE_COMPILE_OPTIONS})
->>>>>>> a01e90dc
   target_link_options(marshal_test_enclave PRIVATE ${ENCLAVE_LINK_OPTIONS})
 
   set_property(TARGET marshal_test_enclave PROPERTY COMPILE_PDB_NAME marshal_test_enclave)
@@ -69,46 +55,4 @@
     marshal_test_enclave
     KEY marshal_test_enclave_private.pem
     CONFIG marshal_test_enclave.config.${SGX_MODE}.xml)
-<<<<<<< HEAD
-  # ####################################################################################################################
-  add_enclave_library(
-    marshal_test_enclave_v1
-    SRCS marshal_test_enclave.cpp
-    HEADER_ONLY_LIBS
-    TRUSTED_LIBS
-      rpc_enclave_v1
-      marshal_test_edl_enclave
-      common_enclave_v1
-      example_import_idl_enclave
-      example_idl_enclave
-      example_shared_idl_enclave
-      yas_common
-      ${SGX_ENCLAVE_LIBS})
-
-  target_compile_definitions(
-    marshal_test_enclave_v1
-    PUBLIC NO_RPC_V2
-    PRIVATE ${ENCLAVE_DEFINES})
-
-  target_include_directories(
-    marshal_test_enclave_v1
-    PUBLIC "$<BUILD_INTERFACE:${CMAKE_CURRENT_SOURCE_DIR}/include>"
-           "$<BUILD_INTERFACE:${CMAKE_BINARY_DIR}/generated/include>"
-           "$<BUILD_INTERFACE:${CMAKE_BINARY_DIR}/generated/src>" "$<INSTALL_INTERFACE:include/marshalled_tests>"
-    PRIVATE ${ENCLAVE_LIBCXX_INCLUDES})
-
-  target_compile_options(marshal_test_enclave_v1 PRIVATE ${ENCLAVE_COMPILE_OPTIONS})
-  target_link_options(marshal_test_enclave_v1 PRIVATE ${ENCLAVE_LINK_OPTIONS})
-
-  set_property(TARGET marshal_test_enclave_v1 PROPERTY COMPILE_PDB_NAME marshal_test_enclave_v1)
-  if(ENABLE_CLANG_TIDY)
-    set_target_properties(marshal_test_enclave_v1 PROPERTIES CXX_CLANG_TIDY "${CLANG_TIDY_COMMAND}")
-  endif()
-  enclave_sign(
-    marshal_test_enclave_v1
-    KEY marshal_test_enclave_private.pem
-    CONFIG marshal_test_enclave.config.${SGX_MODE}.xml)
-
-=======
->>>>>>> a01e90dc
 endif()