/*
 *   Copyright (c) 2025 Edward Boggis-Rolfe
 *   All rights reserved.
 */
#include "stdio.h"
#include <string>
#include <cstring>
#include <cstdio>

#include <sgx_trts.h>
#include <trusted/enclave_marshal_test_t.h>

#include <rpc/error_codes.h>

#include <common/foo_impl.h>
#include <common/host_service_proxy.h>

#include <example/example.h>

#include <rpc/remote_pointer.h>

#ifdef USE_RPC_TELEMETRY
#include <rpc/telemetry/i_telemetry_service.h>
#include <rpc/telemetry/enclave_telemetry_service.h>
#endif

using namespace marshalled_tests;

#ifdef USE_RPC_TELEMETRY
std::shared_ptr<rpc::i_telemetry_service> telemetry_service_;
#endif

rpc::shared_ptr<rpc::child_service> rpc_server;

int marshal_test_init_enclave(uint64_t host_zone_id, uint64_t host_id, uint64_t child_zone_id, uint64_t* example_object_id)
{
    rpc::interface_descriptor input_descr{};
    rpc::interface_descriptor output_descr{};

    if (host_id)
    {
        input_descr = {{host_id}, {host_zone_id}};
    }

#ifdef USE_RPC_TELEMETRY
<<<<<<< HEAD
    telemetry_service_manager::create(telemetry_service_manager_);
=======
    rpc::enclave_telemetry_service::create(telemetry_service_);
>>>>>>> 6d415789
#endif

    auto ret = rpc::child_service::create_child_zone<rpc::host_service_proxy, yyy::i_host, yyy::i_example>(
        "test_enclave",
        rpc::zone{child_zone_id},
        rpc::destination_zone{host_zone_id},
        input_descr,
        output_descr,
        [](const rpc::shared_ptr<yyy::i_host>& host,
            rpc::shared_ptr<yyy::i_example>& new_example,
            const rpc::shared_ptr<rpc::child_service>& child_service_ptr) -> int
        {
            example_import_idl_register_stubs(child_service_ptr);
            example_shared_idl_register_stubs(child_service_ptr);
            example_idl_register_stubs(child_service_ptr);
            new_example = rpc::shared_ptr<yyy::i_example>(new marshalled_tests::example(child_service_ptr, host));
            return rpc::error::OK();
        },
        rpc_server);

    if (ret != rpc::error::OK())
        return ret;

    *example_object_id = output_descr.object_id.id;

    return rpc::error::OK();
}

void marshal_test_destroy_enclave()
{
    rpc_server.reset();
}

int call_enclave(uint64_t protocol_version, // version of the rpc call protocol
    uint64_t encoding,                      // format of the serialised data
    uint64_t tag,                           // info on the type of the call passed from the idl generator
    uint64_t caller_channel_zone_id,
    uint64_t caller_zone_id,
    uint64_t zone_id,
    uint64_t object_id,
    uint64_t interface_id,
    uint64_t method_id,
    size_t sz_int,
    const char* data_in,
    size_t sz_out,
    char* data_out,
    size_t* data_out_sz,
    void** enclave_retry_buffer)
{
    if (protocol_version > rpc::get_version())
    {
        RPC_ERROR("Invalid version in call_enclave");
        return rpc::error::INVALID_VERSION();
    }
    // a retry cache using enclave_retry_buffer as thread local storage, leaky if the client does not retry with more
    // memory
    if (!enclave_retry_buffer)
    {
        RPC_ERROR("Invalid data - null enclave_retry_buffer");
        return rpc::error::INVALID_DATA();
    }

    auto*& retry_buf = *reinterpret_cast<rpc::retry_buffer**>(enclave_retry_buffer);
    if (retry_buf && !sgx_is_within_enclave(retry_buf, sizeof(rpc::retry_buffer*)))
    {
        RPC_ERROR("Security error - retry_buf not within enclave");
        return rpc::error::SECURITY_ERROR();
    }

    if (retry_buf)
    {
        *data_out_sz = retry_buf->data.size();
        if (*data_out_sz > sz_out)
        {
            return rpc::error::NEED_MORE_MEMORY();
        }

        memcpy(data_out, retry_buf->data.data(), retry_buf->data.size());
        auto ret = retry_buf->return_value;
        delete retry_buf;
        retry_buf = nullptr;
        return ret;
    }

    std::vector<char> tmp;
    tmp.resize(sz_out);
    int ret = rpc_server->send(protocol_version, // version of the rpc call protocol
        rpc::encoding(encoding),                 // format of the serialised data
        tag,
        {caller_channel_zone_id},
        {caller_zone_id},
        {zone_id},
        {object_id},
        {interface_id},
        {method_id},
        sz_int,
        data_in,
        tmp);
    if (ret >= rpc::error::MIN() && ret <= rpc::error::MAX())
        return ret;

    *data_out_sz = tmp.size();
    if (*data_out_sz <= sz_out)
    {
        memcpy(data_out, tmp.data(), *data_out_sz);
        return ret;
    }

    retry_buf = new rpc::retry_buffer{std::move(tmp), ret};
    return rpc::error::NEED_MORE_MEMORY();
}

int try_cast_enclave(uint64_t protocol_version, uint64_t zone_id, uint64_t object_id, uint64_t interface_id)
{
    if (protocol_version > rpc::get_version())
    {
        RPC_ERROR("Invalid version in try_cast_enclave");
        return rpc::error::INVALID_VERSION();
    }
    int ret = rpc_server->try_cast(protocol_version, {zone_id}, {object_id}, {interface_id});
    return ret;
}

int add_ref_enclave(uint64_t protocol_version,
    uint64_t destination_channel_zone_id,
    uint64_t destination_zone_id,
    uint64_t object_id,
    uint64_t caller_channel_zone_id,
    uint64_t caller_zone_id,
    uint64_t known_direction_zone_id,
    char build_out_param_channel,
    uint64_t* reference_count)
{
    if (protocol_version > rpc::get_version())
    {
        *reference_count = 0;
        return rpc::error::INCOMPATIBLE_SERVICE();
    }
    
    auto err_code = rpc_server->add_ref(protocol_version,
        {destination_channel_zone_id},
        {destination_zone_id},
        {object_id},
        {caller_channel_zone_id},
        {caller_zone_id},
        {known_direction_zone_id},
        static_cast<rpc::add_ref_options>(build_out_param_channel),
        *reference_count);
    return err_code;
}

int release_enclave(uint64_t protocol_version, uint64_t zone_id, uint64_t object_id, uint64_t caller_zone_id, uint64_t* reference_count)
{
    if (protocol_version > rpc::get_version())
    {
        *reference_count = 0;
        return rpc::error::INCOMPATIBLE_SERVICE();
    }
    auto err_code = rpc_server->release(protocol_version, {zone_id}, {object_id}, {caller_zone_id}, *reference_count);
    return err_code;
}

extern "C"
{
    int _Uelf64_valid_object()
    {
        return -1;
    }
}<|MERGE_RESOLUTION|>--- conflicted
+++ resolved
@@ -43,11 +43,7 @@
     }
 
 #ifdef USE_RPC_TELEMETRY
-<<<<<<< HEAD
-    telemetry_service_manager::create(telemetry_service_manager_);
-=======
     rpc::enclave_telemetry_service::create(telemetry_service_);
->>>>>>> 6d415789
 #endif
 
     auto ret = rpc::child_service::create_child_zone<rpc::host_service_proxy, yyy::i_host, yyy::i_example>(
