/*
 *   Copyright (c) 2024 Edward Boggis-Rolfe
 *   All rights reserved.
 */
#include "stdio.h"
#include <string>
#include <cstring>
#include <cstdio>

#include <sgx_trts.h>
#include <trusted/enclave_marshal_test_t.h>

#include <rpc/error_codes.h>

#include <common/foo_impl.h>
#include <common/host_service_proxy.h>

#include <example/example.h>

#include <rpc/remote_pointer.h>

#include <rpc/telemetry/i_telemetry_service.h>
#ifdef USE_RPC_TELEMETRY
#include <rpc/telemetry/enclave_telemetry_service.h>
#endif

using namespace marshalled_tests;

TELEMETRY_SERVICE_MANAGER

rpc::shared_ptr<rpc::child_service> rpc_server;

int marshal_test_init_enclave(uint64_t host_zone_id, uint64_t host_id, uint64_t child_zone_id, uint64_t* example_object_id)
{
<<<<<<< HEAD
    //create a rpc::zone service for the enclave
    rpc_server = rpc::make_shared<rpc::child_service>(rpc::zone{child_zone_id}); 
    example_import_idl_register_stubs(rpc_server);
    example_shared_idl_register_stubs(rpc_server);
    example_idl_register_stubs(rpc_server);
    const rpc::i_telemetry_service* p_telemetry_service = &telemetry_service;

    rpc::shared_ptr<yyy::i_host> host;
    
    if(host_id)
    {
        auto host_proxy = rpc::host_service_proxy::create({host_zone_id}, {host_id}, rpc_server, p_telemetry_service);
        auto err_code = rpc::demarshall_interface_proxy<yyy::i_host>(rpc::get_version(), host_proxy, {{host_id}, {host_zone_id}}, {child_zone_id}, host);
        if(err_code != rpc::error::OK())
            return err_code;
=======
    rpc::interface_descriptor input_descr{};
    rpc::interface_descriptor output_descr{};
    
    if(host_id)
    {
        input_descr = {{host_id}, {host_zone_id}};
>>>>>>> a9c4ac51
    }
    
    CREATE_TELEMETRY_SERVICE(rpc::enclave_telemetry_service)
    
    auto ret = rpc::child_service::create_child_zone<rpc::host_service_proxy, yyy::i_host, yyy::i_example>(
        "test_enclave"
        , rpc::zone{child_zone_id}
        , rpc::destination_zone{host_zone_id}
        , input_descr
        , output_descr
        , [](
            const rpc::shared_ptr<yyy::i_host>& host
            , rpc::shared_ptr<yyy::i_example>& new_example
            , const rpc::shared_ptr<rpc::child_service>& child_service_ptr) -> int
        {
            example_import_idl_register_stubs(child_service_ptr);
            example_shared_idl_register_stubs(child_service_ptr);
            example_idl_register_stubs(child_service_ptr);
            new_example = rpc::shared_ptr<yyy::i_example>(new example(child_service_ptr, host));
            return rpc::error::OK();
        }
        , rpc_server);
        
    if(ret != rpc::error::OK())
        return ret;
        
    *example_object_id = output_descr.object_id.id;
    
    return rpc::error::OK();
}

void marshal_test_destroy_enclave()
{
    rpc_server.reset();
}

int call_enclave(
    uint64_t protocol_version,                          //version of the rpc call protocol
    uint64_t encoding,                                  //format of the serialised data
    uint64_t tag,                                       //info on the type of the call passed from the idl generator 
    uint64_t caller_channel_zone_id,
    uint64_t caller_zone_id,
    uint64_t zone_id, 
    uint64_t object_id, 
    uint64_t interface_id, 
    uint64_t method_id, 
    size_t sz_int, 
    const char* data_in,
    size_t sz_out, 
    char* data_out, 
    size_t* data_out_sz, 
    void** enclave_retry_buffer)
{
    if(protocol_version > rpc::get_version())
    {
        return rpc::error::INVALID_VERSION();
    }
    //a retry cache using enclave_retry_buffer as thread local storage, leaky if the client does not retry with more memory
    if(!enclave_retry_buffer)
    {        
        return rpc::error::INVALID_DATA();
    }

    auto*& retry_buf = *reinterpret_cast<rpc::retry_buffer**>(enclave_retry_buffer);
    if(retry_buf && !sgx_is_within_enclave(retry_buf, sizeof(rpc::retry_buffer*)))
    {
        return rpc::error::SECURITY_ERROR();
    }


    if(retry_buf)
    {
        *data_out_sz = retry_buf->data.size();
        if(*data_out_sz > sz_out)
        {
            return rpc::error::NEED_MORE_MEMORY();
        }
    
        memcpy(data_out, retry_buf->data.data(), retry_buf->data.size());
        auto ret = retry_buf->return_value;
        delete retry_buf;
        retry_buf = nullptr;
        return ret;
    }

    std::vector<char> tmp;
<<<<<<< HEAD

=======
    tmp.resize(sz_out);
>>>>>>> a9c4ac51
    int ret = rpc_server->send(
        protocol_version,                          //version of the rpc call protocol
        rpc::encoding(encoding),                                  //format of the serialised data
        tag,
        {caller_channel_zone_id}, 
        {caller_zone_id}, 
        {zone_id}, 
        {object_id}, 
        {interface_id}, 
        {method_id}, 
        sz_int, 
        data_in, 
        tmp);
    if(ret >= rpc::error::MIN() && ret <= rpc::error::MAX())
        return ret;

    *data_out_sz = tmp.size();
    if(*data_out_sz <= sz_out)
    {
        memcpy(data_out, tmp.data(), *data_out_sz);
        return ret;
    }

    retry_buf = new rpc::retry_buffer{std::move(tmp), ret};
    return rpc::error::NEED_MORE_MEMORY();
}

int try_cast_enclave(uint64_t protocol_version, uint64_t zone_id, uint64_t object_id, uint64_t interface_id)
{
    if(protocol_version > rpc::get_version())
    {
        return rpc::error::INVALID_VERSION();
    }
    int ret = rpc_server->try_cast(protocol_version, {zone_id}, {object_id}, {interface_id});
    return ret;
}

uint64_t add_ref_enclave(uint64_t protocol_version, uint64_t destination_channel_zone_id, uint64_t destination_zone_id, uint64_t object_id, uint64_t caller_channel_zone_id, uint64_t caller_zone_id, char build_out_param_channel)
{
    if(protocol_version > rpc::get_version())
    {
        return std::numeric_limits<uint64_t>::max();
    }
<<<<<<< HEAD
    return rpc_server->add_ref(protocol_version, {destination_channel_zone_id}, {destination_zone_id}, {object_id}, {caller_channel_zone_id}, {caller_zone_id}, static_cast<rpc::add_ref_options>(build_out_param_channel), false);
=======
    return rpc_server->add_ref(
        protocol_version, 
        {destination_channel_zone_id}, 
        {destination_zone_id}, 
        {object_id}, 
        {caller_channel_zone_id}, 
        {caller_zone_id}, 
        static_cast<rpc::add_ref_options>(build_out_param_channel));
>>>>>>> a9c4ac51
}

uint64_t release_enclave(uint64_t protocol_version, uint64_t zone_id, uint64_t object_id, uint64_t caller_zone_id)
{
    if(protocol_version > rpc::get_version())
    {
        return std::numeric_limits<uint64_t>::max();
    }
    return rpc_server->release(protocol_version, {zone_id}, {object_id}, {caller_zone_id});
}<|MERGE_RESOLUTION|>--- conflicted
+++ resolved
@@ -32,30 +32,12 @@
 
 int marshal_test_init_enclave(uint64_t host_zone_id, uint64_t host_id, uint64_t child_zone_id, uint64_t* example_object_id)
 {
-<<<<<<< HEAD
-    //create a rpc::zone service for the enclave
-    rpc_server = rpc::make_shared<rpc::child_service>(rpc::zone{child_zone_id}); 
-    example_import_idl_register_stubs(rpc_server);
-    example_shared_idl_register_stubs(rpc_server);
-    example_idl_register_stubs(rpc_server);
-    const rpc::i_telemetry_service* p_telemetry_service = &telemetry_service;
-
-    rpc::shared_ptr<yyy::i_host> host;
-    
-    if(host_id)
-    {
-        auto host_proxy = rpc::host_service_proxy::create({host_zone_id}, {host_id}, rpc_server, p_telemetry_service);
-        auto err_code = rpc::demarshall_interface_proxy<yyy::i_host>(rpc::get_version(), host_proxy, {{host_id}, {host_zone_id}}, {child_zone_id}, host);
-        if(err_code != rpc::error::OK())
-            return err_code;
-=======
     rpc::interface_descriptor input_descr{};
     rpc::interface_descriptor output_descr{};
     
     if(host_id)
     {
         input_descr = {{host_id}, {host_zone_id}};
->>>>>>> a9c4ac51
     }
     
     CREATE_TELEMETRY_SERVICE(rpc::enclave_telemetry_service)
@@ -142,11 +124,7 @@
     }
 
     std::vector<char> tmp;
-<<<<<<< HEAD
-
-=======
     tmp.resize(sz_out);
->>>>>>> a9c4ac51
     int ret = rpc_server->send(
         protocol_version,                          //version of the rpc call protocol
         rpc::encoding(encoding),                                  //format of the serialised data
@@ -190,9 +168,6 @@
     {
         return std::numeric_limits<uint64_t>::max();
     }
-<<<<<<< HEAD
-    return rpc_server->add_ref(protocol_version, {destination_channel_zone_id}, {destination_zone_id}, {object_id}, {caller_channel_zone_id}, {caller_zone_id}, static_cast<rpc::add_ref_options>(build_out_param_channel), false);
-=======
     return rpc_server->add_ref(
         protocol_version, 
         {destination_channel_zone_id}, 
@@ -201,7 +176,6 @@
         {caller_channel_zone_id}, 
         {caller_zone_id}, 
         static_cast<rpc::add_ref_options>(build_out_param_channel));
->>>>>>> a9c4ac51
 }
 
 uint64_t release_enclave(uint64_t protocol_version, uint64_t zone_id, uint64_t object_id, uint64_t caller_zone_id)
