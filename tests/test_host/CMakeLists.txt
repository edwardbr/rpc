<<<<<<< HEAD
#[[
   Copyright (c) 2024 Edward Boggis-Rolfe
   All rights reserved.
]]

cmake_minimum_required(VERSION 3.24)

add_executable(rpc_test main.cpp host_telemetry_service.cpp telemetry_handler.cpp)
=======
cmake_minimum_required(VERSION 3.24)

add_executable(rpc_test main.cpp rpc_log.cpp)
>>>>>>> a01e90dc

target_compile_definitions(rpc_test PRIVATE ${HOST_DEFINES})

target_include_directories(
  rpc_test
  PUBLIC "$<BUILD_INTERFACE:${CMAKE_CURRENT_SOURCE_DIR}/include>"
         "$<BUILD_INTERFACE:${CMAKE_BINARY_DIR}/generated/include>"
         "$<BUILD_INTERFACE:${CMAKE_BINARY_DIR}/generated/src>"
  PRIVATE ${HOST_INCLUDES})

<<<<<<< HEAD
target_link_libraries(
  rpc_test
  PUBLIC marshal_test_edl_host
         common_host
         example_idl_host
         rpc::rpc_host
         yas_common
         fmt::fmt-header-only
         GTest::gtest_main
         GTest::gmock_main
         spdlog::spdlog_header_only
         ${HOST_LIBRARIES})

target_compile_options(rpc_test PRIVATE ${HOST_COMPILE_OPTIONS})
=======
if(BUILD_ENCLAVE)
  set(ENCLAVE_DEPENDANCIES marshal_test_edl_host rpc_telemetry_edl_header_host)
endif()

target_link_libraries(
  rpc_test
  PUBLIC common_host
         example_idl_host
         example_import_idl_host
         example_shared_idl_host
         rpc::rpc_host
         yas_common
         fmt::fmt
         GTest::gtest_main
         GTest::gmock_main
         spdlog::spdlog
         ${ENCLAVE_DEPENDANCIES}
         ${HOST_LIBRARIES})

target_compile_options(rpc_test PRIVATE ${HOST_COMPILE_OPTIONS} ${WARN_OK})
>>>>>>> a01e90dc
target_link_options(rpc_test PRIVATE ${HOST_LINK_EXE_OPTIONS})
target_link_directories(rpc_test PUBLIC ${SGX_LIBRARY_PATH})
set_property(TARGET rpc_test PROPERTY COMPILE_PDB_NAME rpc_test)

if(ENABLE_CLANG_TIDY)
  set_target_properties(rpc_test PROPERTIES CXX_CLANG_TIDY "${CLANG_TIDY_COMMAND}")
endif()

<<<<<<< HEAD
=======
include(CTest)
>>>>>>> a01e90dc
gtest_discover_tests(rpc_test)<|MERGE_RESOLUTION|>--- conflicted
+++ resolved
@@ -1,17 +1,10 @@
-<<<<<<< HEAD
 #[[
    Copyright (c) 2024 Edward Boggis-Rolfe
    All rights reserved.
 ]]
-
-cmake_minimum_required(VERSION 3.24)
-
-add_executable(rpc_test main.cpp host_telemetry_service.cpp telemetry_handler.cpp)
-=======
 cmake_minimum_required(VERSION 3.24)
 
 add_executable(rpc_test main.cpp rpc_log.cpp)
->>>>>>> a01e90dc
 
 target_compile_definitions(rpc_test PRIVATE ${HOST_DEFINES})
 
@@ -22,22 +15,6 @@
          "$<BUILD_INTERFACE:${CMAKE_BINARY_DIR}/generated/src>"
   PRIVATE ${HOST_INCLUDES})
 
-<<<<<<< HEAD
-target_link_libraries(
-  rpc_test
-  PUBLIC marshal_test_edl_host
-         common_host
-         example_idl_host
-         rpc::rpc_host
-         yas_common
-         fmt::fmt-header-only
-         GTest::gtest_main
-         GTest::gmock_main
-         spdlog::spdlog_header_only
-         ${HOST_LIBRARIES})
-
-target_compile_options(rpc_test PRIVATE ${HOST_COMPILE_OPTIONS})
-=======
 if(BUILD_ENCLAVE)
   set(ENCLAVE_DEPENDANCIES marshal_test_edl_host rpc_telemetry_edl_header_host)
 endif()
@@ -58,7 +35,6 @@
          ${HOST_LIBRARIES})
 
 target_compile_options(rpc_test PRIVATE ${HOST_COMPILE_OPTIONS} ${WARN_OK})
->>>>>>> a01e90dc
 target_link_options(rpc_test PRIVATE ${HOST_LINK_EXE_OPTIONS})
 target_link_directories(rpc_test PUBLIC ${SGX_LIBRARY_PATH})
 set_property(TARGET rpc_test PROPERTY COMPILE_PDB_NAME rpc_test)
@@ -67,8 +43,5 @@
   set_target_properties(rpc_test PROPERTIES CXX_CLANG_TIDY "${CLANG_TIDY_COMMAND}")
 endif()
 
-<<<<<<< HEAD
-=======
 include(CTest)
->>>>>>> a01e90dc
 gtest_discover_tests(rpc_test)