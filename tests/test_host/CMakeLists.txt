cmake_minimum_required(VERSION 3.0.0)


add_executable(rpc_test 
    main.cpp
    host_telemetry_service.cpp
    telemetry_handler.cpp
    )

target_compile_definitions(rpc_test PRIVATE ${HOST_DEFINES})

target_include_directories(rpc_test 
  PUBLIC 
    "$<BUILD_INTERFACE:${CMAKE_CURRENT_SOURCE_DIR}/include>"
    "$<BUILD_INTERFACE:${CMAKE_BINARY_DIR}/generated/include>"
    "$<BUILD_INTERFACE:${CMAKE_BINARY_DIR}/generated/src>"
  PRIVATE 
    ${HOST_INCLUDES})

target_link_libraries(rpc_test 
  PUBLIC 
    marshal_test_edl_host
    common_host
    example_idl_host
    
<<<<<<< HEAD
    rpc::marshaller_host 
    yas_common   
=======
    rpc::rpc_host 
    yas_common    
>>>>>>> 24dd3e54
    fmt::fmt-header-only
    GTest::gtest_main
    GTest::gmock_main

    spdlog::spdlog_header_only


    ${HOST_LIBRARIES})

target_compile_options(rpc_test PRIVATE ${HOST_COMPILE_OPTIONS})
target_link_options(rpc_test PRIVATE ${HOST_LINK_EXE_OPTIONS})
target_link_directories(rpc_test PUBLIC ${SGX_LIBRARY_PATH})
set_property(TARGET rpc_test PROPERTY COMPILE_PDB_NAME rpc_test) 


gtest_discover_tests(rpc_test)
<|MERGE_RESOLUTION|>--- conflicted
+++ resolved
@@ -23,13 +23,8 @@
     common_host
     example_idl_host
     
-<<<<<<< HEAD
-    rpc::marshaller_host 
+    rpc::rpc_host 
     yas_common   
-=======
-    rpc::rpc_host 
-    yas_common    
->>>>>>> 24dd3e54
     fmt::fmt-header-only
     GTest::gtest_main
     GTest::gmock_main
