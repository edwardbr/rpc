/*
 *   Copyright (c) 2024 Edward Boggis-Rolfe
 *   All rights reserved.
 */
#include <iostream>
#include <unordered_map>
#include <string_view>
<<<<<<< HEAD
=======
#include <thread>
>>>>>>> a01e90dc

#ifdef BUILD_ENCLAVE
#include "untrusted/enclave_marshal_test_u.h"
#include <common/enclave_service_proxy.h>
#endif

#include <common/foo_impl.h>
#include <common/tests.h>

#include <example/example.h>

#include <rpc/basic_service_proxies.h>
#ifdef USE_RPC_TELEMETRY
#include <rpc/telemetry/host_telemetry_service.h>
#endif

#include "gmock/gmock.h"
#include "gtest/gtest.h"

#include <spdlog/spdlog.h>
#include <spdlog/sinks/basic_file_sink.h>
#include <spdlog/sinks/stdout_color_sinks.h>
#include <rpc/error_codes.h>


// This list should be kept sorted.
using testing::Action;
using testing::ActionInterface;
using testing::Assign;
using testing::ByMove;
using testing::ByRef;
using testing::DoDefault;
using testing::IgnoreResult;
using testing::Invoke;
using testing::InvokeWithoutArgs;
using testing::MakePolymorphicAction;
using testing::Ne;
using testing::PolymorphicAction;
using testing::Return;
using testing::ReturnNull;
using testing::ReturnRef;
using testing::ReturnRefOfCopy;
using testing::SetArgPointee;
using testing::SetArgumentPointee;
using testing::_;
using testing::get;
using testing::make_tuple;
using testing::tuple;
using testing::tuple_element;
using testing::Types;
using ::testing::Sequence;

using namespace marshalled_tests;

#ifdef _WIN32 // windows
std::string enclave_path = "./marshal_test_enclave.signed.dll";
<<<<<<< HEAD
std::string enclave_path_v1 = "./marshal_test_enclave_v1.signed.dll";
#else         // Linux
std::string enclave_path = "./marshal_test_enclave.signed.so";
std::string enclave_path_v1 = "./marshal_test_enclave_v1.signed.so";
=======
#else         // Linux
std::string enclave_path = "./libmarshal_test_enclave.signed.so";
>>>>>>> a01e90dc
#endif

#ifdef USE_RPC_TELEMETRY
TELEMETRY_SERVICE_MANAGER
#endif
bool enable_telemetry_server = true;
bool enable_multithreaded_tests = false;

rpc::weak_ptr<rpc::service> current_host_service;

std::atomic<uint64_t>* zone_gen = nullptr;


// This line tests that we can define tests in an unnamed namespace.
namespace {

    extern "C" int main(int argc, char* argv[])
    {
        for (size_t i = 1; i < argc; ++i)
        {
            std::string arg = argv[i];
            if (arg == "-t" || arg == "--disable_telemetry_server")
                enable_telemetry_server = false;
            if (arg == "-m" || arg == "--enable_multithreaded_tests")
                enable_multithreaded_tests = true;
        }

        auto logger = spdlog::stdout_color_mt("console");
        logger->set_pattern("[%^%l%$] %v");
        spdlog::set_default_logger(logger);
        ::testing::InitGoogleTest(&argc, argv);
        return RUN_ALL_TESTS();
    }
}

class host : 
    public yyy::i_host,
    public rpc::enable_shared_from_this<host>
{
    rpc::zone zone_id_;

    bool use_v1_rpc_dll_ = false;

  	//perhaps this should be an unsorted list but map is easier to debug for now
    std::map<std::string, rpc::shared_ptr<yyy::i_example>> cached_apps_; 
    std::mutex cached_apps_mux_;

    void* get_address() const override { return (void*)this; }
    const rpc::casting_interface* query_interface(rpc::interface_ordinal interface_id) const override
    {
        if (rpc::match<yyy::i_host>(interface_id))
            return static_cast<const yyy::i_host*>(this);
        return nullptr;
    }

public:

<<<<<<< HEAD
    host(bool use_v1_rpc_dll = false) : use_v1_rpc_dll_(use_v1_rpc_dll){}
    ~host(){}
=======
    host(rpc::zone zone_id) : 
        zone_id_(zone_id)
    {
#ifdef USE_RPC_TELEMETRY
        if (auto telemetry_service = rpc::telemetry_service_manager::get(); telemetry_service)
            telemetry_service->on_impl_creation("host", (uint64_t)this, zone_id_);
#endif            
    }
    virtual ~host()
    {
#ifdef USE_RPC_TELEMETRY
        if (auto telemetry_service = rpc::telemetry_service_manager::get(); telemetry_service)
            telemetry_service->on_impl_deletion((uint64_t)this, zone_id_);
#endif            
    }
>>>>>>> a01e90dc
    error_code create_enclave(rpc::shared_ptr<yyy::i_example>& target) override
    {
#ifdef BUILD_ENCLAVE
        rpc::shared_ptr<yyy::i_host> host = shared_from_this();
        auto serv = current_host_service.lock();
<<<<<<< HEAD
        auto err_code = rpc::enclave_service_proxy::create(
            {++(*zone_gen)}, 
            use_v1_rpc_dll_ ? enclave_path_v1 : enclave_path, 
            serv,
            host,
            target, 
            telemetry_service);
=======
        auto err_code = serv->connect_to_zone<rpc::enclave_service_proxy>( 
            "an enclave"
            , {++(*zone_gen)}
            , host
            , target
            , enclave_path);

>>>>>>> a01e90dc
        return err_code;
#endif
        return rpc::error::INCOMPATIBLE_SERVICE();
    };

    //live app registry, it should have sole responsibility for the long term storage of app shared ptrs
    error_code look_up_app(const std::string& app_name, rpc::shared_ptr<yyy::i_example>& app) override
    {
        std::scoped_lock lock(cached_apps_mux_);
        auto it = cached_apps_.find(app_name);
        if(it == cached_apps_.end())
        {
            return rpc::error::OK();
        }
        app = it->second;
        return rpc::error::OK();
    }

    error_code set_app(const std::string& name, const rpc::shared_ptr<yyy::i_example>& app) override
    {
        std::scoped_lock lock(cached_apps_mux_);
        
        cached_apps_[name] = app;
        return rpc::error::OK();
    }

    error_code unload_app(const std::string& name) override
    {
        std::scoped_lock lock(cached_apps_mux_);
        cached_apps_.erase(name);
        return rpc::error::OK();
    }
};

template<bool UseHostInChild>
class in_memory_setup
{
    rpc::shared_ptr<yyy::i_host> i_host_ptr_;
    rpc::weak_ptr<yyy::i_host> local_host_ptr_;
    rpc::shared_ptr<yyy::i_example> i_example_ptr_;

    const bool has_enclave_ = false;
    bool use_host_in_child_ = UseHostInChild;

    std::atomic<uint64_t> zone_gen_ = 0;
public:
    virtual ~in_memory_setup() = default;

<<<<<<< HEAD
    uint64_t zone_gen_ = 0;
public:

    bool get_has_enclave() const {return has_enclave;}
    rpc::shared_ptr<yyy::i_example> get_example(){return i_example_ptr;}
    bool get_use_host_in_child() const {return use_host_in_child;}
=======
    rpc::shared_ptr<rpc::service> get_root_service() const {return nullptr;}
    bool get_has_enclave() const {return has_enclave_;}
    rpc::shared_ptr<yyy::i_example> get_example() const {return i_example_ptr_;}
    rpc::shared_ptr<yyy::i_host> get_host() const {return i_host_ptr_;}
    rpc::shared_ptr<yyy::i_host> get_local_host_ptr(){return local_host_ptr_.lock();}
    bool get_use_host_in_child() const {return use_host_in_child_;}
>>>>>>> a01e90dc

    virtual void SetUp()
    {   
        zone_gen = &zone_gen_;
        auto test_info = ::testing::UnitTest::GetInstance()->current_test_info();
#ifdef USE_RPC_TELEMETRY
        if(enable_telemetry_server)
            CREATE_TELEMETRY_SERVICE(rpc::host_telemetry_service, test_info->test_suite_name(), test_info->name(), "../../rpc_test_diagram/")
#endif            
        i_host_ptr_ = rpc::shared_ptr<yyy::i_host> (new host({++zone_gen_}));
        local_host_ptr_ = i_host_ptr_;
        i_example_ptr_ = rpc::shared_ptr<yyy::i_example> (new example(nullptr, use_host_in_child_ ? i_host_ptr_ : nullptr));
    }

    virtual void TearDown()
    {
        i_host_ptr_ = nullptr;
        i_example_ptr_ = nullptr;
        zone_gen = nullptr;
#ifdef USE_RPC_TELEMETRY
        RESET_TELEMETRY_SERVICE
#endif        
    }
};

class test_service_logger : public rpc::service_logger
<<<<<<< HEAD
{
    inline static std::shared_ptr<spdlog::logger> logr = spdlog::basic_logger_mt("basic_logger", "./conversation.txt", true);

public:

    test_service_logger() 
    {
        logr->info("************************************");
        logr->info("test {}", ::testing::UnitTest::GetInstance()->current_test_info()->name());
    }
    virtual ~test_service_logger()
    {
        
    }


    void before_send(rpc::caller_zone caller_zone_id, rpc::object object_id, rpc::interface_ordinal interface_id, rpc::method method_id, size_t in_size_, const char* in_buf_)
    {
        logr->info("caller_zone_id {} object_id {} interface_ordinal {} method {} data {}", caller_zone_id.id, object_id.id, interface_id.id, method_id.id, std::string_view(in_buf_, in_size_));
    }

    void after_send(rpc::caller_zone caller_zone_id, rpc::object object_id, rpc::interface_ordinal interface_id, rpc::method method_id, int ret, const std::vector<char>& out_buf_)
    {
        logr->info("caller_zone_id {} object_id {} interface_ordinal {} method {} ret {} data {}", caller_zone_id.id, object_id.id, interface_id.id, method_id.id, ret, std::string_view(out_buf_.data(), out_buf_.size()));
    }
};


template<bool UseHostInChild, bool RunStandardTests, bool CreateNewZoneThenCreateSubordinatedZone>
class inproc_setup
=======
>>>>>>> a01e90dc
{
    inline static std::shared_ptr<spdlog::logger> logr = spdlog::basic_logger_mt("basic_logger", "./conversation.txt", true);

<<<<<<< HEAD
    rpc::shared_ptr<rpc::service> root_service;
    rpc::shared_ptr<rpc::child_service> child_service;
    rpc::shared_ptr<yyy::i_host> i_host_ptr;
    rpc::shared_ptr<yyy::i_example> i_example_ptr;

    const bool has_enclave = true;
    bool use_host_in_child = UseHostInChild;
    bool run_standard_tests = RunStandardTests;

    uint64_t zone_gen_ = 0;
    
public:

    bool get_has_enclave() const {return has_enclave;}
    rpc::shared_ptr<yyy::i_example> get_example(){return i_example_ptr;}
    bool get_use_host_in_child() const {return use_host_in_child;}
    
    virtual void SetUp()
    {
        zone_gen = &zone_gen_;
        tm = rpc::make_shared<host_telemetry_service>();
        telemetry_service = tm.get();
        root_service = rpc::make_shared<rpc::service>(rpc::zone{++zone_gen_});
        root_service->add_service_logger(std::make_shared<test_service_logger>());
        current_host_service = root_service;
        child_service = rpc::make_shared<rpc::child_service>(rpc::zone{++zone_gen_});
        example_import_idl_register_stubs(child_service);
        example_shared_idl_register_stubs(child_service);
        example_idl_register_stubs(child_service);

        rpc::interface_descriptor host_encap {};
        rpc::interface_descriptor example_encap {};

        // create a proxy to the rpc::service hosting the child service
        auto service_proxy_to_host
            = rpc::local_service_proxy::create(root_service, child_service, telemetry_service, false);
=======
public:

    test_service_logger() 
    {
        logr->info("************************************");
        logr->info("test {}", ::testing::UnitTest::GetInstance()->current_test_info()->name());
    }
    virtual ~test_service_logger()
    {
        
    }
>>>>>>> a01e90dc


    void before_send(rpc::caller_zone caller_zone_id, rpc::object object_id, rpc::interface_ordinal interface_id, rpc::method method_id, size_t in_size_, const char* in_buf_)
    {
        logr->info("caller_zone_id {} object_id {} interface_ordinal {} method {} data {}", caller_zone_id.id, object_id.id, interface_id.id, method_id.id, std::string_view(in_buf_, in_size_));
    }

    void after_send(rpc::caller_zone caller_zone_id, rpc::object object_id, rpc::interface_ordinal interface_id, rpc::method method_id, int ret, const std::vector<char>& out_buf_)
    {
        logr->info("caller_zone_id {} object_id {} interface_ordinal {} method {} ret {} data {}", caller_zone_id.id, object_id.id, interface_id.id, method_id.id, ret, std::string_view(out_buf_.data(), out_buf_.size()));
    }
};

<<<<<<< HEAD
            // simple test to check that we can get a useful local interface based on type and object id
            auto example_from_cast = root_service->get_local_interface<yyy::i_host>(rpc::get_version(), host_encap.object_id);
            EXPECT_EQ(example_from_cast, hst);
        }

        ASSERT(!rpc::demarshall_interface_proxy(rpc::get_version(), service_proxy_to_host, host_encap,  child_service->get_zone_id().as_caller(), i_host_ptr));
=======

template<bool UseHostInChild, bool RunStandardTests, bool CreateNewZoneThenCreateSubordinatedZone>
class inproc_setup
{
    rpc::shared_ptr<rpc::service> root_service_;
    rpc::shared_ptr<rpc::child_service> child_service_;
    rpc::shared_ptr<yyy::i_host> i_host_ptr_;
    rpc::weak_ptr<yyy::i_host> local_host_ptr_;
    rpc::shared_ptr<yyy::i_example> i_example_ptr_;
>>>>>>> a01e90dc

    const bool has_enclave_ = true;
    bool use_host_in_child_ = UseHostInChild;
    bool run_standard_tests_ = RunStandardTests;

    std::atomic<uint64_t> zone_gen_ = 0;
    
public:
    virtual ~inproc_setup() = default;

    rpc::shared_ptr<rpc::service> get_root_service() const {return root_service_;}
    bool get_has_enclave() const {return has_enclave_;}
    bool is_enclave_setup() const {return false;}
    rpc::shared_ptr<yyy::i_example> get_example() const {return i_example_ptr_;}
    rpc::shared_ptr<yyy::i_host> get_host() const {return i_host_ptr_;}
    rpc::shared_ptr<yyy::i_host> get_local_host_ptr(){return local_host_ptr_.lock();}
    bool get_use_host_in_child() const {return use_host_in_child_;}
    
    virtual void SetUp()
    {
        zone_gen = &zone_gen_;
        auto test_info = ::testing::UnitTest::GetInstance()->current_test_info();
#ifdef USE_RPC_TELEMETRY
        if(enable_telemetry_server)
            CREATE_TELEMETRY_SERVICE(rpc::host_telemetry_service, test_info->test_suite_name(), test_info->name(), "../../rpc_test_diagram/")
#endif

<<<<<<< HEAD
            // simple test to check that we can get a usefule local interface based on type and object id
            auto example_from_cast
                = child_service->get_local_interface<yyy::i_example>(rpc::get_version(), example_encap.object_id);
            EXPECT_EQ(example_from_cast, remote_example);
        }

        ASSERT(!rpc::demarshall_interface_proxy(rpc::get_version(), service_proxy_to_child, example_encap, root_service->get_zone_id().as_caller(), i_example_ptr));
=======
        root_service_ = rpc::make_shared<rpc::service>("host", rpc::zone{++zone_gen_});
        root_service_->add_service_logger(std::make_shared<test_service_logger>());
        current_host_service = root_service_;

        rpc::shared_ptr<yyy::i_host> hst(new host(root_service_->get_zone_id()));
        local_host_ptr_ = hst;//assign to weak ptr
        
        auto err_code = root_service_->connect_to_zone<rpc::local_child_service_proxy<yyy::i_example, yyy::i_host>>(
            "main child"
            , {++zone_gen_}
            , hst
            , i_example_ptr_
            , [&](
                const rpc::shared_ptr<yyy::i_host>& host
                , rpc::shared_ptr<yyy::i_example>& new_example
                , const rpc::shared_ptr<rpc::child_service>& child_service_ptr) -> int
            {
                i_host_ptr_ = host;
                child_service_ = child_service_ptr;
                example_import_idl_register_stubs(child_service_ptr);
                example_shared_idl_register_stubs(child_service_ptr);
                example_idl_register_stubs(child_service_ptr);
                new_example = rpc::shared_ptr<yyy::i_example>(new example(child_service_ptr, nullptr));  
                if(use_host_in_child_) 
                    new_example->set_host(host);
                return rpc::error::OK();
            });
        ASSERT_ERROR_CODE(err_code);
>>>>>>> a01e90dc
    }

    virtual void TearDown()
    {
        i_example_ptr_ = nullptr;
        i_host_ptr_ = nullptr;
        child_service_ = nullptr;
        root_service_ = nullptr;
        zone_gen = nullptr;
#ifdef USE_RPC_TELEMETRY
        RESET_TELEMETRY_SERVICE
#endif        
    }

    rpc::shared_ptr<yyy::i_example> create_new_zone()
    {        
<<<<<<< HEAD
        rpc::shared_ptr<rpc::child_service> new_service = rpc::make_shared<rpc::child_service>(rpc::zone{++zone_gen_});
        example_import_idl_register_stubs(child_service);
        example_shared_idl_register_stubs(child_service);
        example_idl_register_stubs(child_service);
        
        // create a proxy to the rpc::service hosting the child service
        auto service_proxy_to_host
            = rpc::local_service_proxy::create(root_service, new_service, telemetry_service, true);

        // create a proxy to the rpc::service that contains the example object
        auto service_proxy_to_child = rpc::local_child_service_proxy::create(new_service, root_service, telemetry_service);

        // create the example object implementation
        rpc::shared_ptr<yyy::i_example> remote_example(new example(telemetry_service, new_service, use_host_in_child ? i_host_ptr : nullptr));

        rpc::interface_descriptor example_encap
            = rpc::create_interface_stub(*new_service, remote_example);

        // simple test to check that we can get a usefule local interface based on type and object id
        auto example_from_cast
            = new_service->get_local_interface<yyy::i_example>(rpc::get_version(), example_encap.object_id);
        EXPECT_EQ(example_from_cast, remote_example);

        rpc::shared_ptr<yyy::i_example> example_relay_ptr;
        ASSERT(!rpc::demarshall_interface_proxy(rpc::get_version(), service_proxy_to_child, example_encap, root_service->get_zone_id().as_caller(), example_relay_ptr));                
=======
        rpc::shared_ptr<yyy::i_host> hst;
        if(use_host_in_child_)
            hst = local_host_ptr_.lock();
            
        rpc::shared_ptr<yyy::i_example> example_relay_ptr;

        auto err_code = root_service_->connect_to_zone<rpc::local_child_service_proxy<yyy::i_example, yyy::i_host>>(
            "main child"
            , {++zone_gen_}
            , hst
            , example_relay_ptr
            , [&](
                const rpc::shared_ptr<yyy::i_host>& host
                , rpc::shared_ptr<yyy::i_example>& new_example
                , const rpc::shared_ptr<rpc::child_service>& child_service_ptr) -> int
            {
                example_import_idl_register_stubs(child_service_ptr);
                example_shared_idl_register_stubs(child_service_ptr);
                example_idl_register_stubs(child_service_ptr);
                new_example = rpc::shared_ptr<yyy::i_example>(new example(child_service_ptr, nullptr));  
                if(use_host_in_child_) 
                    new_example->set_host(host);
                return rpc::error::OK();
            });
>>>>>>> a01e90dc
        
        if(CreateNewZoneThenCreateSubordinatedZone)
        {
            rpc::shared_ptr<yyy::i_example> new_ptr;
            if(example_relay_ptr->create_example_in_subordnate_zone(new_ptr, use_host_in_child_ ? hst : nullptr, ++zone_gen_) == rpc::error::OK())
            {
                example_relay_ptr->set_host(nullptr);
                example_relay_ptr = new_ptr;
            }
        }
        return example_relay_ptr;
    }
};

<<<<<<< HEAD
template<bool UseHostInChild, bool RunStandardTests, bool CreateNewZoneThenCreateSubordinatedZone, bool use_v1_rpc_dll>
=======
#ifdef BUILD_ENCLAVE
template<bool UseHostInChild, bool RunStandardTests, bool CreateNewZoneThenCreateSubordinatedZone>
>>>>>>> a01e90dc
class enclave_setup
{
    rpc::shared_ptr<rpc::service> root_service_;
    rpc::shared_ptr<yyy::i_host> i_host_ptr_;
    rpc::weak_ptr<yyy::i_host> local_host_ptr_;
    rpc::shared_ptr<yyy::i_example> i_example_ptr_;

<<<<<<< HEAD
    rpc::shared_ptr<rpc::service> root_service;
    rpc::shared_ptr<yyy::i_host> i_host_ptr;
    rpc::shared_ptr<yyy::i_example> i_example_ptr;

    const bool has_enclave = true;
    bool use_host_in_child = UseHostInChild;
    bool run_standard_tests = RunStandardTests;

    uint64_t zone_gen_ = 0;
public:

    bool get_has_enclave() const {return has_enclave;}
    rpc::shared_ptr<yyy::i_example> get_example(){return i_example_ptr;}
    bool get_use_host_in_child() const {return use_host_in_child;}
=======
    const bool has_enclave_ = true;
    bool use_host_in_child_ = UseHostInChild;
    bool run_standard_tests_ = RunStandardTests;

    std::atomic<uint64_t> zone_gen_ = 0;
public:
    virtual ~enclave_setup() = default;

    rpc::shared_ptr<rpc::service> get_root_service() const {return root_service_;}
    bool get_has_enclave() const {return has_enclave_;}
    bool is_enclave_setup() const {return true;}
    rpc::shared_ptr<yyy::i_host> get_local_host_ptr(){return local_host_ptr_.lock();}
    rpc::shared_ptr<yyy::i_example> get_example() const {return i_example_ptr_;}
    rpc::shared_ptr<yyy::i_host> get_host() const {return i_host_ptr_;}
    bool get_use_host_in_child() const {return use_host_in_child_;}
>>>>>>> a01e90dc
    
    virtual void SetUp()
    {
        zone_gen = &zone_gen_;
<<<<<<< HEAD
        tm = rpc::make_shared<host_telemetry_service>();
        telemetry_service = tm.get();
        root_service = rpc::make_shared<rpc::service>(rpc::zone{++zone_gen_});
        root_service->add_service_logger(std::make_shared<test_service_logger>());
        example_import_idl_register_stubs(root_service);
        example_shared_idl_register_stubs(root_service);
        example_idl_register_stubs(root_service);
        current_host_service = root_service;
        
        i_host_ptr = rpc::shared_ptr<yyy::i_host> (new host(use_v1_rpc_dll));

        auto err_code = rpc::enclave_service_proxy::create(
            {++zone_gen_}, 
            use_v1_rpc_dll ? enclave_path_v1 : enclave_path, 
            root_service, 
            use_host_in_child ? i_host_ptr : nullptr, 
            i_example_ptr,
            telemetry_service);
=======
        auto test_info = ::testing::UnitTest::GetInstance()->current_test_info();
#ifdef USE_RPC_TELEMETRY
        if(enable_telemetry_server)
        {
            CREATE_TELEMETRY_SERVICE(rpc::host_telemetry_service, test_info->test_suite_name(), test_info->name(), "../../rpc_test_diagram/")
        }
#endif        
        root_service_ = rpc::make_shared<rpc::service>("host", rpc::zone{++zone_gen_});
        root_service_->add_service_logger(std::make_shared<test_service_logger>());
        example_import_idl_register_stubs(root_service_);
        example_shared_idl_register_stubs(root_service_);
        example_idl_register_stubs(root_service_);
        current_host_service = root_service_;
        
        i_host_ptr_ = rpc::shared_ptr<yyy::i_host> (new host(root_service_->get_zone_id()));
        local_host_ptr_ = i_host_ptr_;        

>>>>>>> a01e90dc

        auto err_code = root_service_->connect_to_zone<rpc::enclave_service_proxy>(
            "main child"
            , {++(*zone_gen)}
            , use_host_in_child_ ? i_host_ptr_ : nullptr
            , i_example_ptr_
            , enclave_path);

        ASSERT_ERROR_CODE(err_code);
    }

    virtual void TearDown()
    {
        i_example_ptr_ = nullptr;
        i_host_ptr_ = nullptr;
        root_service_ = nullptr;
        zone_gen = nullptr;
#ifdef USE_RPC_TELEMETRY
        RESET_TELEMETRY_SERVICE
#endif        
    }

    rpc::shared_ptr<yyy::i_example> create_new_zone()
    {
        rpc::shared_ptr<yyy::i_example> ptr;
<<<<<<< HEAD
        auto err_code = rpc::enclave_service_proxy::create(
            {++zone_gen_}, 
            use_v1_rpc_dll ? enclave_path_v1 : enclave_path, 
            root_service, 
            use_host_in_child ? i_host_ptr : nullptr, 
            ptr,
            telemetry_service);
        ASSERT(!err_code);
=======
        
        auto err_code = root_service_->connect_to_zone<rpc::enclave_service_proxy>(
            "main child"
            , {++zone_gen_}
            , use_host_in_child_ ? i_host_ptr_ : nullptr
            , ptr
            , enclave_path);
            
        if(err_code != rpc::error::OK())
            return nullptr;
>>>>>>> a01e90dc
        if(CreateNewZoneThenCreateSubordinatedZone)
        {
            rpc::shared_ptr<yyy::i_example> new_ptr;
            err_code = ptr->create_example_in_subordnate_zone(new_ptr, use_host_in_child_ ? i_host_ptr_ : nullptr, ++zone_gen_);
            if(err_code != rpc::error::OK())
                return nullptr;
            ptr = new_ptr;
        }
        return ptr;
    }
};
#endif

template <class T>
class type_test : 
    public testing::Test
{
    T lib_;
public:
    T& get_lib() {return lib_;}

    void SetUp() override {
        this->lib_.SetUp();
    }
    void TearDown() override {
        this->lib_.TearDown();
    }    
};

using local_implementations = ::testing::Types<
    in_memory_setup<false>, 
    in_memory_setup<true>, 
    inproc_setup<false, false, false>, 
    inproc_setup<false, false, true>, 
    inproc_setup<false, true, false>, 
    inproc_setup<false, true, true>, 
    inproc_setup<true, false, false>, 
    inproc_setup<true, false, true>, 
    inproc_setup<true, true, false>, 
    inproc_setup<true, true, true> 

<<<<<<< HEAD
    enclave_setup<false, false, false, false>, 
    enclave_setup<false, false, true, false>, 
    enclave_setup<false, true, false, false>, 
    enclave_setup<false, true, true, false>, 
    enclave_setup<true, false, false, false>, 
    enclave_setup<true, false, true, false>, 
    enclave_setup<true, true, false, false>, 
    enclave_setup<true, true, true, false>,

    enclave_setup<false, false, false, true>, 
    enclave_setup<false, false, true, true>, 
    enclave_setup<false, true, false, true>, 
    enclave_setup<false, true, true, true>, 
    enclave_setup<true, false, false, true>, 
    enclave_setup<true, false, true, true>, 
    enclave_setup<true, true, false, true>, 
    enclave_setup<true, true, true, true>>;
=======
#ifdef BUILD_ENCLAVE
    ,
    enclave_setup<false, false, false>, 
    enclave_setup<false, false, true>, 
    enclave_setup<false, true, false>, 
    enclave_setup<false, true, true>, 
    enclave_setup<true, false, false>, 
    enclave_setup<true, false, true>, 
    enclave_setup<true, true, false>, 
    enclave_setup<true, true, true>
#endif
    >;
>>>>>>> a01e90dc
TYPED_TEST_SUITE(type_test, local_implementations);

TYPED_TEST(type_test, initialisation_test)
{
}

TYPED_TEST(type_test, standard_tests)
{
    auto root_service = this->get_lib().get_root_service();
    rpc::zone zone_id;
    if(root_service)
        zone_id = root_service->get_zone_id();
    else
        zone_id = {0};

    foo f(zone_id);
    
<<<<<<< HEAD
    standard_tests(f, this->get_lib().get_has_enclave(), telemetry_service);
=======
    standard_tests(f, this->get_lib().get_has_enclave());
>>>>>>> a01e90dc
}

TYPED_TEST(type_test, dyanmic_cast_tests)
{
<<<<<<< HEAD
    auto f = rpc::shared_ptr<xxx::i_foo>(new foo(telemetry_service));
=======
    auto root_service = this->get_lib().get_root_service();
    rpc::zone zone_id;
    if(root_service)
        zone_id = root_service->get_zone_id();
    else
        zone_id = {0};
    auto f = rpc::shared_ptr<xxx::i_foo>(new foo(zone_id));
>>>>>>> a01e90dc

    rpc::shared_ptr<xxx::i_baz> baz;
    ASSERT_EQ(f->create_baz_interface(baz), 0);
    ASSERT_EQ(f->call_baz_interface(nullptr), 0); // feed in a nullptr
    ASSERT_EQ(f->call_baz_interface(baz), 0);     // feed back to the implementation

<<<<<<< HEAD
    auto x = rpc::dynamic_pointer_cast<xxx::i_baz>(baz);
    ASSERT_NE(x, nullptr);
    auto y = rpc::dynamic_pointer_cast<xxx::i_bar>(baz);
    ASSERT_NE(y, nullptr);
    y->do_something_else(1);
    auto z = rpc::dynamic_pointer_cast<xxx::i_foo>(baz);
    ASSERT_NE(y, nullptr);
=======
    {
        //test for identity
        auto x = rpc::dynamic_pointer_cast<xxx::i_baz>(baz);
        ASSERT_NE(x, nullptr);
        ASSERT_EQ(x, baz);
        auto y = rpc::dynamic_pointer_cast<xxx::i_bar>(baz);
        ASSERT_NE(y, nullptr);
        y->do_something_else(1);
        ASSERT_NE(y, nullptr);
        auto z = rpc::dynamic_pointer_cast<xxx::i_foo>(baz);
        ASSERT_EQ(z, nullptr);
    }
    //retest
    {
        auto x = rpc::dynamic_pointer_cast<xxx::i_baz>(baz);
        ASSERT_NE(x, nullptr);
        ASSERT_EQ(x, baz);
        auto y = rpc::dynamic_pointer_cast<xxx::i_bar>(baz);
        ASSERT_NE(y, nullptr);
        y->do_something_else(1);
        ASSERT_NE(y, nullptr);
        auto z = rpc::dynamic_pointer_cast<xxx::i_foo>(baz);
        ASSERT_EQ(z, nullptr);
    }
>>>>>>> a01e90dc
}


template <class T>
using remote_type_test = type_test<T>;


typedef Types<
    //inproc_setup<false, false, false>, 

    inproc_setup<true, false, false>, 
    inproc_setup<true, false, true>, 
    inproc_setup<true, true, false>, 
    inproc_setup<true, true, true>

<<<<<<< HEAD
    enclave_setup<true, false, false, false>, 
    enclave_setup<true, false, true, false>, 
    enclave_setup<true, true, false, false>, 
    enclave_setup<true, true, true, false>, 

    enclave_setup<true, false, false, true>, 
    enclave_setup<true, false, true, true>, 
    enclave_setup<true, true, false, true>, 
    enclave_setup<true, true, true, true>> remote_implementations;
=======
#ifdef BUILD_ENCLAVE
    ,
    enclave_setup<true, false, false>, 
    enclave_setup<true, false, true>, 
    enclave_setup<true, true, false>, 
    enclave_setup<true, true, true>
#endif
> remote_implementations;
>>>>>>> a01e90dc
TYPED_TEST_SUITE(remote_type_test, remote_implementations);

TYPED_TEST(remote_type_test, remote_standard_tests)
{    
    rpc::shared_ptr<xxx::i_foo> i_foo_ptr;
    ASSERT_EQ(this->get_lib().get_example()->create_foo(i_foo_ptr), 0);
<<<<<<< HEAD
    standard_tests(*i_foo_ptr, true, telemetry_service);
=======
    standard_tests(*i_foo_ptr, true);
}

TYPED_TEST(remote_type_test, multithreaded_standard_tests)
{
    if(!enable_multithreaded_tests || this->get_lib().is_enclave_setup())
    {
        GTEST_SKIP() << "multithreaded tests are skipped";
        return;
    }

    rpc::shared_ptr<xxx::i_foo> i_foo_ptr;
    ASSERT_EQ(this->get_lib().get_example()->create_foo(i_foo_ptr), 0);
    
    std::vector<std::thread> threads(this->get_lib().is_enclave_setup() ? 3 : 100);
    for(auto& thread_target : threads)
    {
        thread_target = std::thread([&](){
            standard_tests(*i_foo_ptr, true);   
        });
    }
    for(auto& thread_target : threads)
    {
        thread_target.join();
    }
}

TYPED_TEST(remote_type_test, multithreaded_standard_tests_with_and_foos)
{
    if(!enable_multithreaded_tests || this->get_lib().is_enclave_setup())
    {
        GTEST_SKIP() << "multithreaded tests are skipped";
        return;
    }

    std::vector<std::thread> threads(this->get_lib().is_enclave_setup() ? 3 : 100);
    for(auto& thread_target : threads)
    {
        thread_target = std::thread([&](){
            rpc::shared_ptr<xxx::i_foo> i_foo_ptr;
            ASSERT_EQ(this->get_lib().get_example()->create_foo(i_foo_ptr), 0);
            standard_tests(*i_foo_ptr, true);   
        });
    }
    for(auto& thread_target : threads)
    {
        thread_target.join();
    }
>>>>>>> a01e90dc
}

TYPED_TEST(remote_type_test, remote_tests)
{    
<<<<<<< HEAD
    remote_tests(this->get_lib().get_use_host_in_child(), this->get_lib().get_example(), telemetry_service);
=======
    auto root_service = this->get_lib().get_root_service();
    rpc::zone zone_id;
    if(root_service)
        zone_id = root_service->get_zone_id();
    else
        zone_id = {0};
    remote_tests(this->get_lib().get_use_host_in_child(), this->get_lib().get_example(), zone_id);
}

TYPED_TEST(remote_type_test, multithreaded_remote_tests)
{
    if(!enable_multithreaded_tests || this->get_lib().is_enclave_setup())
    {
        GTEST_SKIP() << "multithreaded tests are skipped";
        return;
    }

    auto root_service = this->get_lib().get_root_service();
    rpc::zone zone_id;
    if(root_service)
        zone_id = root_service->get_zone_id();
    else
        zone_id = {0};
    std::vector<std::thread> threads(this->get_lib().is_enclave_setup() ? 3 : 100);
    for(auto& thread_target : threads)
    {
        thread_target = std::thread([&](){
            remote_tests(this->get_lib().get_use_host_in_child(), this->get_lib().get_example(), zone_id);
        });
    }
    for(auto& thread_target : threads)
    {
        thread_target.join();
    }
>>>>>>> a01e90dc
}

TYPED_TEST(remote_type_test, create_new_zone)
{
<<<<<<< HEAD
    rpc::shared_ptr<xxx::i_foo> i_foo_relay_ptr;
    auto example_relay_ptr = this->get_lib().create_new_zone();
=======
    auto example_relay_ptr = this->get_lib().create_new_zone();
    example_relay_ptr->set_host(nullptr);
}

TYPED_TEST(remote_type_test, multithreaded_create_new_zone)
{
    if(!enable_multithreaded_tests || this->get_lib().is_enclave_setup())
    {
        GTEST_SKIP() << "multithreaded tests are skipped";
        return;
    }

    std::vector<std::thread> threads(this->get_lib().is_enclave_setup() ? 3 : 100);
    for(auto& thread_target : threads)
    {
        thread_target = std::thread([&](){
            auto example_relay_ptr = this->get_lib().create_new_zone();
            example_relay_ptr->set_host(nullptr);        
        });
    }
    for(auto& thread_target : threads)
    {
        thread_target.join();
    }
>>>>>>> a01e90dc
}

TYPED_TEST(remote_type_test, create_new_zone_releasing_host_then_running_on_other_enclave)
{
    rpc::shared_ptr<xxx::i_foo> i_foo_relay_ptr;
    auto example_relay_ptr = this->get_lib().create_new_zone();
    example_relay_ptr->create_foo(i_foo_relay_ptr);
    standard_tests(*i_foo_relay_ptr, true);

    //rpc::shared_ptr<xxx::i_foo> i_foo_ptr;
    //ASSERT_EQ(this->get_lib().get_example()->create_foo(i_foo_ptr), 0);
    example_relay_ptr = nullptr;
    //standard_tests(*i_foo_ptr, true);    
}

TYPED_TEST(remote_type_test, multithreaded_create_new_zone_releasing_host_then_running_on_other_enclave)
{
    if(!enable_multithreaded_tests || this->get_lib().is_enclave_setup())
    {
        GTEST_SKIP() << "multithreaded tests are skipped";
        return;
    }

    std::vector<std::thread> threads(this->get_lib().is_enclave_setup() ? 3 : 100);
    for(auto& thread_target : threads)
    {
        thread_target = std::thread([&](){
            rpc::shared_ptr<xxx::i_foo> i_foo_relay_ptr;
            auto example_relay_ptr = this->get_lib().create_new_zone();
            example_relay_ptr->create_foo(i_foo_relay_ptr);
            standard_tests(*i_foo_relay_ptr, true);
        });
    }
    for(auto& thread_target : threads)
    {
        thread_target.join();
    }
}

TYPED_TEST(remote_type_test, dyanmic_cast_tests)
{
    rpc::shared_ptr<xxx::i_foo> i_foo_ptr;
    ASSERT_EQ(this->get_lib().get_example()->create_foo(i_foo_ptr), 0);

    rpc::shared_ptr<xxx::i_baz> baz;
    i_foo_ptr->create_baz_interface(baz);
    i_foo_ptr->call_baz_interface(nullptr); // feed in a nullptr
    i_foo_ptr->call_baz_interface(baz);     // feed back to the implementation

    auto x = rpc::dynamic_pointer_cast<xxx::i_baz>(baz);
    ASSERT_NE(x, nullptr);
    auto y = rpc::dynamic_pointer_cast<xxx::i_bar>(baz);
    ASSERT_NE(y, nullptr);
    y->do_something_else(1);
    auto z = rpc::dynamic_pointer_cast<xxx::i_foo>(baz);
    ASSERT_EQ(z, nullptr);
}

TYPED_TEST(remote_type_test, bounce_baz_between_two_interfaces)
{
    rpc::shared_ptr<xxx::i_foo> i_foo_ptr;
    ASSERT_EQ(this->get_lib().get_example()->create_foo(i_foo_ptr), 0);

    rpc::shared_ptr<xxx::i_foo> i_foo_relay_ptr;
    auto example_relay_ptr = this->get_lib().create_new_zone();
    example_relay_ptr->create_foo(i_foo_relay_ptr);

    rpc::shared_ptr<xxx::i_baz> baz;
    i_foo_ptr->create_baz_interface(baz);
    i_foo_relay_ptr->call_baz_interface(baz);
}

TYPED_TEST(remote_type_test, multithreaded_bounce_baz_between_two_interfaces)
{
    if(!enable_multithreaded_tests || this->get_lib().is_enclave_setup())
    {
        GTEST_SKIP() << "multithreaded tests are skipped";
        return;
    }

    
    std::vector<std::thread> threads(this->get_lib().is_enclave_setup() ? 3 : 100);
    for(auto& thread_target : threads)
    {
        thread_target = std::thread([&](){
            rpc::shared_ptr<xxx::i_foo> i_foo_ptr;
            ASSERT_EQ(this->get_lib().get_example()->create_foo(i_foo_ptr), 0);

            rpc::shared_ptr<xxx::i_foo> i_foo_relay_ptr;
            auto example_relay_ptr = this->get_lib().create_new_zone();
            example_relay_ptr->create_foo(i_foo_relay_ptr);

            rpc::shared_ptr<xxx::i_baz> baz;
            i_foo_ptr->create_baz_interface(baz);
            i_foo_relay_ptr->call_baz_interface(baz);
        });
    }
    for(auto& thread_target : threads)
    {
        thread_target.join();
    }
}

// check for null
TYPED_TEST(remote_type_test, check_for_null_interface)
{
    rpc::shared_ptr<xxx::i_foo> i_foo_ptr;
    ASSERT_EQ(this->get_lib().get_example()->create_foo(i_foo_ptr), 0);
    rpc::shared_ptr<xxx::i_baz> c;
    i_foo_ptr->get_interface(c);
    RPC_ASSERT(c == nullptr);
}

TYPED_TEST(remote_type_test, check_for_multiple_sets)
{
    if(!this->get_lib().get_use_host_in_child())
        return;

    rpc::shared_ptr<xxx::i_foo> i_foo_ptr;
    ASSERT_EQ(this->get_lib().get_example()->create_foo(i_foo_ptr), 0);
<<<<<<< HEAD
=======
    
    auto zone_id = i_foo_ptr->query_proxy_base()->get_object_proxy()->get_service_proxy()->get_zone_id();
>>>>>>> a01e90dc

    auto b = rpc::make_shared<marshalled_tests::baz>(zone_id);
    // set
    i_foo_ptr->set_interface(b);
    // reset
    i_foo_ptr->set_interface(nullptr);
    // set
    i_foo_ptr->set_interface(b);
    // reset
    i_foo_ptr->set_interface(nullptr);
}

TYPED_TEST(remote_type_test, check_for_interface_storage)
{
    if(!this->get_lib().get_use_host_in_child())
        return;
        
    rpc::shared_ptr<xxx::i_foo> i_foo_ptr;
    ASSERT_EQ(this->get_lib().get_example()->create_foo(i_foo_ptr), 0);
<<<<<<< HEAD

    rpc::shared_ptr<xxx::i_baz> c;
    auto b = rpc::make_shared<marshalled_tests::baz>(telemetry_service);
=======

    rpc::shared_ptr<xxx::i_baz> c;
    auto zone_id = i_foo_ptr->query_proxy_base()->get_object_proxy()->get_service_proxy()->get_zone_id();

    auto b = rpc::make_shared<marshalled_tests::baz>(zone_id);
>>>>>>> a01e90dc
    i_foo_ptr->set_interface(b);
    i_foo_ptr->get_interface(c);
    i_foo_ptr->set_interface(nullptr);
    RPC_ASSERT(b == c);
}

TYPED_TEST(remote_type_test, check_for_set_multiple_inheritance)
{
    if(!this->get_lib().get_use_host_in_child())
        return;
<<<<<<< HEAD
    auto ret = this->get_lib().get_example()->give_interface(
        rpc::shared_ptr<xxx::i_baz>(new multiple_inheritance(telemetry_service)));
    assert(ret == rpc::error::OK());
=======
    auto proxy = this->get_lib().get_example()->query_proxy_base();        
    auto ret = this->get_lib().get_example()->give_interface(
        rpc::shared_ptr<xxx::i_baz>(new multiple_inheritance(proxy->get_object_proxy()->get_service_proxy()->get_zone_id())));
    RPC_ASSERT(ret == rpc::error::OK());
>>>>>>> a01e90dc
}

#ifdef BUILD_ENCLAVE
TYPED_TEST(remote_type_test, host_test)
{    
    auto root_service = this->get_lib().get_root_service();
    rpc::zone zone_id;
    if(root_service)
        zone_id = root_service->get_zone_id();
    else
        zone_id = {0};
    auto h = rpc::make_shared<host>(zone_id);

    rpc::shared_ptr<yyy::i_example> target;
    rpc::shared_ptr<yyy::i_example> target2;
    h->create_enclave(target);
    ASSERT_NE(target, nullptr);

    ASSERT_EQ(h->set_app("target", target), rpc::error::OK());
    ASSERT_EQ(h->look_up_app("target", target2), rpc::error::OK());
    ASSERT_EQ(h->unload_app("target"), rpc::error::OK());
    target = nullptr;
    target2 = nullptr;

}

TYPED_TEST(remote_type_test, check_for_call_enclave_zone)
{
    if(!this->get_lib().get_use_host_in_child())
        return;
<<<<<<< HEAD
    auto h = rpc::make_shared<host>();
    auto ret = this->get_lib().get_example()->call_create_enclave_val(h);
    assert(ret == rpc::error::OK());
=======

    auto root_service = this->get_lib().get_root_service();
    rpc::zone zone_id;
    if(root_service)
        zone_id = root_service->get_zone_id();
    else
        zone_id = {0};
        
    auto h = rpc::make_shared<host>(zone_id);
    auto ret = this->get_lib().get_example()->call_create_enclave_val(h);
    RPC_ASSERT(ret == rpc::error::OK());
>>>>>>> a01e90dc
}
#endif

TYPED_TEST(remote_type_test, check_sub_subordinate)
{
<<<<<<< HEAD
    if(!this->get_lib().get_use_host_in_child())
        return;

    rpc::shared_ptr<xxx::i_baz> output;

    rpc::shared_ptr<yyy::i_example> new_zone;
    //this->get_lib().i_example_ptr //first level
    ASSERT_EQ(this->get_lib().get_example()->create_example_in_subordnate_zone(new_zone, ++(*zone_gen)), rpc::error::OK()); //second level
=======
    auto& lib = this->get_lib();
    if(!lib.get_use_host_in_child())
        return;

    rpc::shared_ptr<yyy::i_example> new_zone;
    ASSERT_EQ(lib.get_example()->create_example_in_subordnate_zone(new_zone, lib.get_local_host_ptr(), ++(*zone_gen)), rpc::error::OK()); //second level
>>>>>>> a01e90dc

    rpc::shared_ptr<yyy::i_example> new_new_zone;
    ASSERT_EQ(new_zone->create_example_in_subordnate_zone(new_new_zone, lib.get_local_host_ptr(), ++(*zone_gen)), rpc::error::OK()); //third level
}

TYPED_TEST(remote_type_test, multithreaded_check_sub_subordinate)
{
    if(!enable_multithreaded_tests || this->get_lib().is_enclave_setup())
    {
        GTEST_SKIP() << "multithreaded tests are skipped";
        return;
    }

    auto& lib = this->get_lib();
    if(!lib.get_use_host_in_child())
        return;
    std::vector<std::thread> threads(this->get_lib().is_enclave_setup() ? 3 : 100);
    for(auto& thread_target : threads)
    {
        thread_target = std::thread([&](){
            rpc::shared_ptr<yyy::i_example> new_zone;
            ASSERT_EQ(lib.get_example()->create_example_in_subordnate_zone(new_zone, lib.get_local_host_ptr(), ++(*zone_gen)), rpc::error::OK()); //second level

            rpc::shared_ptr<yyy::i_example> new_new_zone;
            ASSERT_EQ(new_zone->create_example_in_subordnate_zone(new_new_zone, lib.get_local_host_ptr(), ++(*zone_gen)), rpc::error::OK()); //third level
        });
    }
    for(auto& thread_target : threads)
    {
        thread_target.join();
    }
}

<<<<<<< HEAD
    auto new_zone_fork = this->get_lib().create_new_zone();//second level
=======
TYPED_TEST(remote_type_test, send_interface_back)
{
    auto& lib = this->get_lib();
    if(!lib.get_use_host_in_child())
        return;
>>>>>>> a01e90dc

    rpc::shared_ptr<xxx::i_baz> output;

    rpc::shared_ptr<yyy::i_example> new_zone;
    //lib.i_example_ptr_ //first level
    ASSERT_EQ(lib.get_example()->create_example_in_subordnate_zone(new_zone, lib.get_local_host_ptr(), ++(*zone_gen)), rpc::error::OK()); //second level

    rpc::shared_ptr<xxx::i_baz> new_baz;
    new_zone->create_baz(new_baz);

    ASSERT_EQ(lib.get_example()->send_interface_back(new_baz, output), rpc::error::OK());
    ASSERT_EQ(new_baz, output);
}

TYPED_TEST(remote_type_test, two_zones_get_one_to_lookup_other)
{
    auto root_service = this->get_lib().get_root_service();

    rpc::zone zone_id;
    if(root_service)
        zone_id = root_service->get_zone_id();
    else
        zone_id = {0};
    auto h = this->get_lib().get_local_host_ptr();  
    auto ex = this->get_lib().get_example();      
    
    auto enclaveb = this->get_lib().create_new_zone();
    enclaveb->set_host(h);
    ASSERT_EQ(h->set_app("enclaveb", enclaveb), rpc::error::OK());

    ex->call_host_look_up_app_not_return("enclaveb", false);
    
    enclaveb->set_host(nullptr);
}
TYPED_TEST(remote_type_test, multithreaded_two_zones_get_one_to_lookup_other)
{
    if(!enable_multithreaded_tests || this->get_lib().is_enclave_setup())
    {
        GTEST_SKIP() << "multithreaded tests are skipped";
        return;
    }

    auto root_service = this->get_lib().get_root_service();

    rpc::zone zone_id;
    if(root_service)
        zone_id = root_service->get_zone_id();
    else
        zone_id = {0};
    auto h = rpc::make_shared<host>(zone_id);        
    
    auto enclavea = this->get_lib().create_new_zone();
    enclavea->set_host(h);
    ASSERT_EQ(h->set_app("enclavea", enclavea), rpc::error::OK());
    
    auto enclaveb = this->get_lib().create_new_zone();
    enclaveb->set_host(h);
    ASSERT_EQ(h->set_app("enclaveb", enclaveb), rpc::error::OK());
    
    const auto thread_size = 3;
    std::array<std::thread, thread_size> threads;
    for(auto& thread : threads)
    {        
        thread = std::thread([&](){
            enclavea->call_host_look_up_app_not_return("enclaveb", true);
        });
    }
    for(auto& thread : threads)
    {        
        thread.join();
    }
    enclavea->set_host(nullptr);
    enclaveb->set_host(nullptr);
}

TYPED_TEST(remote_type_test, check_identity)
{
    auto& lib = this->get_lib();
    if(!lib.get_use_host_in_child())
        return;

    rpc::shared_ptr<xxx::i_baz> output;

    rpc::shared_ptr<yyy::i_example> new_zone;
    //lib.i_example_ptr_ //first level
    ASSERT_EQ(lib.get_example()->create_example_in_subordnate_zone(new_zone, lib.get_local_host_ptr(), ++(*zone_gen)), rpc::error::OK()); //second level

    rpc::shared_ptr<yyy::i_example> new_new_zone;
    ASSERT_EQ(new_zone->create_example_in_subordnate_zone(new_new_zone, lib.get_local_host_ptr(), ++(*zone_gen)), rpc::error::OK()); //third level

    auto new_zone_fork = lib.create_new_zone();//second level

    rpc::shared_ptr<xxx::i_baz> new_baz;
    new_zone->create_baz(new_baz);
    
    rpc::shared_ptr<xxx::i_baz> new_new_baz;
    new_new_zone->create_baz(new_new_baz);

    rpc::shared_ptr<xxx::i_baz> new_baz_fork;
    new_zone_fork->create_baz(new_baz_fork);

    // topology looks like this now flinging bazes around these nodes to ensure that the identity of bazes is the same
    // *4                           #
    //  \                           #
    //   *3                         #
    //    \                         #
    //     *2  *5                   #
    //      \ /                     #
    //       1                      #


    auto proxy = lib.get_example()->query_proxy_base();
    auto base_baz = rpc::shared_ptr<xxx::i_baz>(new baz(proxy->get_object_proxy()->get_service_proxy()->get_zone_id()));
    auto input = base_baz;

<<<<<<< HEAD
    ASSERT_EQ(this->get_lib().get_example()->send_interface_back(input, output), rpc::error::OK());
=======
    ASSERT_EQ(lib.get_example()->send_interface_back(input, output), rpc::error::OK());
>>>>>>> a01e90dc
    ASSERT_EQ(input, output);
    
    ASSERT_EQ(new_zone->send_interface_back(input, output), rpc::error::OK());
    ASSERT_EQ(input, output);    

    ASSERT_EQ(new_new_zone->send_interface_back(input, output), rpc::error::OK());
    ASSERT_EQ(input, output); 

    input = new_baz;

<<<<<<< HEAD
    ASSERT_EQ(this->get_lib().get_example()->send_interface_back(input, output), rpc::error::OK());
=======
    ASSERT_EQ(lib.get_example()->send_interface_back(input, output), rpc::error::OK());
>>>>>>> a01e90dc
    ASSERT_EQ(input, output);
    
    ASSERT_EQ(new_zone->send_interface_back(input, output), rpc::error::OK());
    ASSERT_EQ(input, output);  

    ASSERT_EQ(new_new_zone->send_interface_back(input, output), rpc::error::OK());
    ASSERT_EQ(input, output);    


    input = new_new_baz;

<<<<<<< HEAD
    ASSERT_EQ(this->get_lib().get_example()->send_interface_back(input, output), rpc::error::OK());
=======
    ASSERT_EQ(lib.get_example()->send_interface_back(input, output), rpc::error::OK());
>>>>>>> a01e90dc
    ASSERT_EQ(input, output);
    
    ASSERT_EQ(new_zone->send_interface_back(input, output), rpc::error::OK());
    ASSERT_EQ(input, output);    

    ASSERT_EQ(new_new_zone->send_interface_back(input, output), rpc::error::OK());
    ASSERT_EQ(input, output);    



    input = new_baz_fork;
    
    // *z2   *i5                 #
    //  \  /                     #
    //   h1                      #

<<<<<<< HEAD
    ASSERT_EQ(this->get_lib().get_example()->send_interface_back(input, output), rpc::error::OK());
=======
    ASSERT_EQ(lib.get_example()->send_interface_back(input, output), rpc::error::OK());
>>>>>>> a01e90dc
    ASSERT_EQ(input, output);
    
    // *z3                       #
    //  \                        #
    //   *2   *i5                #
    //    \ /                    #
    //     h1                    #
    
    ASSERT_EQ(new_zone->send_interface_back(input, output), rpc::error::OK());
    ASSERT_EQ(input, output);   

        
    // *z4                          #
    //  \                           #
    //   *3                         #
    //    \                         #
    //     *2  *i5                  #
    //      \ /                     #
    //       h1                     #

    ASSERT_EQ(new_new_zone->send_interface_back(input, output), rpc::error::OK());
    ASSERT_EQ(input, output);

}

template <class T>
class type_test_with_host : 
    public type_test<T>
{
    
};

typedef Types<
    inproc_setup<true, false, false>, 
    inproc_setup<true, false, true>, 
    inproc_setup<true, true, false>, 
    inproc_setup<true, true, true>

<<<<<<< HEAD
    enclave_setup<true, false, false, false>, 
    enclave_setup<true, false, true, false>, 
    enclave_setup<true, true, false, false>, 
    enclave_setup<true, true, true, false>, 

    enclave_setup<true, false, false, true>, 
    enclave_setup<true, false, true, true>, 
    enclave_setup<true, true, false, true>, 
    enclave_setup<true, true, true, true>> type_test_with_host_implementations;
=======
#ifdef BUILD_ENCLAVE
    ,
    enclave_setup<true, false, false>, 
    enclave_setup<true, false, true>, 
    enclave_setup<true, true, false>, 
    enclave_setup<true, true, true>
#endif    
    > type_test_with_host_implementations;
>>>>>>> a01e90dc
TYPED_TEST_SUITE(type_test_with_host, type_test_with_host_implementations);


#ifdef BUILD_ENCLAVE
TYPED_TEST(type_test_with_host, call_host_create_enclave_and_throw_away)
{  
    bool run_standard_tests = false;
    ASSERT_EQ(this->get_lib().get_example()->call_host_create_enclave_and_throw_away(run_standard_tests), rpc::error::OK());
}

TYPED_TEST(type_test_with_host, call_host_create_enclave)
{  
    bool run_standard_tests = false;
    rpc::shared_ptr<yyy::i_example> target;

    ASSERT_EQ(this->get_lib().get_example()->call_host_create_enclave(target, run_standard_tests), rpc::error::OK());
    ASSERT_NE(target, nullptr);
}
#endif

TYPED_TEST(type_test_with_host, look_up_app_and_return_with_nothing)
{  
    bool run_standard_tests = false;
    rpc::shared_ptr<yyy::i_example> target;

    ASSERT_EQ(this->get_lib().get_example()->call_host_look_up_app("target", target, run_standard_tests), rpc::error::OK());
    ASSERT_EQ(target, nullptr);
}


TYPED_TEST(type_test_with_host, call_host_unload_app_not_there)
{  
    ASSERT_EQ(this->get_lib().get_example()->call_host_unload_app("target"), rpc::error::OK());
}


#ifdef BUILD_ENCLAVE
TYPED_TEST(type_test_with_host, call_host_look_up_app_unload_app)
{  
    bool run_standard_tests = false;
    rpc::shared_ptr<yyy::i_example> target;

    ASSERT_EQ(this->get_lib().get_example()->call_host_create_enclave(target, run_standard_tests), rpc::error::OK());
    ASSERT_NE(target, nullptr);

    ASSERT_EQ(this->get_lib().get_example()->call_host_set_app("target", target, run_standard_tests), rpc::error::OK());
<<<<<<< HEAD
    telemetry_service->message(rpc::i_telemetry_service::info, "call_host_unload_app");
=======
>>>>>>> a01e90dc
    ASSERT_EQ(this->get_lib().get_example()->call_host_unload_app("target"), rpc::error::OK());
    target = nullptr;
}


TYPED_TEST(type_test_with_host, call_host_look_up_app_not_return)
{  
    bool run_standard_tests = false;
    rpc::shared_ptr<yyy::i_example> target;

    ASSERT_EQ(this->get_lib().get_example()->call_host_create_enclave(target, run_standard_tests), rpc::error::OK());
    ASSERT_NE(target, nullptr);

    ASSERT_EQ(this->get_lib().get_example()->call_host_set_app("target", target, run_standard_tests), rpc::error::OK());
<<<<<<< HEAD
    telemetry_service->message(rpc::i_telemetry_service::info, "call_host_look_up_app_not_return");
    ASSERT_EQ(this->get_lib().get_example()->call_host_look_up_app_not_return("target", run_standard_tests), rpc::error::OK());
    telemetry_service->message(rpc::i_telemetry_service::info, "call_host_look_up_app_not_return complete");
=======
    ASSERT_EQ(this->get_lib().get_example()->call_host_look_up_app_not_return("target", run_standard_tests), rpc::error::OK());
>>>>>>> a01e90dc
    ASSERT_EQ(this->get_lib().get_example()->call_host_unload_app("target"), rpc::error::OK());
    target = nullptr;
}

TYPED_TEST(type_test_with_host, create_store_fetch_delete)
{  
    bool run_standard_tests = false;
    rpc::shared_ptr<yyy::i_example> target;
    rpc::shared_ptr<yyy::i_example> target2;

    ASSERT_EQ(this->get_lib().get_example()->call_host_create_enclave(target, run_standard_tests), rpc::error::OK());
    ASSERT_NE(target, nullptr);

    ASSERT_EQ(this->get_lib().get_example()->call_host_set_app("target", target, run_standard_tests), rpc::error::OK());
<<<<<<< HEAD
    telemetry_service->message(rpc::i_telemetry_service::info, "call_host_look_up_app");
    ASSERT_EQ(this->get_lib().get_example()->call_host_look_up_app("target", target2, run_standard_tests), rpc::error::OK());
    telemetry_service->message(rpc::i_telemetry_service::info, "call_host_look_up_app complete");
=======
    ASSERT_EQ(this->get_lib().get_example()->call_host_look_up_app("target", target2, run_standard_tests), rpc::error::OK());
>>>>>>> a01e90dc
    ASSERT_EQ(this->get_lib().get_example()->call_host_unload_app("target"), rpc::error::OK());
    ASSERT_EQ(target, target2);
    target = nullptr;
    target2 = nullptr;
}

TYPED_TEST(type_test_with_host, create_store_not_return_delete)
{  
    bool run_standard_tests = false;
    rpc::shared_ptr<yyy::i_example> target;

    ASSERT_EQ(this->get_lib().get_example()->call_host_create_enclave(target, run_standard_tests), rpc::error::OK());
    ASSERT_NE(target, nullptr);

    ASSERT_EQ(this->get_lib().get_example()->call_host_set_app("target", target, run_standard_tests), rpc::error::OK());
<<<<<<< HEAD
    telemetry_service->message(rpc::i_telemetry_service::info, "call_host_look_up_app_not_return");
    ASSERT_EQ(this->get_lib().get_example()->call_host_look_up_app_not_return_and_delete("target", run_standard_tests), rpc::error::OK());
    telemetry_service->message(rpc::i_telemetry_service::info, "call_host_look_up_app_not_return complete");
=======
    ASSERT_EQ(this->get_lib().get_example()->call_host_look_up_app_not_return_and_delete("target", run_standard_tests), rpc::error::OK());
>>>>>>> a01e90dc
    target = nullptr;
}

TYPED_TEST(type_test_with_host, create_store_delete)
{  
    bool run_standard_tests = false;
    rpc::shared_ptr<yyy::i_example> target;
    rpc::shared_ptr<yyy::i_example> target2;

    ASSERT_EQ(this->get_lib().get_example()->call_host_create_enclave(target, run_standard_tests), rpc::error::OK());
    ASSERT_NE(target, nullptr);

    ASSERT_EQ(this->get_lib().get_example()->call_host_set_app("target", target, run_standard_tests), rpc::error::OK());
<<<<<<< HEAD
    telemetry_service->message(rpc::i_telemetry_service::info, "call_host_look_up_app_and_delete");
    ASSERT_EQ(this->get_lib().get_example()->call_host_look_up_app_and_delete("target", target2, run_standard_tests), rpc::error::OK());
    telemetry_service->message(rpc::i_telemetry_service::info, "call_host_look_up_app_and_delete complete");
=======
    ASSERT_EQ(this->get_lib().get_example()->call_host_look_up_app_and_delete("target", target2, run_standard_tests), rpc::error::OK());
>>>>>>> a01e90dc
    ASSERT_EQ(target, target2);
    target = nullptr;
    target2 = nullptr;
}
#endif

TYPED_TEST(type_test_with_host, create_subordinate_zone)
{  
    rpc::shared_ptr<yyy::i_example> target;
<<<<<<< HEAD
    ASSERT_EQ(this->get_lib().get_example()->create_example_in_subordnate_zone(target, ++(*zone_gen)), rpc::error::OK());
}
=======
    ASSERT_EQ(this->get_lib().get_example()->create_example_in_subordnate_zone(target, this->get_lib().get_local_host_ptr(), ++(*zone_gen)), rpc::error::OK());
}


TYPED_TEST(type_test_with_host, create_subordinate_zone_and_set_in_host)
{  
    ASSERT_EQ(this->get_lib().get_example()->create_example_in_subordnate_zone_and_set_in_host(++(*zone_gen), "foo", this->get_lib().get_local_host_ptr()), rpc::error::OK());
    rpc::shared_ptr<yyy::i_example> target;
    this->get_lib().get_host()->look_up_app("foo", target);
    this->get_lib().get_host()->unload_app("foo");
    target->set_host(nullptr);
}


static_assert(rpc::id<std::string>::get(rpc::VERSION_2) == rpc::STD_STRING_ID);

static_assert(rpc::id<xxx::test_template<std::string>>::get(rpc::VERSION_2) == 0xAFFFFFEB79FBFBFB);
static_assert(rpc::id<xxx::test_template_without_params_in_id<std::string>>::get(rpc::VERSION_2) == 0x62C84BEB07545E2B);
static_assert(rpc::id<xxx::test_template_use_legacy_empty_template_struct_id<std::string>>::get(rpc::VERSION_2) == 0x2E7E56276F6E36BE);
static_assert(rpc::id<xxx::test_template_use_old<std::string>>::get(rpc::VERSION_2) == 0x66D71EBFF8C6FFA7);
>>>>>>> a01e90dc
<|MERGE_RESOLUTION|>--- conflicted
+++ resolved
@@ -5,10 +5,7 @@
 #include <iostream>
 #include <unordered_map>
 #include <string_view>
-<<<<<<< HEAD
-=======
 #include <thread>
->>>>>>> a01e90dc
 
 #ifdef BUILD_ENCLAVE
 #include "untrusted/enclave_marshal_test_u.h"
@@ -65,15 +62,8 @@
 
 #ifdef _WIN32 // windows
 std::string enclave_path = "./marshal_test_enclave.signed.dll";
-<<<<<<< HEAD
-std::string enclave_path_v1 = "./marshal_test_enclave_v1.signed.dll";
-#else         // Linux
-std::string enclave_path = "./marshal_test_enclave.signed.so";
-std::string enclave_path_v1 = "./marshal_test_enclave_v1.signed.so";
-=======
 #else         // Linux
 std::string enclave_path = "./libmarshal_test_enclave.signed.so";
->>>>>>> a01e90dc
 #endif
 
 #ifdef USE_RPC_TELEMETRY
@@ -115,8 +105,6 @@
 {
     rpc::zone zone_id_;
 
-    bool use_v1_rpc_dll_ = false;
-
   	//perhaps this should be an unsorted list but map is easier to debug for now
     std::map<std::string, rpc::shared_ptr<yyy::i_example>> cached_apps_; 
     std::mutex cached_apps_mux_;
@@ -131,10 +119,6 @@
 
 public:
 
-<<<<<<< HEAD
-    host(bool use_v1_rpc_dll = false) : use_v1_rpc_dll_(use_v1_rpc_dll){}
-    ~host(){}
-=======
     host(rpc::zone zone_id) : 
         zone_id_(zone_id)
     {
@@ -150,21 +134,11 @@
             telemetry_service->on_impl_deletion((uint64_t)this, zone_id_);
 #endif            
     }
->>>>>>> a01e90dc
     error_code create_enclave(rpc::shared_ptr<yyy::i_example>& target) override
     {
 #ifdef BUILD_ENCLAVE
         rpc::shared_ptr<yyy::i_host> host = shared_from_this();
         auto serv = current_host_service.lock();
-<<<<<<< HEAD
-        auto err_code = rpc::enclave_service_proxy::create(
-            {++(*zone_gen)}, 
-            use_v1_rpc_dll_ ? enclave_path_v1 : enclave_path, 
-            serv,
-            host,
-            target, 
-            telemetry_service);
-=======
         auto err_code = serv->connect_to_zone<rpc::enclave_service_proxy>( 
             "an enclave"
             , {++(*zone_gen)}
@@ -172,7 +146,6 @@
             , target
             , enclave_path);
 
->>>>>>> a01e90dc
         return err_code;
 #endif
         return rpc::error::INCOMPATIBLE_SERVICE();
@@ -221,21 +194,12 @@
 public:
     virtual ~in_memory_setup() = default;
 
-<<<<<<< HEAD
-    uint64_t zone_gen_ = 0;
-public:
-
-    bool get_has_enclave() const {return has_enclave;}
-    rpc::shared_ptr<yyy::i_example> get_example(){return i_example_ptr;}
-    bool get_use_host_in_child() const {return use_host_in_child;}
-=======
     rpc::shared_ptr<rpc::service> get_root_service() const {return nullptr;}
     bool get_has_enclave() const {return has_enclave_;}
     rpc::shared_ptr<yyy::i_example> get_example() const {return i_example_ptr_;}
     rpc::shared_ptr<yyy::i_host> get_host() const {return i_host_ptr_;}
     rpc::shared_ptr<yyy::i_host> get_local_host_ptr(){return local_host_ptr_.lock();}
     bool get_use_host_in_child() const {return use_host_in_child_;}
->>>>>>> a01e90dc
 
     virtual void SetUp()
     {   
@@ -262,7 +226,6 @@
 };
 
 class test_service_logger : public rpc::service_logger
-<<<<<<< HEAD
 {
     inline static std::shared_ptr<spdlog::logger> logr = spdlog::basic_logger_mt("basic_logger", "./conversation.txt", true);
 
@@ -290,85 +253,6 @@
     }
 };
 
-
-template<bool UseHostInChild, bool RunStandardTests, bool CreateNewZoneThenCreateSubordinatedZone>
-class inproc_setup
-=======
->>>>>>> a01e90dc
-{
-    inline static std::shared_ptr<spdlog::logger> logr = spdlog::basic_logger_mt("basic_logger", "./conversation.txt", true);
-
-<<<<<<< HEAD
-    rpc::shared_ptr<rpc::service> root_service;
-    rpc::shared_ptr<rpc::child_service> child_service;
-    rpc::shared_ptr<yyy::i_host> i_host_ptr;
-    rpc::shared_ptr<yyy::i_example> i_example_ptr;
-
-    const bool has_enclave = true;
-    bool use_host_in_child = UseHostInChild;
-    bool run_standard_tests = RunStandardTests;
-
-    uint64_t zone_gen_ = 0;
-    
-public:
-
-    bool get_has_enclave() const {return has_enclave;}
-    rpc::shared_ptr<yyy::i_example> get_example(){return i_example_ptr;}
-    bool get_use_host_in_child() const {return use_host_in_child;}
-    
-    virtual void SetUp()
-    {
-        zone_gen = &zone_gen_;
-        tm = rpc::make_shared<host_telemetry_service>();
-        telemetry_service = tm.get();
-        root_service = rpc::make_shared<rpc::service>(rpc::zone{++zone_gen_});
-        root_service->add_service_logger(std::make_shared<test_service_logger>());
-        current_host_service = root_service;
-        child_service = rpc::make_shared<rpc::child_service>(rpc::zone{++zone_gen_});
-        example_import_idl_register_stubs(child_service);
-        example_shared_idl_register_stubs(child_service);
-        example_idl_register_stubs(child_service);
-
-        rpc::interface_descriptor host_encap {};
-        rpc::interface_descriptor example_encap {};
-
-        // create a proxy to the rpc::service hosting the child service
-        auto service_proxy_to_host
-            = rpc::local_service_proxy::create(root_service, child_service, telemetry_service, false);
-=======
-public:
-
-    test_service_logger() 
-    {
-        logr->info("************************************");
-        logr->info("test {}", ::testing::UnitTest::GetInstance()->current_test_info()->name());
-    }
-    virtual ~test_service_logger()
-    {
-        
-    }
->>>>>>> a01e90dc
-
-
-    void before_send(rpc::caller_zone caller_zone_id, rpc::object object_id, rpc::interface_ordinal interface_id, rpc::method method_id, size_t in_size_, const char* in_buf_)
-    {
-        logr->info("caller_zone_id {} object_id {} interface_ordinal {} method {} data {}", caller_zone_id.id, object_id.id, interface_id.id, method_id.id, std::string_view(in_buf_, in_size_));
-    }
-
-    void after_send(rpc::caller_zone caller_zone_id, rpc::object object_id, rpc::interface_ordinal interface_id, rpc::method method_id, int ret, const std::vector<char>& out_buf_)
-    {
-        logr->info("caller_zone_id {} object_id {} interface_ordinal {} method {} ret {} data {}", caller_zone_id.id, object_id.id, interface_id.id, method_id.id, ret, std::string_view(out_buf_.data(), out_buf_.size()));
-    }
-};
-
-<<<<<<< HEAD
-            // simple test to check that we can get a useful local interface based on type and object id
-            auto example_from_cast = root_service->get_local_interface<yyy::i_host>(rpc::get_version(), host_encap.object_id);
-            EXPECT_EQ(example_from_cast, hst);
-        }
-
-        ASSERT(!rpc::demarshall_interface_proxy(rpc::get_version(), service_proxy_to_host, host_encap,  child_service->get_zone_id().as_caller(), i_host_ptr));
-=======
 
 template<bool UseHostInChild, bool RunStandardTests, bool CreateNewZoneThenCreateSubordinatedZone>
 class inproc_setup
@@ -378,7 +262,6 @@
     rpc::shared_ptr<yyy::i_host> i_host_ptr_;
     rpc::weak_ptr<yyy::i_host> local_host_ptr_;
     rpc::shared_ptr<yyy::i_example> i_example_ptr_;
->>>>>>> a01e90dc
 
     const bool has_enclave_ = true;
     bool use_host_in_child_ = UseHostInChild;
@@ -406,15 +289,6 @@
             CREATE_TELEMETRY_SERVICE(rpc::host_telemetry_service, test_info->test_suite_name(), test_info->name(), "../../rpc_test_diagram/")
 #endif
 
-<<<<<<< HEAD
-            // simple test to check that we can get a usefule local interface based on type and object id
-            auto example_from_cast
-                = child_service->get_local_interface<yyy::i_example>(rpc::get_version(), example_encap.object_id);
-            EXPECT_EQ(example_from_cast, remote_example);
-        }
-
-        ASSERT(!rpc::demarshall_interface_proxy(rpc::get_version(), service_proxy_to_child, example_encap, root_service->get_zone_id().as_caller(), i_example_ptr));
-=======
         root_service_ = rpc::make_shared<rpc::service>("host", rpc::zone{++zone_gen_});
         root_service_->add_service_logger(std::make_shared<test_service_logger>());
         current_host_service = root_service_;
@@ -443,7 +317,6 @@
                 return rpc::error::OK();
             });
         ASSERT_ERROR_CODE(err_code);
->>>>>>> a01e90dc
     }
 
     virtual void TearDown()
@@ -460,33 +333,6 @@
 
     rpc::shared_ptr<yyy::i_example> create_new_zone()
     {        
-<<<<<<< HEAD
-        rpc::shared_ptr<rpc::child_service> new_service = rpc::make_shared<rpc::child_service>(rpc::zone{++zone_gen_});
-        example_import_idl_register_stubs(child_service);
-        example_shared_idl_register_stubs(child_service);
-        example_idl_register_stubs(child_service);
-        
-        // create a proxy to the rpc::service hosting the child service
-        auto service_proxy_to_host
-            = rpc::local_service_proxy::create(root_service, new_service, telemetry_service, true);
-
-        // create a proxy to the rpc::service that contains the example object
-        auto service_proxy_to_child = rpc::local_child_service_proxy::create(new_service, root_service, telemetry_service);
-
-        // create the example object implementation
-        rpc::shared_ptr<yyy::i_example> remote_example(new example(telemetry_service, new_service, use_host_in_child ? i_host_ptr : nullptr));
-
-        rpc::interface_descriptor example_encap
-            = rpc::create_interface_stub(*new_service, remote_example);
-
-        // simple test to check that we can get a usefule local interface based on type and object id
-        auto example_from_cast
-            = new_service->get_local_interface<yyy::i_example>(rpc::get_version(), example_encap.object_id);
-        EXPECT_EQ(example_from_cast, remote_example);
-
-        rpc::shared_ptr<yyy::i_example> example_relay_ptr;
-        ASSERT(!rpc::demarshall_interface_proxy(rpc::get_version(), service_proxy_to_child, example_encap, root_service->get_zone_id().as_caller(), example_relay_ptr));                
-=======
         rpc::shared_ptr<yyy::i_host> hst;
         if(use_host_in_child_)
             hst = local_host_ptr_.lock();
@@ -511,7 +357,6 @@
                     new_example->set_host(host);
                 return rpc::error::OK();
             });
->>>>>>> a01e90dc
         
         if(CreateNewZoneThenCreateSubordinatedZone)
         {
@@ -526,12 +371,8 @@
     }
 };
 
-<<<<<<< HEAD
-template<bool UseHostInChild, bool RunStandardTests, bool CreateNewZoneThenCreateSubordinatedZone, bool use_v1_rpc_dll>
-=======
 #ifdef BUILD_ENCLAVE
 template<bool UseHostInChild, bool RunStandardTests, bool CreateNewZoneThenCreateSubordinatedZone>
->>>>>>> a01e90dc
 class enclave_setup
 {
     rpc::shared_ptr<rpc::service> root_service_;
@@ -539,22 +380,6 @@
     rpc::weak_ptr<yyy::i_host> local_host_ptr_;
     rpc::shared_ptr<yyy::i_example> i_example_ptr_;
 
-<<<<<<< HEAD
-    rpc::shared_ptr<rpc::service> root_service;
-    rpc::shared_ptr<yyy::i_host> i_host_ptr;
-    rpc::shared_ptr<yyy::i_example> i_example_ptr;
-
-    const bool has_enclave = true;
-    bool use_host_in_child = UseHostInChild;
-    bool run_standard_tests = RunStandardTests;
-
-    uint64_t zone_gen_ = 0;
-public:
-
-    bool get_has_enclave() const {return has_enclave;}
-    rpc::shared_ptr<yyy::i_example> get_example(){return i_example_ptr;}
-    bool get_use_host_in_child() const {return use_host_in_child;}
-=======
     const bool has_enclave_ = true;
     bool use_host_in_child_ = UseHostInChild;
     bool run_standard_tests_ = RunStandardTests;
@@ -570,31 +395,10 @@
     rpc::shared_ptr<yyy::i_example> get_example() const {return i_example_ptr_;}
     rpc::shared_ptr<yyy::i_host> get_host() const {return i_host_ptr_;}
     bool get_use_host_in_child() const {return use_host_in_child_;}
->>>>>>> a01e90dc
     
     virtual void SetUp()
     {
         zone_gen = &zone_gen_;
-<<<<<<< HEAD
-        tm = rpc::make_shared<host_telemetry_service>();
-        telemetry_service = tm.get();
-        root_service = rpc::make_shared<rpc::service>(rpc::zone{++zone_gen_});
-        root_service->add_service_logger(std::make_shared<test_service_logger>());
-        example_import_idl_register_stubs(root_service);
-        example_shared_idl_register_stubs(root_service);
-        example_idl_register_stubs(root_service);
-        current_host_service = root_service;
-        
-        i_host_ptr = rpc::shared_ptr<yyy::i_host> (new host(use_v1_rpc_dll));
-
-        auto err_code = rpc::enclave_service_proxy::create(
-            {++zone_gen_}, 
-            use_v1_rpc_dll ? enclave_path_v1 : enclave_path, 
-            root_service, 
-            use_host_in_child ? i_host_ptr : nullptr, 
-            i_example_ptr,
-            telemetry_service);
-=======
         auto test_info = ::testing::UnitTest::GetInstance()->current_test_info();
 #ifdef USE_RPC_TELEMETRY
         if(enable_telemetry_server)
@@ -612,7 +416,6 @@
         i_host_ptr_ = rpc::shared_ptr<yyy::i_host> (new host(root_service_->get_zone_id()));
         local_host_ptr_ = i_host_ptr_;        
 
->>>>>>> a01e90dc
 
         auto err_code = root_service_->connect_to_zone<rpc::enclave_service_proxy>(
             "main child"
@@ -638,16 +441,6 @@
     rpc::shared_ptr<yyy::i_example> create_new_zone()
     {
         rpc::shared_ptr<yyy::i_example> ptr;
-<<<<<<< HEAD
-        auto err_code = rpc::enclave_service_proxy::create(
-            {++zone_gen_}, 
-            use_v1_rpc_dll ? enclave_path_v1 : enclave_path, 
-            root_service, 
-            use_host_in_child ? i_host_ptr : nullptr, 
-            ptr,
-            telemetry_service);
-        ASSERT(!err_code);
-=======
         
         auto err_code = root_service_->connect_to_zone<rpc::enclave_service_proxy>(
             "main child"
@@ -658,7 +451,6 @@
             
         if(err_code != rpc::error::OK())
             return nullptr;
->>>>>>> a01e90dc
         if(CreateNewZoneThenCreateSubordinatedZone)
         {
             rpc::shared_ptr<yyy::i_example> new_ptr;
@@ -700,25 +492,6 @@
     inproc_setup<true, true, false>, 
     inproc_setup<true, true, true> 
 
-<<<<<<< HEAD
-    enclave_setup<false, false, false, false>, 
-    enclave_setup<false, false, true, false>, 
-    enclave_setup<false, true, false, false>, 
-    enclave_setup<false, true, true, false>, 
-    enclave_setup<true, false, false, false>, 
-    enclave_setup<true, false, true, false>, 
-    enclave_setup<true, true, false, false>, 
-    enclave_setup<true, true, true, false>,
-
-    enclave_setup<false, false, false, true>, 
-    enclave_setup<false, false, true, true>, 
-    enclave_setup<false, true, false, true>, 
-    enclave_setup<false, true, true, true>, 
-    enclave_setup<true, false, false, true>, 
-    enclave_setup<true, false, true, true>, 
-    enclave_setup<true, true, false, true>, 
-    enclave_setup<true, true, true, true>>;
-=======
 #ifdef BUILD_ENCLAVE
     ,
     enclave_setup<false, false, false>, 
@@ -731,7 +504,6 @@
     enclave_setup<true, true, true>
 #endif
     >;
->>>>>>> a01e90dc
 TYPED_TEST_SUITE(type_test, local_implementations);
 
 TYPED_TEST(type_test, initialisation_test)
@@ -749,18 +521,11 @@
 
     foo f(zone_id);
     
-<<<<<<< HEAD
-    standard_tests(f, this->get_lib().get_has_enclave(), telemetry_service);
-=======
     standard_tests(f, this->get_lib().get_has_enclave());
->>>>>>> a01e90dc
 }
 
 TYPED_TEST(type_test, dyanmic_cast_tests)
 {
-<<<<<<< HEAD
-    auto f = rpc::shared_ptr<xxx::i_foo>(new foo(telemetry_service));
-=======
     auto root_service = this->get_lib().get_root_service();
     rpc::zone zone_id;
     if(root_service)
@@ -768,22 +533,12 @@
     else
         zone_id = {0};
     auto f = rpc::shared_ptr<xxx::i_foo>(new foo(zone_id));
->>>>>>> a01e90dc
 
     rpc::shared_ptr<xxx::i_baz> baz;
     ASSERT_EQ(f->create_baz_interface(baz), 0);
     ASSERT_EQ(f->call_baz_interface(nullptr), 0); // feed in a nullptr
     ASSERT_EQ(f->call_baz_interface(baz), 0);     // feed back to the implementation
 
-<<<<<<< HEAD
-    auto x = rpc::dynamic_pointer_cast<xxx::i_baz>(baz);
-    ASSERT_NE(x, nullptr);
-    auto y = rpc::dynamic_pointer_cast<xxx::i_bar>(baz);
-    ASSERT_NE(y, nullptr);
-    y->do_something_else(1);
-    auto z = rpc::dynamic_pointer_cast<xxx::i_foo>(baz);
-    ASSERT_NE(y, nullptr);
-=======
     {
         //test for identity
         auto x = rpc::dynamic_pointer_cast<xxx::i_baz>(baz);
@@ -808,7 +563,6 @@
         auto z = rpc::dynamic_pointer_cast<xxx::i_foo>(baz);
         ASSERT_EQ(z, nullptr);
     }
->>>>>>> a01e90dc
 }
 
 
@@ -824,17 +578,6 @@
     inproc_setup<true, true, false>, 
     inproc_setup<true, true, true>
 
-<<<<<<< HEAD
-    enclave_setup<true, false, false, false>, 
-    enclave_setup<true, false, true, false>, 
-    enclave_setup<true, true, false, false>, 
-    enclave_setup<true, true, true, false>, 
-
-    enclave_setup<true, false, false, true>, 
-    enclave_setup<true, false, true, true>, 
-    enclave_setup<true, true, false, true>, 
-    enclave_setup<true, true, true, true>> remote_implementations;
-=======
 #ifdef BUILD_ENCLAVE
     ,
     enclave_setup<true, false, false>, 
@@ -843,16 +586,12 @@
     enclave_setup<true, true, true>
 #endif
 > remote_implementations;
->>>>>>> a01e90dc
 TYPED_TEST_SUITE(remote_type_test, remote_implementations);
 
 TYPED_TEST(remote_type_test, remote_standard_tests)
 {    
     rpc::shared_ptr<xxx::i_foo> i_foo_ptr;
     ASSERT_EQ(this->get_lib().get_example()->create_foo(i_foo_ptr), 0);
-<<<<<<< HEAD
-    standard_tests(*i_foo_ptr, true, telemetry_service);
-=======
     standard_tests(*i_foo_ptr, true);
 }
 
@@ -901,14 +640,10 @@
     {
         thread_target.join();
     }
->>>>>>> a01e90dc
 }
 
 TYPED_TEST(remote_type_test, remote_tests)
 {    
-<<<<<<< HEAD
-    remote_tests(this->get_lib().get_use_host_in_child(), this->get_lib().get_example(), telemetry_service);
-=======
     auto root_service = this->get_lib().get_root_service();
     rpc::zone zone_id;
     if(root_service)
@@ -943,15 +678,10 @@
     {
         thread_target.join();
     }
->>>>>>> a01e90dc
 }
 
 TYPED_TEST(remote_type_test, create_new_zone)
 {
-<<<<<<< HEAD
-    rpc::shared_ptr<xxx::i_foo> i_foo_relay_ptr;
-    auto example_relay_ptr = this->get_lib().create_new_zone();
-=======
     auto example_relay_ptr = this->get_lib().create_new_zone();
     example_relay_ptr->set_host(nullptr);
 }
@@ -976,7 +706,6 @@
     {
         thread_target.join();
     }
->>>>>>> a01e90dc
 }
 
 TYPED_TEST(remote_type_test, create_new_zone_releasing_host_then_running_on_other_enclave)
@@ -1097,11 +826,8 @@
 
     rpc::shared_ptr<xxx::i_foo> i_foo_ptr;
     ASSERT_EQ(this->get_lib().get_example()->create_foo(i_foo_ptr), 0);
-<<<<<<< HEAD
-=======
     
     auto zone_id = i_foo_ptr->query_proxy_base()->get_object_proxy()->get_service_proxy()->get_zone_id();
->>>>>>> a01e90dc
 
     auto b = rpc::make_shared<marshalled_tests::baz>(zone_id);
     // set
@@ -1121,17 +847,11 @@
         
     rpc::shared_ptr<xxx::i_foo> i_foo_ptr;
     ASSERT_EQ(this->get_lib().get_example()->create_foo(i_foo_ptr), 0);
-<<<<<<< HEAD
-
-    rpc::shared_ptr<xxx::i_baz> c;
-    auto b = rpc::make_shared<marshalled_tests::baz>(telemetry_service);
-=======
 
     rpc::shared_ptr<xxx::i_baz> c;
     auto zone_id = i_foo_ptr->query_proxy_base()->get_object_proxy()->get_service_proxy()->get_zone_id();
 
     auto b = rpc::make_shared<marshalled_tests::baz>(zone_id);
->>>>>>> a01e90dc
     i_foo_ptr->set_interface(b);
     i_foo_ptr->get_interface(c);
     i_foo_ptr->set_interface(nullptr);
@@ -1142,16 +862,10 @@
 {
     if(!this->get_lib().get_use_host_in_child())
         return;
-<<<<<<< HEAD
-    auto ret = this->get_lib().get_example()->give_interface(
-        rpc::shared_ptr<xxx::i_baz>(new multiple_inheritance(telemetry_service)));
-    assert(ret == rpc::error::OK());
-=======
     auto proxy = this->get_lib().get_example()->query_proxy_base();        
     auto ret = this->get_lib().get_example()->give_interface(
         rpc::shared_ptr<xxx::i_baz>(new multiple_inheritance(proxy->get_object_proxy()->get_service_proxy()->get_zone_id())));
     RPC_ASSERT(ret == rpc::error::OK());
->>>>>>> a01e90dc
 }
 
 #ifdef BUILD_ENCLAVE
@@ -1182,11 +896,6 @@
 {
     if(!this->get_lib().get_use_host_in_child())
         return;
-<<<<<<< HEAD
-    auto h = rpc::make_shared<host>();
-    auto ret = this->get_lib().get_example()->call_create_enclave_val(h);
-    assert(ret == rpc::error::OK());
-=======
 
     auto root_service = this->get_lib().get_root_service();
     rpc::zone zone_id;
@@ -1198,29 +907,17 @@
     auto h = rpc::make_shared<host>(zone_id);
     auto ret = this->get_lib().get_example()->call_create_enclave_val(h);
     RPC_ASSERT(ret == rpc::error::OK());
->>>>>>> a01e90dc
 }
 #endif
 
 TYPED_TEST(remote_type_test, check_sub_subordinate)
 {
-<<<<<<< HEAD
-    if(!this->get_lib().get_use_host_in_child())
-        return;
-
-    rpc::shared_ptr<xxx::i_baz> output;
-
-    rpc::shared_ptr<yyy::i_example> new_zone;
-    //this->get_lib().i_example_ptr //first level
-    ASSERT_EQ(this->get_lib().get_example()->create_example_in_subordnate_zone(new_zone, ++(*zone_gen)), rpc::error::OK()); //second level
-=======
     auto& lib = this->get_lib();
     if(!lib.get_use_host_in_child())
         return;
 
     rpc::shared_ptr<yyy::i_example> new_zone;
     ASSERT_EQ(lib.get_example()->create_example_in_subordnate_zone(new_zone, lib.get_local_host_ptr(), ++(*zone_gen)), rpc::error::OK()); //second level
->>>>>>> a01e90dc
 
     rpc::shared_ptr<yyy::i_example> new_new_zone;
     ASSERT_EQ(new_zone->create_example_in_subordnate_zone(new_new_zone, lib.get_local_host_ptr(), ++(*zone_gen)), rpc::error::OK()); //third level
@@ -1254,15 +951,11 @@
     }
 }
 
-<<<<<<< HEAD
-    auto new_zone_fork = this->get_lib().create_new_zone();//second level
-=======
 TYPED_TEST(remote_type_test, send_interface_back)
 {
     auto& lib = this->get_lib();
     if(!lib.get_use_host_in_child())
         return;
->>>>>>> a01e90dc
 
     rpc::shared_ptr<xxx::i_baz> output;
 
@@ -1378,11 +1071,7 @@
     auto base_baz = rpc::shared_ptr<xxx::i_baz>(new baz(proxy->get_object_proxy()->get_service_proxy()->get_zone_id()));
     auto input = base_baz;
 
-<<<<<<< HEAD
-    ASSERT_EQ(this->get_lib().get_example()->send_interface_back(input, output), rpc::error::OK());
-=======
     ASSERT_EQ(lib.get_example()->send_interface_back(input, output), rpc::error::OK());
->>>>>>> a01e90dc
     ASSERT_EQ(input, output);
     
     ASSERT_EQ(new_zone->send_interface_back(input, output), rpc::error::OK());
@@ -1393,11 +1082,7 @@
 
     input = new_baz;
 
-<<<<<<< HEAD
-    ASSERT_EQ(this->get_lib().get_example()->send_interface_back(input, output), rpc::error::OK());
-=======
     ASSERT_EQ(lib.get_example()->send_interface_back(input, output), rpc::error::OK());
->>>>>>> a01e90dc
     ASSERT_EQ(input, output);
     
     ASSERT_EQ(new_zone->send_interface_back(input, output), rpc::error::OK());
@@ -1409,11 +1094,7 @@
 
     input = new_new_baz;
 
-<<<<<<< HEAD
-    ASSERT_EQ(this->get_lib().get_example()->send_interface_back(input, output), rpc::error::OK());
-=======
     ASSERT_EQ(lib.get_example()->send_interface_back(input, output), rpc::error::OK());
->>>>>>> a01e90dc
     ASSERT_EQ(input, output);
     
     ASSERT_EQ(new_zone->send_interface_back(input, output), rpc::error::OK());
@@ -1430,11 +1111,7 @@
     //  \  /                     #
     //   h1                      #
 
-<<<<<<< HEAD
-    ASSERT_EQ(this->get_lib().get_example()->send_interface_back(input, output), rpc::error::OK());
-=======
     ASSERT_EQ(lib.get_example()->send_interface_back(input, output), rpc::error::OK());
->>>>>>> a01e90dc
     ASSERT_EQ(input, output);
     
     // *z3                       #
@@ -1473,17 +1150,6 @@
     inproc_setup<true, true, false>, 
     inproc_setup<true, true, true>
 
-<<<<<<< HEAD
-    enclave_setup<true, false, false, false>, 
-    enclave_setup<true, false, true, false>, 
-    enclave_setup<true, true, false, false>, 
-    enclave_setup<true, true, true, false>, 
-
-    enclave_setup<true, false, false, true>, 
-    enclave_setup<true, false, true, true>, 
-    enclave_setup<true, true, false, true>, 
-    enclave_setup<true, true, true, true>> type_test_with_host_implementations;
-=======
 #ifdef BUILD_ENCLAVE
     ,
     enclave_setup<true, false, false>, 
@@ -1492,7 +1158,6 @@
     enclave_setup<true, true, true>
 #endif    
     > type_test_with_host_implementations;
->>>>>>> a01e90dc
 TYPED_TEST_SUITE(type_test_with_host, type_test_with_host_implementations);
 
 
@@ -1539,10 +1204,6 @@
     ASSERT_NE(target, nullptr);
 
     ASSERT_EQ(this->get_lib().get_example()->call_host_set_app("target", target, run_standard_tests), rpc::error::OK());
-<<<<<<< HEAD
-    telemetry_service->message(rpc::i_telemetry_service::info, "call_host_unload_app");
-=======
->>>>>>> a01e90dc
     ASSERT_EQ(this->get_lib().get_example()->call_host_unload_app("target"), rpc::error::OK());
     target = nullptr;
 }
@@ -1557,13 +1218,7 @@
     ASSERT_NE(target, nullptr);
 
     ASSERT_EQ(this->get_lib().get_example()->call_host_set_app("target", target, run_standard_tests), rpc::error::OK());
-<<<<<<< HEAD
-    telemetry_service->message(rpc::i_telemetry_service::info, "call_host_look_up_app_not_return");
     ASSERT_EQ(this->get_lib().get_example()->call_host_look_up_app_not_return("target", run_standard_tests), rpc::error::OK());
-    telemetry_service->message(rpc::i_telemetry_service::info, "call_host_look_up_app_not_return complete");
-=======
-    ASSERT_EQ(this->get_lib().get_example()->call_host_look_up_app_not_return("target", run_standard_tests), rpc::error::OK());
->>>>>>> a01e90dc
     ASSERT_EQ(this->get_lib().get_example()->call_host_unload_app("target"), rpc::error::OK());
     target = nullptr;
 }
@@ -1578,13 +1233,7 @@
     ASSERT_NE(target, nullptr);
 
     ASSERT_EQ(this->get_lib().get_example()->call_host_set_app("target", target, run_standard_tests), rpc::error::OK());
-<<<<<<< HEAD
-    telemetry_service->message(rpc::i_telemetry_service::info, "call_host_look_up_app");
     ASSERT_EQ(this->get_lib().get_example()->call_host_look_up_app("target", target2, run_standard_tests), rpc::error::OK());
-    telemetry_service->message(rpc::i_telemetry_service::info, "call_host_look_up_app complete");
-=======
-    ASSERT_EQ(this->get_lib().get_example()->call_host_look_up_app("target", target2, run_standard_tests), rpc::error::OK());
->>>>>>> a01e90dc
     ASSERT_EQ(this->get_lib().get_example()->call_host_unload_app("target"), rpc::error::OK());
     ASSERT_EQ(target, target2);
     target = nullptr;
@@ -1600,13 +1249,7 @@
     ASSERT_NE(target, nullptr);
 
     ASSERT_EQ(this->get_lib().get_example()->call_host_set_app("target", target, run_standard_tests), rpc::error::OK());
-<<<<<<< HEAD
-    telemetry_service->message(rpc::i_telemetry_service::info, "call_host_look_up_app_not_return");
     ASSERT_EQ(this->get_lib().get_example()->call_host_look_up_app_not_return_and_delete("target", run_standard_tests), rpc::error::OK());
-    telemetry_service->message(rpc::i_telemetry_service::info, "call_host_look_up_app_not_return complete");
-=======
-    ASSERT_EQ(this->get_lib().get_example()->call_host_look_up_app_not_return_and_delete("target", run_standard_tests), rpc::error::OK());
->>>>>>> a01e90dc
     target = nullptr;
 }
 
@@ -1620,13 +1263,7 @@
     ASSERT_NE(target, nullptr);
 
     ASSERT_EQ(this->get_lib().get_example()->call_host_set_app("target", target, run_standard_tests), rpc::error::OK());
-<<<<<<< HEAD
-    telemetry_service->message(rpc::i_telemetry_service::info, "call_host_look_up_app_and_delete");
     ASSERT_EQ(this->get_lib().get_example()->call_host_look_up_app_and_delete("target", target2, run_standard_tests), rpc::error::OK());
-    telemetry_service->message(rpc::i_telemetry_service::info, "call_host_look_up_app_and_delete complete");
-=======
-    ASSERT_EQ(this->get_lib().get_example()->call_host_look_up_app_and_delete("target", target2, run_standard_tests), rpc::error::OK());
->>>>>>> a01e90dc
     ASSERT_EQ(target, target2);
     target = nullptr;
     target2 = nullptr;
@@ -1636,10 +1273,6 @@
 TYPED_TEST(type_test_with_host, create_subordinate_zone)
 {  
     rpc::shared_ptr<yyy::i_example> target;
-<<<<<<< HEAD
-    ASSERT_EQ(this->get_lib().get_example()->create_example_in_subordnate_zone(target, ++(*zone_gen)), rpc::error::OK());
-}
-=======
     ASSERT_EQ(this->get_lib().get_example()->create_example_in_subordnate_zone(target, this->get_lib().get_local_host_ptr(), ++(*zone_gen)), rpc::error::OK());
 }
 
@@ -1659,5 +1292,4 @@
 static_assert(rpc::id<xxx::test_template<std::string>>::get(rpc::VERSION_2) == 0xAFFFFFEB79FBFBFB);
 static_assert(rpc::id<xxx::test_template_without_params_in_id<std::string>>::get(rpc::VERSION_2) == 0x62C84BEB07545E2B);
 static_assert(rpc::id<xxx::test_template_use_legacy_empty_template_struct_id<std::string>>::get(rpc::VERSION_2) == 0x2E7E56276F6E36BE);
-static_assert(rpc::id<xxx::test_template_use_old<std::string>>::get(rpc::VERSION_2) == 0x66D71EBFF8C6FFA7);
->>>>>>> a01e90dc
+static_assert(rpc::id<xxx::test_template_use_old<std::string>>::get(rpc::VERSION_2) == 0x66D71EBFF8C6FFA7);