--- conflicted
+++ resolved
@@ -5,10 +5,7 @@
 #include <iostream>
 #include <unordered_map>
 #include <string_view>
-<<<<<<< HEAD
-=======
 #include <thread>
->>>>>>> a9c4ac51
 
 #include <sgx_urts.h>
 #include <sgx_quote.h>
@@ -70,13 +67,8 @@
 std::string enclave_path = "./marshal_test_enclave.signed.dll";
 std::string enclave_path_v1 = "./marshal_test_enclave_v1.signed.dll";
 #else         // Linux
-<<<<<<< HEAD
-std::string enclave_path = "./marshal_test_enclave.signed.so";
-std::string enclave_path_v1 = "./marshal_test_enclave_v1.signed.so";
-=======
 std::string enclave_path = "./libmarshal_test_enclave.signed.so";
 std::string enclave_path_v1 = "./libmarshal_test_enclave_v1.signed.so";
->>>>>>> a9c4ac51
 #endif
 
 TELEMETRY_SERVICE_MANAGER
@@ -120,8 +112,6 @@
     bool use_v1_rpc_dll_ = false;
     rpc::zone zone_id_;
 
-    bool use_v1_rpc_dll_ = false;
-
   	//perhaps this should be an unsorted list but map is easier to debug for now
     std::map<std::string, rpc::shared_ptr<yyy::i_example>> cached_apps_; 
     std::mutex cached_apps_mux_;
@@ -136,10 +126,6 @@
 
 public:
 
-<<<<<<< HEAD
-    host(bool use_v1_rpc_dll = false) : use_v1_rpc_dll_(use_v1_rpc_dll){}
-    ~host(){}
-=======
     host(rpc::zone zone_id,  bool use_v1_rpc_dll = false) : 
         use_v1_rpc_dll_(use_v1_rpc_dll),
         zone_id_(zone_id)
@@ -152,20 +138,10 @@
         if (auto telemetry_service = rpc::telemetry_service_manager::get(); telemetry_service)
             telemetry_service->on_impl_deletion((uint64_t)this, zone_id_);
     }
->>>>>>> a9c4ac51
     error_code create_enclave(rpc::shared_ptr<yyy::i_example>& target) override
     {
         rpc::shared_ptr<yyy::i_host> host = shared_from_this();
         auto serv = current_host_service.lock();
-<<<<<<< HEAD
-        auto err_code = rpc::enclave_service_proxy::create(
-            {++(*zone_gen)}, 
-            use_v1_rpc_dll_ ? enclave_path_v1 : enclave_path, 
-            serv,
-            host,
-            target, 
-            telemetry_service);
-=======
         auto err_code = serv->connect_to_zone<rpc::enclave_service_proxy>( 
             "an enclave"
             , {++(*zone_gen)}
@@ -173,7 +149,6 @@
             , target
             , use_v1_rpc_dll_ ? enclave_path_v1 : enclave_path);
 
->>>>>>> a9c4ac51
         return err_code;
     };
 
@@ -220,21 +195,12 @@
 public:
     virtual ~in_memory_setup() = default;
 
-<<<<<<< HEAD
-    uint64_t zone_gen_ = 0;
-public:
-
-    bool get_has_enclave() const {return has_enclave;}
-    rpc::shared_ptr<yyy::i_example> get_example(){return i_example_ptr;}
-    bool get_use_host_in_child() const {return use_host_in_child;}
-=======
     rpc::shared_ptr<rpc::service> get_root_service() const {return nullptr;}
     bool get_has_enclave() const {return has_enclave_;}
     rpc::shared_ptr<yyy::i_example> get_example() const {return i_example_ptr_;}
     rpc::shared_ptr<yyy::i_host> get_host() const {return i_host_ptr_;}
     rpc::shared_ptr<yyy::i_host> get_local_host_ptr(){return local_host_ptr_.lock();}
     bool get_use_host_in_child() const {return use_host_in_child_;}
->>>>>>> a9c4ac51
 
     virtual void SetUp()
     {   
@@ -257,7 +223,6 @@
 };
 
 class test_service_logger : public rpc::service_logger
-<<<<<<< HEAD
 {
     inline static std::shared_ptr<spdlog::logger> logr = spdlog::basic_logger_mt("basic_logger", "./conversation.txt", true);
 
@@ -285,80 +250,6 @@
     }
 };
 
-
-template<bool UseHostInChild, bool RunStandardTests, bool CreateNewZoneThenCreateSubordinatedZone>
-class inproc_setup
-=======
->>>>>>> a9c4ac51
-{
-    inline static std::shared_ptr<spdlog::logger> logr = spdlog::basic_logger_mt("basic_logger", "./conversation.txt", true);
-
-<<<<<<< HEAD
-    const bool has_enclave = true;
-    bool use_host_in_child = UseHostInChild;
-    bool run_standard_tests = RunStandardTests;
-
-    uint64_t zone_gen_ = 0;
-    
-public:
-
-    bool get_has_enclave() const {return has_enclave;}
-    rpc::shared_ptr<yyy::i_example> get_example(){return i_example_ptr;}
-    bool get_use_host_in_child() const {return use_host_in_child;}
-    
-    virtual void SetUp()
-    {
-        zone_gen = &zone_gen_;
-        tm = rpc::make_shared<host_telemetry_service>();
-        telemetry_service = tm.get();
-        root_service = rpc::make_shared<rpc::service>(rpc::zone{++zone_gen_});
-        root_service->add_service_logger(std::make_shared<test_service_logger>());
-        current_host_service = root_service;
-        child_service = rpc::make_shared<rpc::child_service>(rpc::zone{++zone_gen_});
-        example_import_idl_register_stubs(child_service);
-        example_shared_idl_register_stubs(child_service);
-        example_idl_register_stubs(child_service);
-
-        rpc::interface_descriptor host_encap {};
-        rpc::interface_descriptor example_encap {};
-
-        // create a proxy to the rpc::service hosting the child service
-        auto service_proxy_to_host
-            = rpc::local_service_proxy::create(root_service, child_service, telemetry_service, false);
-=======
-public:
-
-    test_service_logger() 
-    {
-        logr->info("************************************");
-        logr->info("test {}", ::testing::UnitTest::GetInstance()->current_test_info()->name());
-    }
-    virtual ~test_service_logger()
-    {
-        
-    }
->>>>>>> a9c4ac51
-
-
-    void before_send(rpc::caller_zone caller_zone_id, rpc::object object_id, rpc::interface_ordinal interface_id, rpc::method method_id, size_t in_size_, const char* in_buf_)
-    {
-        logr->info("caller_zone_id {} object_id {} interface_ordinal {} method {} data {}", caller_zone_id.id, object_id.id, interface_id.id, method_id.id, std::string_view(in_buf_, in_size_));
-    }
-
-    void after_send(rpc::caller_zone caller_zone_id, rpc::object object_id, rpc::interface_ordinal interface_id, rpc::method method_id, int ret, const std::vector<char>& out_buf_)
-    {
-        logr->info("caller_zone_id {} object_id {} interface_ordinal {} method {} ret {} data {}", caller_zone_id.id, object_id.id, interface_id.id, method_id.id, ret, std::string_view(out_buf_.data(), out_buf_.size()));
-    }
-};
-
-<<<<<<< HEAD
-            // simple test to check that we can get a useful local interface based on type and object id
-            auto example_from_cast = root_service->get_local_interface<yyy::i_host>(rpc::get_version(), host_encap.object_id);
-            EXPECT_EQ(example_from_cast, hst);
-        }
-
-        ASSERT(!rpc::demarshall_interface_proxy(rpc::get_version(), service_proxy_to_host, host_encap,  child_service->get_zone_id().as_caller(), i_host_ptr));
-=======
 
 template<bool UseHostInChild, bool RunStandardTests, bool CreateNewZoneThenCreateSubordinatedZone>
 class inproc_setup
@@ -368,7 +259,6 @@
     rpc::shared_ptr<yyy::i_host> i_host_ptr_;
     rpc::weak_ptr<yyy::i_host> local_host_ptr_;
     rpc::shared_ptr<yyy::i_example> i_example_ptr_;
->>>>>>> a9c4ac51
 
     const bool has_enclave_ = true;
     bool use_host_in_child_ = UseHostInChild;
@@ -394,15 +284,6 @@
         if(enable_telemetry_server)
             CREATE_TELEMETRY_SERVICE(rpc::host_telemetry_service, test_info->test_suite_name(), test_info->name(), "../../rpc_test_diagram/")
 
-<<<<<<< HEAD
-            // simple test to check that we can get a usefule local interface based on type and object id
-            auto example_from_cast
-                = child_service->get_local_interface<yyy::i_example>(rpc::get_version(), example_encap.object_id);
-            EXPECT_EQ(example_from_cast, remote_example);
-        }
-
-        ASSERT(!rpc::demarshall_interface_proxy(rpc::get_version(), service_proxy_to_child, example_encap, root_service->get_zone_id().as_caller(), i_example_ptr));
-=======
         root_service_ = rpc::make_shared<rpc::service>("host", rpc::zone{++zone_gen_});
         root_service_->add_service_logger(std::make_shared<test_service_logger>());
         current_host_service = root_service_;
@@ -431,7 +312,6 @@
                 return rpc::error::OK();
             });
         ASSERT_ERROR_CODE(err_code);
->>>>>>> a9c4ac51
     }
 
     virtual void TearDown()
@@ -446,33 +326,6 @@
 
     rpc::shared_ptr<yyy::i_example> create_new_zone()
     {        
-<<<<<<< HEAD
-        rpc::shared_ptr<rpc::child_service> new_service = rpc::make_shared<rpc::child_service>(rpc::zone{++zone_gen_});
-        example_import_idl_register_stubs(child_service);
-        example_shared_idl_register_stubs(child_service);
-        example_idl_register_stubs(child_service);
-        
-        // create a proxy to the rpc::service hosting the child service
-        auto service_proxy_to_host
-            = rpc::local_service_proxy::create(root_service, new_service, telemetry_service, true);
-
-        // create a proxy to the rpc::service that contains the example object
-        auto service_proxy_to_child = rpc::local_child_service_proxy::create(new_service, root_service, telemetry_service);
-
-        // create the example object implementation
-        rpc::shared_ptr<yyy::i_example> remote_example(new example(telemetry_service, new_service, use_host_in_child ? i_host_ptr : nullptr));
-
-        rpc::interface_descriptor example_encap
-            = rpc::create_interface_stub(*new_service, remote_example);
-
-        // simple test to check that we can get a usefule local interface based on type and object id
-        auto example_from_cast
-            = new_service->get_local_interface<yyy::i_example>(rpc::get_version(), example_encap.object_id);
-        EXPECT_EQ(example_from_cast, remote_example);
-
-        rpc::shared_ptr<yyy::i_example> example_relay_ptr;
-        ASSERT(!rpc::demarshall_interface_proxy(rpc::get_version(), service_proxy_to_child, example_encap, root_service->get_zone_id().as_caller(), example_relay_ptr));                
-=======
         rpc::shared_ptr<yyy::i_host> hst;
         if(use_host_in_child_)
             hst = local_host_ptr_.lock();
@@ -497,7 +350,6 @@
                     new_example->set_host(host);
                 return rpc::error::OK();
             });
->>>>>>> a9c4ac51
         
         if(CreateNewZoneThenCreateSubordinatedZone)
         {
@@ -520,18 +372,6 @@
     rpc::weak_ptr<yyy::i_host> local_host_ptr_;
     rpc::shared_ptr<yyy::i_example> i_example_ptr_;
 
-<<<<<<< HEAD
-    const bool has_enclave = true;
-    bool use_host_in_child = UseHostInChild;
-    bool run_standard_tests = RunStandardTests;
-
-    uint64_t zone_gen_ = 0;
-public:
-
-    bool get_has_enclave() const {return has_enclave;}
-    rpc::shared_ptr<yyy::i_example> get_example(){return i_example_ptr;}
-    bool get_use_host_in_child() const {return use_host_in_child;}
-=======
     const bool has_enclave_ = true;
     bool use_host_in_child_ = UseHostInChild;
     bool run_standard_tests_ = RunStandardTests;
@@ -547,31 +387,10 @@
     rpc::shared_ptr<yyy::i_example> get_example() const {return i_example_ptr_;}
     rpc::shared_ptr<yyy::i_host> get_host() const {return i_host_ptr_;}
     bool get_use_host_in_child() const {return use_host_in_child_;}
->>>>>>> a9c4ac51
     
     virtual void SetUp()
     {
         zone_gen = &zone_gen_;
-<<<<<<< HEAD
-        tm = rpc::make_shared<host_telemetry_service>();
-        telemetry_service = tm.get();
-        root_service = rpc::make_shared<rpc::service>(rpc::zone{++zone_gen_});
-        root_service->add_service_logger(std::make_shared<test_service_logger>());
-        example_import_idl_register_stubs(root_service);
-        example_shared_idl_register_stubs(root_service);
-        example_idl_register_stubs(root_service);
-        current_host_service = root_service;
-        
-        i_host_ptr = rpc::shared_ptr<yyy::i_host> (new host(use_v1_rpc_dll));
-
-        auto err_code = rpc::enclave_service_proxy::create(
-            {++zone_gen_}, 
-            use_v1_rpc_dll ? enclave_path_v1 : enclave_path, 
-            root_service, 
-            use_host_in_child ? i_host_ptr : nullptr, 
-            i_example_ptr,
-            telemetry_service);
-=======
         auto test_info = ::testing::UnitTest::GetInstance()->current_test_info();
         if(enable_telemetry_server)
         {
@@ -587,7 +406,6 @@
         i_host_ptr_ = rpc::shared_ptr<yyy::i_host> (new host(root_service_->get_zone_id(), use_v1_rpc_dll));
         local_host_ptr_ = i_host_ptr_;        
 
->>>>>>> a9c4ac51
 
         auto err_code = root_service_->connect_to_zone<rpc::enclave_service_proxy>(
             "main child"
@@ -611,16 +429,6 @@
     rpc::shared_ptr<yyy::i_example> create_new_zone()
     {
         rpc::shared_ptr<yyy::i_example> ptr;
-<<<<<<< HEAD
-        auto err_code = rpc::enclave_service_proxy::create(
-            {++zone_gen_}, 
-            use_v1_rpc_dll ? enclave_path_v1 : enclave_path, 
-            root_service, 
-            use_host_in_child ? i_host_ptr : nullptr, 
-            ptr,
-            telemetry_service);
-        ASSERT(!err_code);
-=======
         
         auto err_code = root_service_->connect_to_zone<rpc::enclave_service_proxy>(
             "main child"
@@ -631,7 +439,6 @@
             
         if(err_code != rpc::error::OK())
             return nullptr;
->>>>>>> a9c4ac51
         if(CreateNewZoneThenCreateSubordinatedZone)
         {
             rpc::shared_ptr<yyy::i_example> new_ptr;
@@ -707,18 +514,11 @@
 
     foo f(zone_id);
     
-<<<<<<< HEAD
-    standard_tests(f, this->get_lib().get_has_enclave(), telemetry_service);
-=======
     standard_tests(f, this->get_lib().get_has_enclave());
->>>>>>> a9c4ac51
 }
 
 TYPED_TEST(type_test, dyanmic_cast_tests)
 {
-<<<<<<< HEAD
-    auto f = rpc::shared_ptr<xxx::i_foo>(new foo(telemetry_service));
-=======
     auto root_service = this->get_lib().get_root_service();
     rpc::zone zone_id;
     if(root_service)
@@ -726,22 +526,12 @@
     else
         zone_id = {0};
     auto f = rpc::shared_ptr<xxx::i_foo>(new foo(zone_id));
->>>>>>> a9c4ac51
 
     rpc::shared_ptr<xxx::i_baz> baz;
     ASSERT_EQ(f->create_baz_interface(baz), 0);
     ASSERT_EQ(f->call_baz_interface(nullptr), 0); // feed in a nullptr
     ASSERT_EQ(f->call_baz_interface(baz), 0);     // feed back to the implementation
 
-<<<<<<< HEAD
-    auto x = rpc::dynamic_pointer_cast<xxx::i_baz>(baz);
-    ASSERT_NE(x, nullptr);
-    auto y = rpc::dynamic_pointer_cast<xxx::i_bar>(baz);
-    ASSERT_NE(y, nullptr);
-    y->do_something_else(1);
-    auto z = rpc::dynamic_pointer_cast<xxx::i_foo>(baz);
-    ASSERT_NE(y, nullptr);
-=======
     {
         //test for identity
         auto x = rpc::dynamic_pointer_cast<xxx::i_baz>(baz);
@@ -766,7 +556,6 @@
         auto z = rpc::dynamic_pointer_cast<xxx::i_foo>(baz);
         ASSERT_EQ(z, nullptr);
     }
->>>>>>> a9c4ac51
 }
 
 
@@ -797,9 +586,6 @@
 {    
     rpc::shared_ptr<xxx::i_foo> i_foo_ptr;
     ASSERT_EQ(this->get_lib().get_example()->create_foo(i_foo_ptr), 0);
-<<<<<<< HEAD
-    standard_tests(*i_foo_ptr, true, telemetry_service);
-=======
     standard_tests(*i_foo_ptr, true);
 }
 
@@ -848,14 +634,10 @@
     {
         thread_target.join();
     }
->>>>>>> a9c4ac51
 }
 
 TYPED_TEST(remote_type_test, remote_tests)
 {    
-<<<<<<< HEAD
-    remote_tests(this->get_lib().get_use_host_in_child(), this->get_lib().get_example(), telemetry_service);
-=======
     auto root_service = this->get_lib().get_root_service();
     rpc::zone zone_id;
     if(root_service)
@@ -890,15 +672,10 @@
     {
         thread_target.join();
     }
->>>>>>> a9c4ac51
 }
 
 TYPED_TEST(remote_type_test, create_new_zone)
 {
-<<<<<<< HEAD
-    rpc::shared_ptr<xxx::i_foo> i_foo_relay_ptr;
-    auto example_relay_ptr = this->get_lib().create_new_zone();
-=======
     auto example_relay_ptr = this->get_lib().create_new_zone();
     example_relay_ptr->set_host(nullptr);
 }
@@ -923,7 +700,6 @@
     {
         thread_target.join();
     }
->>>>>>> a9c4ac51
 }
 
 TYPED_TEST(remote_type_test, create_new_zone_releasing_host_then_running_on_other_enclave)
@@ -1044,11 +820,8 @@
 
     rpc::shared_ptr<xxx::i_foo> i_foo_ptr;
     ASSERT_EQ(this->get_lib().get_example()->create_foo(i_foo_ptr), 0);
-<<<<<<< HEAD
-=======
     
     auto zone_id = i_foo_ptr->query_proxy_base()->get_object_proxy()->get_service_proxy()->get_zone_id();
->>>>>>> a9c4ac51
 
     auto b = rpc::make_shared<marshalled_tests::baz>(zone_id);
     // set
@@ -1068,17 +841,11 @@
         
     rpc::shared_ptr<xxx::i_foo> i_foo_ptr;
     ASSERT_EQ(this->get_lib().get_example()->create_foo(i_foo_ptr), 0);
-<<<<<<< HEAD
-
-    rpc::shared_ptr<xxx::i_baz> c;
-    auto b = rpc::make_shared<marshalled_tests::baz>(telemetry_service);
-=======
 
     rpc::shared_ptr<xxx::i_baz> c;
     auto zone_id = i_foo_ptr->query_proxy_base()->get_object_proxy()->get_service_proxy()->get_zone_id();
 
     auto b = rpc::make_shared<marshalled_tests::baz>(zone_id);
->>>>>>> a9c4ac51
     i_foo_ptr->set_interface(b);
     i_foo_ptr->get_interface(c);
     i_foo_ptr->set_interface(nullptr);
@@ -1089,16 +856,10 @@
 {
     if(!this->get_lib().get_use_host_in_child())
         return;
-<<<<<<< HEAD
-    auto ret = this->get_lib().get_example()->give_interface(
-        rpc::shared_ptr<xxx::i_baz>(new multiple_inheritance(telemetry_service)));
-    assert(ret == rpc::error::OK());
-=======
     auto proxy = this->get_lib().get_example()->query_proxy_base();        
     auto ret = this->get_lib().get_example()->give_interface(
         rpc::shared_ptr<xxx::i_baz>(new multiple_inheritance(proxy->get_object_proxy()->get_service_proxy()->get_zone_id())));
     RPC_ASSERT(ret == rpc::error::OK());
->>>>>>> a9c4ac51
 }
 
 TYPED_TEST(remote_type_test, host_test)
@@ -1128,11 +889,6 @@
 {
     if(!this->get_lib().get_use_host_in_child())
         return;
-<<<<<<< HEAD
-    auto h = rpc::make_shared<host>();
-    auto ret = this->get_lib().get_example()->call_create_enclave_val(h);
-    assert(ret == rpc::error::OK());
-=======
 
     auto root_service = this->get_lib().get_root_service();
     rpc::zone zone_id;
@@ -1144,36 +900,21 @@
     auto h = rpc::make_shared<host>(zone_id);
     auto ret = this->get_lib().get_example()->call_create_enclave_val(h);
     RPC_ASSERT(ret == rpc::error::OK());
->>>>>>> a9c4ac51
 }
 
 TYPED_TEST(remote_type_test, check_sub_subordinate)
 {
-<<<<<<< HEAD
-    if(!this->get_lib().get_use_host_in_child())
-        return;
-
-    rpc::shared_ptr<xxx::i_baz> output;
-
-    rpc::shared_ptr<yyy::i_example> new_zone;
-    //this->get_lib().i_example_ptr //first level
-    ASSERT_EQ(this->get_lib().get_example()->create_example_in_subordnate_zone(new_zone, ++(*zone_gen)), rpc::error::OK()); //second level
-=======
     auto& lib = this->get_lib();
     if(!lib.get_use_host_in_child())
         return;
 
     rpc::shared_ptr<yyy::i_example> new_zone;
     ASSERT_EQ(lib.get_example()->create_example_in_subordnate_zone(new_zone, lib.get_local_host_ptr(), ++(*zone_gen)), rpc::error::OK()); //second level
->>>>>>> a9c4ac51
 
     rpc::shared_ptr<yyy::i_example> new_new_zone;
     ASSERT_EQ(new_zone->create_example_in_subordnate_zone(new_new_zone, lib.get_local_host_ptr(), ++(*zone_gen)), rpc::error::OK()); //third level
 }
 
-<<<<<<< HEAD
-    auto new_zone_fork = this->get_lib().create_new_zone();//second level
-=======
 TYPED_TEST(remote_type_test, multithreaded_check_sub_subordinate)
 {
     if(!enable_multithreaded_tests || this->get_lib().is_enclave_setup())
@@ -1191,7 +932,6 @@
         thread_target = std::thread([&](){
             rpc::shared_ptr<yyy::i_example> new_zone;
             ASSERT_EQ(lib.get_example()->create_example_in_subordnate_zone(new_zone, lib.get_local_host_ptr(), ++(*zone_gen)), rpc::error::OK()); //second level
->>>>>>> a9c4ac51
 
             rpc::shared_ptr<yyy::i_example> new_new_zone;
             ASSERT_EQ(new_zone->create_example_in_subordnate_zone(new_new_zone, lib.get_local_host_ptr(), ++(*zone_gen)), rpc::error::OK()); //third level
@@ -1323,11 +1063,7 @@
     auto base_baz = rpc::shared_ptr<xxx::i_baz>(new baz(proxy->get_object_proxy()->get_service_proxy()->get_zone_id()));
     auto input = base_baz;
 
-<<<<<<< HEAD
-    ASSERT_EQ(this->get_lib().get_example()->send_interface_back(input, output), rpc::error::OK());
-=======
     ASSERT_EQ(lib.get_example()->send_interface_back(input, output), rpc::error::OK());
->>>>>>> a9c4ac51
     ASSERT_EQ(input, output);
     
     ASSERT_EQ(new_zone->send_interface_back(input, output), rpc::error::OK());
@@ -1338,11 +1074,7 @@
 
     input = new_baz;
 
-<<<<<<< HEAD
-    ASSERT_EQ(this->get_lib().get_example()->send_interface_back(input, output), rpc::error::OK());
-=======
     ASSERT_EQ(lib.get_example()->send_interface_back(input, output), rpc::error::OK());
->>>>>>> a9c4ac51
     ASSERT_EQ(input, output);
     
     ASSERT_EQ(new_zone->send_interface_back(input, output), rpc::error::OK());
@@ -1354,11 +1086,7 @@
 
     input = new_new_baz;
 
-<<<<<<< HEAD
-    ASSERT_EQ(this->get_lib().get_example()->send_interface_back(input, output), rpc::error::OK());
-=======
     ASSERT_EQ(lib.get_example()->send_interface_back(input, output), rpc::error::OK());
->>>>>>> a9c4ac51
     ASSERT_EQ(input, output);
     
     ASSERT_EQ(new_zone->send_interface_back(input, output), rpc::error::OK());
@@ -1375,11 +1103,7 @@
     //  \  /                     #
     //   h1                      #
 
-<<<<<<< HEAD
-    ASSERT_EQ(this->get_lib().get_example()->send_interface_back(input, output), rpc::error::OK());
-=======
     ASSERT_EQ(lib.get_example()->send_interface_back(input, output), rpc::error::OK());
->>>>>>> a9c4ac51
     ASSERT_EQ(input, output);
     
     // *z3                       #
@@ -1470,10 +1194,6 @@
     ASSERT_NE(target, nullptr);
 
     ASSERT_EQ(this->get_lib().get_example()->call_host_set_app("target", target, run_standard_tests), rpc::error::OK());
-<<<<<<< HEAD
-    telemetry_service->message(rpc::i_telemetry_service::info, "call_host_unload_app");
-=======
->>>>>>> a9c4ac51
     ASSERT_EQ(this->get_lib().get_example()->call_host_unload_app("target"), rpc::error::OK());
     target = nullptr;
 }
@@ -1488,13 +1208,7 @@
     ASSERT_NE(target, nullptr);
 
     ASSERT_EQ(this->get_lib().get_example()->call_host_set_app("target", target, run_standard_tests), rpc::error::OK());
-<<<<<<< HEAD
-    telemetry_service->message(rpc::i_telemetry_service::info, "call_host_look_up_app_not_return");
     ASSERT_EQ(this->get_lib().get_example()->call_host_look_up_app_not_return("target", run_standard_tests), rpc::error::OK());
-    telemetry_service->message(rpc::i_telemetry_service::info, "call_host_look_up_app_not_return complete");
-=======
-    ASSERT_EQ(this->get_lib().get_example()->call_host_look_up_app_not_return("target", run_standard_tests), rpc::error::OK());
->>>>>>> a9c4ac51
     ASSERT_EQ(this->get_lib().get_example()->call_host_unload_app("target"), rpc::error::OK());
     target = nullptr;
 }
@@ -1509,13 +1223,7 @@
     ASSERT_NE(target, nullptr);
 
     ASSERT_EQ(this->get_lib().get_example()->call_host_set_app("target", target, run_standard_tests), rpc::error::OK());
-<<<<<<< HEAD
-    telemetry_service->message(rpc::i_telemetry_service::info, "call_host_look_up_app");
     ASSERT_EQ(this->get_lib().get_example()->call_host_look_up_app("target", target2, run_standard_tests), rpc::error::OK());
-    telemetry_service->message(rpc::i_telemetry_service::info, "call_host_look_up_app complete");
-=======
-    ASSERT_EQ(this->get_lib().get_example()->call_host_look_up_app("target", target2, run_standard_tests), rpc::error::OK());
->>>>>>> a9c4ac51
     ASSERT_EQ(this->get_lib().get_example()->call_host_unload_app("target"), rpc::error::OK());
     ASSERT_EQ(target, target2);
     target = nullptr;
@@ -1531,13 +1239,7 @@
     ASSERT_NE(target, nullptr);
 
     ASSERT_EQ(this->get_lib().get_example()->call_host_set_app("target", target, run_standard_tests), rpc::error::OK());
-<<<<<<< HEAD
-    telemetry_service->message(rpc::i_telemetry_service::info, "call_host_look_up_app_not_return");
     ASSERT_EQ(this->get_lib().get_example()->call_host_look_up_app_not_return_and_delete("target", run_standard_tests), rpc::error::OK());
-    telemetry_service->message(rpc::i_telemetry_service::info, "call_host_look_up_app_not_return complete");
-=======
-    ASSERT_EQ(this->get_lib().get_example()->call_host_look_up_app_not_return_and_delete("target", run_standard_tests), rpc::error::OK());
->>>>>>> a9c4ac51
     target = nullptr;
 }
 
@@ -1551,13 +1253,7 @@
     ASSERT_NE(target, nullptr);
 
     ASSERT_EQ(this->get_lib().get_example()->call_host_set_app("target", target, run_standard_tests), rpc::error::OK());
-<<<<<<< HEAD
-    telemetry_service->message(rpc::i_telemetry_service::info, "call_host_look_up_app_and_delete");
     ASSERT_EQ(this->get_lib().get_example()->call_host_look_up_app_and_delete("target", target2, run_standard_tests), rpc::error::OK());
-    telemetry_service->message(rpc::i_telemetry_service::info, "call_host_look_up_app_and_delete complete");
-=======
-    ASSERT_EQ(this->get_lib().get_example()->call_host_look_up_app_and_delete("target", target2, run_standard_tests), rpc::error::OK());
->>>>>>> a9c4ac51
     ASSERT_EQ(target, target2);
     target = nullptr;
     target2 = nullptr;
@@ -1566,9 +1262,6 @@
 TYPED_TEST(type_test_with_host, create_subordinate_zone)
 {  
     rpc::shared_ptr<yyy::i_example> target;
-<<<<<<< HEAD
-    ASSERT_EQ(this->get_lib().get_example()->create_example_in_subordnate_zone(target, ++(*zone_gen)), rpc::error::OK());
-=======
     ASSERT_EQ(this->get_lib().get_example()->create_example_in_subordnate_zone(target, this->get_lib().get_local_host_ptr(), ++(*zone_gen)), rpc::error::OK());
 }
 
@@ -1580,5 +1273,4 @@
     this->get_lib().get_host()->look_up_app("foo", target);
     this->get_lib().get_host()->unload_app("foo");
     target->set_host(nullptr);
->>>>>>> a9c4ac51
 }