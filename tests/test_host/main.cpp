--- conflicted
+++ resolved
@@ -10,13 +10,6 @@
 #include <common/foo_impl.h>
 #include <common/tests.h>
 
-<<<<<<< HEAD
-#include <example/example.h>
-
-#include <rpc/basic_service_proxies.h>
-#ifdef USE_RPC_TELEMETRY
-#include <rpc/telemetry/host_telemetry_service.h>
-#endif
 #include "common/tcp/service_proxy.h"
 #include "common/tcp/listener.h"
 
@@ -25,12 +18,8 @@
 
 #include <rpc/coroutine_support.h>
 
-=======
->>>>>>> a0cbcedd
 #include "gmock/gmock.h"
 #include "gtest/gtest.h"
-
-#include <clipp.h>
 
 #ifdef BUILD_COROUTINE
 #include <coro/io_scheduler.hpp>
@@ -41,26 +30,28 @@
 #include <spdlog/sinks/stdout_color_sinks.h>
 #include <rpc/error_codes.h>
 
-<<<<<<< HEAD
-=======
 // Include extracted setup classes
 #include "test_host.h"
 #include "test_service_logger.h"
 #include "in_memory_setup.h"
 #include "inproc_setup.h"
 #include "enclave_setup.h"
->>>>>>> a0cbcedd
+#include "tcp_setup.h"
+#include "spsc_setup.h"
 
 // This list should be kept sorted.
+using testing::_;
 using testing::Action;
 using testing::ActionInterface;
 using testing::Assign;
 using testing::ByMove;
 using testing::ByRef;
 using testing::DoDefault;
+using testing::get;
 using testing::IgnoreResult;
 using testing::Invoke;
 using testing::InvokeWithoutArgs;
+using testing::make_tuple;
 using testing::MakePolymorphicAction;
 using testing::Ne;
 using testing::PolymorphicAction;
@@ -68,22 +59,19 @@
 using testing::ReturnNull;
 using testing::ReturnRef;
 using testing::ReturnRefOfCopy;
+using ::testing::Sequence;
 using testing::SetArgPointee;
 using testing::SetArgumentPointee;
-using testing::_;
-using testing::get;
-using testing::make_tuple;
 using testing::tuple;
 using testing::tuple_element;
 using testing::Types;
-using ::testing::Sequence;
 
 using namespace marshalled_tests;
 
 // Global variables (defined here and declared in headers)
 #ifdef _WIN32 // windows
 std::string enclave_path = "./marshal_test_enclave.signed.dll";
-#else         // Linux
+#else // Linux
 std::string enclave_path = "./libmarshal_test_enclave.signed.so";
 #endif
 
@@ -96,957 +84,98 @@
 rpc::weak_ptr<rpc::service> current_host_service;
 std::atomic<uint64_t>* zone_gen = nullptr;
 
-
 // This line tests that we can define tests in an unnamed namespace.
-namespace {
-
-	extern "C" int main(int argc, char* argv[])
-	{
+namespace
+{
+
+    extern "C" int main(int argc, char* argv[])
+    {
         std::string disable_telemetry_server;
         std::string enable_multithreaded_tests_flag;
-        auto cli = (
-			clipp::option("-t", "--disable_telemetry_server").doc("disable the telemetry_server") & clipp::value("disable_telemetry_server", disable_telemetry_server),
-			clipp::option("-m", "--enable_multithreaded_tests").doc("enable multithreaded tests") & clipp::value("enable_multithreaded_tests", enable_multithreaded_tests_flag)
-        );
-
-        clipp::parsing_result res = clipp::parse(argc, argv, cli);
-        
-        enable_telemetry_server = disable_telemetry_server != "true";
-        enable_multithreaded_tests = enable_multithreaded_tests_flag == "true";
-        
+
+        for (size_t i = 1; i < argc; ++i)
+        {
+            std::string arg = argv[i];
+            if (arg == "-t" || arg == "--disable_telemetry_server")
+                enable_telemetry_server = false;
+            if (arg == "-m" || arg == "--enable_multithreaded_tests")
+                enable_multithreaded_tests = true;
+        }
+
         auto logger = spdlog::stdout_color_mt("console");
-        logger->set_pattern("[%^%l%$] %v");        
+        logger->set_pattern("[%^%l%$] %v");
         spdlog::set_default_logger(logger);
-		::testing::InitGoogleTest(&argc, argv);
-		return RUN_ALL_TESTS();
-	}
+        ::testing::InitGoogleTest(&argc, argv);
+        return RUN_ALL_TESTS();
+    }
 }
 
-<<<<<<< HEAD
-class host : 
-    public yyy::i_host,
-    public rpc::enable_shared_from_this<host>
-{
-    rpc::zone zone_id_;
-
-  	//perhaps this should be an unsorted list but map is easier to debug for now
-    std::map<std::string, rpc::shared_ptr<yyy::i_example>> cached_apps_; 
-    std::mutex cached_apps_mux_;
-
-    void* get_address() const override { return (void*)this; }
-    const rpc::casting_interface* query_interface(rpc::interface_ordinal interface_id) const override
-    {
-        if (rpc::match<yyy::i_host>(interface_id))
-            return static_cast<const yyy::i_host*>(this);
-        return nullptr;
-    }
-
-public:
-
-    host(rpc::zone zone_id) : 
-        zone_id_(zone_id)
-    {
-#ifdef USE_RPC_TELEMETRY
-        if (auto telemetry_service = rpc::telemetry_service_manager::get(); telemetry_service)
-            telemetry_service->on_impl_creation("host", (uint64_t)this, zone_id_);
-#endif            
-    }
-    virtual ~host()
-    {
-#ifdef USE_RPC_TELEMETRY
-        if (auto telemetry_service = rpc::telemetry_service_manager::get(); telemetry_service)
-            telemetry_service->on_impl_deletion((uint64_t)this, zone_id_);
-#endif            
-    }
-    CORO_TASK(error_code) create_enclave(rpc::shared_ptr<yyy::i_example>& target) override
-    {
-#ifdef BUILD_ENCLAVE
-        rpc::shared_ptr<yyy::i_host> host = shared_from_this();
-        auto serv = current_host_service.lock();
-        auto err_code = serv->connect_to_zone<rpc::enclave_service_proxy>( 
-            "an enclave"
-            , {++(*zone_gen)}
-            , host
-            , target
-            , enclave_path);
-
-        CO_RETURN err_code;
-#endif
-        CO_RETURN rpc::error::INCOMPATIBLE_SERVICE();
-    };
-
-    //live app registry, it should have sole responsibility for the long term storage of app shared ptrs
-    CORO_TASK(error_code) look_up_app(const std::string& app_name, rpc::shared_ptr<yyy::i_example>& app) override
-    {
-        {
-            std::scoped_lock lock(cached_apps_mux_);
-            auto it = cached_apps_.find(app_name);
-            if(it != cached_apps_.end())
-            {
-                app = it->second;
-            }
-        }
-        CO_RETURN rpc::error::OK();
-    }
-
-    CORO_TASK(error_code) set_app(const std::string& name, const rpc::shared_ptr<yyy::i_example>& app) override
-    {
-        {
-            std::scoped_lock lock(cached_apps_mux_);        
-            cached_apps_[name] = app;
-        }
-        CO_RETURN rpc::error::OK();
-    }
-
-    CORO_TASK(error_code) unload_app(const std::string& name) override
-    {
-        {
-            std::scoped_lock lock(cached_apps_mux_);
-            cached_apps_.erase(name);
-        }
-        CO_RETURN rpc::error::OK();
-    }
-};
-
-template<bool UseHostInChild>
-class in_memory_setup
-{
-    rpc::shared_ptr<yyy::i_host> i_host_ptr_;
-    rpc::weak_ptr<yyy::i_host> local_host_ptr_;
-    rpc::shared_ptr<yyy::i_example> i_example_ptr_;
-
-    const bool has_enclave_ = false;
-    bool use_host_in_child_ = UseHostInChild;
-
-    std::atomic<uint64_t> zone_gen_ = 0;
-
-    std::shared_ptr<coro::io_scheduler> io_scheduler_;
-    bool error_has_occured_ = false;
-public:
-    virtual ~in_memory_setup() = default;
-
-    rpc::shared_ptr<rpc::service> get_root_service() const {return nullptr;}
-    bool get_has_enclave() const {return has_enclave_;}
-    rpc::shared_ptr<yyy::i_example> get_example() const {return i_example_ptr_;}
-    rpc::shared_ptr<yyy::i_host> get_host() const {return i_host_ptr_;}
-    rpc::shared_ptr<yyy::i_host> get_local_host_ptr(){return local_host_ptr_.lock();}
-    bool get_use_host_in_child() const {return use_host_in_child_;}
-
-    std::shared_ptr<coro::io_scheduler> get_scheduler()const {return io_scheduler_;}
-    bool error_has_occured()const {return error_has_occured_;}
-    
-        
-    CORO_TASK(void) check_for_error(coro::task<bool> task)
-    {       
-        auto ret = CO_AWAIT task; 
-        if(!ret)
-        {
-            error_has_occured_ = true;
-        }
-        CO_RETURN;
-    }
-
-    virtual void SetUp()
-    {   
-        io_scheduler_ = coro::io_scheduler::make_shared(
-        coro::io_scheduler::options
-        {
-            .thread_strategy = coro::io_scheduler::thread_strategy_t::manual,
-            .pool            = 
-                coro::thread_pool::options
-                {
-                    .thread_count = 1,
-                }
-        });
-        zone_gen = &zone_gen_;
-        auto test_info = ::testing::UnitTest::GetInstance()->current_test_info();
-#ifdef USE_RPC_TELEMETRY
-        if(enable_telemetry_server)
-            CREATE_TELEMETRY_SERVICE(rpc::host_telemetry_service, test_info->test_suite_name(), test_info->name(), "../../rpc_test_diagram/")
-#endif            
-        i_host_ptr_ = rpc::shared_ptr<yyy::i_host> (new host({++zone_gen_}));
-        local_host_ptr_ = i_host_ptr_;
-        i_example_ptr_ = rpc::shared_ptr<yyy::i_example> (new example(nullptr, use_host_in_child_ ? i_host_ptr_ : nullptr));
-    }
-
-    virtual void TearDown()
-    {
-        i_host_ptr_ = nullptr;
-        i_example_ptr_ = nullptr;
-        zone_gen = nullptr;
-#ifdef USE_RPC_TELEMETRY
-        RESET_TELEMETRY_SERVICE
-#endif        
-    }
-};
-
-class test_service_logger : public rpc::service_logger
-{
-    inline static std::shared_ptr<spdlog::logger> logr = spdlog::basic_logger_mt("basic_logger", "./conversation.txt", true);
-
-public:
-
-    test_service_logger() 
-    {
-        logr->info("************************************");
-        logr->info("test {}", ::testing::UnitTest::GetInstance()->current_test_info()->name());
-    }
-    virtual ~test_service_logger()
-    {
-        
-    }
-
-
-    void before_send(rpc::caller_zone caller_zone_id, rpc::object object_id, rpc::interface_ordinal interface_id, rpc::method method_id, size_t in_size_, const char* in_buf_)
-    {
-        logr->info("caller_zone_id {} object_id {} interface_ordinal {} method {} data {}", caller_zone_id.id, object_id.id, interface_id.id, method_id.id, std::string_view(in_buf_, in_size_));
-    }
-
-    void after_send(rpc::caller_zone caller_zone_id, rpc::object object_id, rpc::interface_ordinal interface_id, rpc::method method_id, int ret, const std::vector<char>& out_buf_)
-    {
-        logr->info("caller_zone_id {} object_id {} interface_ordinal {} method {} ret {} data {}", caller_zone_id.id, object_id.id, interface_id.id, method_id.id, ret, std::string_view(out_buf_.data(), out_buf_.size()));
-    }
-};
-
-
-template<bool UseHostInChild, bool RunStandardTests, bool CreateNewZoneThenCreateSubordinatedZone>
-class inproc_setup
-{
-    rpc::shared_ptr<rpc::service> root_service_;
-    rpc::shared_ptr<rpc::child_service> child_service_;
-    rpc::shared_ptr<yyy::i_host> i_host_ptr_;
-    rpc::weak_ptr<yyy::i_host> local_host_ptr_;
-    rpc::shared_ptr<yyy::i_example> i_example_ptr_;
-
-    const bool has_enclave_ = true;
-    bool use_host_in_child_ = UseHostInChild;
-    bool run_standard_tests_ = RunStandardTests;
-
-    std::atomic<uint64_t> zone_gen_ = 0;
-    
-    std::shared_ptr<coro::io_scheduler> io_scheduler_;
-    bool error_has_occured_ = false;
-    
-public:
-    
-    std::shared_ptr<coro::io_scheduler> get_scheduler()const {return io_scheduler_;}
-    bool error_has_occured()const {return error_has_occured_;}
-    
-    virtual ~inproc_setup() = default;
-
-    rpc::shared_ptr<rpc::service> get_root_service() const {return root_service_;}
-    bool get_has_enclave() const {return has_enclave_;}
-    bool is_enclave_setup() const {return false;}
-    rpc::shared_ptr<yyy::i_example> get_example() const {return i_example_ptr_;}
-    rpc::shared_ptr<yyy::i_host> get_host() const {return i_host_ptr_;}
-    rpc::shared_ptr<yyy::i_host> get_local_host_ptr(){return local_host_ptr_.lock();}
-    bool get_use_host_in_child() const {return use_host_in_child_;}
-    
-    CORO_TASK(void) check_for_error(coro::task<bool> task)
-    {       
-        auto ret = CO_AWAIT task; 
-        if(!ret)
-        {
-            error_has_occured_ = true;
-        }
-        CO_RETURN;
-    }
-    
-    CORO_TASK(bool) CoroSetUp()
-    {
-        zone_gen = &zone_gen_;
-        auto test_info = ::testing::UnitTest::GetInstance()->current_test_info();
-#ifdef USE_RPC_TELEMETRY
-        if(enable_telemetry_server)
-            CREATE_TELEMETRY_SERVICE(rpc::host_telemetry_service, test_info->test_suite_name(), test_info->name(), "../../rpc_test_diagram/")
-#endif
-
-        root_service_ = rpc::make_shared<rpc::service>("host", rpc::zone{++zone_gen_}, io_scheduler_);
-        root_service_->add_service_logger(std::make_shared<test_service_logger>());
-        current_host_service = root_service_;
-
-        rpc::shared_ptr<yyy::i_host> hst(new host(root_service_->get_zone_id()));
-        local_host_ptr_ = hst;//assign to weak ptr
-        
-        auto ret = CO_AWAIT root_service_->connect_to_zone<rpc::local_child_service_proxy<yyy::i_example, yyy::i_host>> (
-            "main child"
-            , {++zone_gen_}
-            , hst
-            , i_example_ptr_
-            , [&](
-                const rpc::shared_ptr<yyy::i_host>& host
-                , rpc::shared_ptr<yyy::i_example>& new_example
-                , const rpc::shared_ptr<rpc::child_service>& child_service_ptr) -> CORO_TASK(int)
-            {
-                i_host_ptr_ = host;
-                child_service_ = child_service_ptr;
-                example_import_idl_register_stubs(child_service_ptr);
-                example_shared_idl_register_stubs(child_service_ptr);
-                example_idl_register_stubs(child_service_ptr);
-                new_example = rpc::shared_ptr<yyy::i_example>(new example(child_service_ptr, nullptr));  
-                if(use_host_in_child_) 
-                    CO_AWAIT new_example->set_host(host);
-                CO_RETURN rpc::error::OK();
-            });
-        if(ret != rpc::error::OK())
-        {
-            CO_RETURN false;
-        }
-        CO_RETURN true;
-    }
-    
-    virtual void SetUp()
-    {
-        io_scheduler_ = coro::io_scheduler::make_shared(
-        coro::io_scheduler::options
-        {
-            .thread_strategy = coro::io_scheduler::thread_strategy_t::manual,
-            .pool            = 
-                coro::thread_pool::options
-                {
-                    .thread_count = 1,
-                }
-        });
-        
-        io_scheduler_->schedule(check_for_error(CoroSetUp()));
-        io_scheduler_->process_events();
-
-        //auto err_code = SYNC_WAIT();
-        
-        ASSERT_EQ(error_has_occured_, false);
-    }
-
-    CORO_TASK(void) CoroTearDown()
-    {
-        i_example_ptr_ = nullptr;
-        i_host_ptr_ = nullptr;
-        child_service_ = nullptr;
-        root_service_ = nullptr;
-        zone_gen = nullptr;
-#ifdef USE_RPC_TELEMETRY
-        RESET_TELEMETRY_SERVICE
-#endif 
-        CO_RETURN;       
-    }
-    
-    virtual void TearDown()
-    {
-        io_scheduler_->schedule(CoroTearDown());
-        io_scheduler_->process_events();
-        // SYNC_WAIT(CoroTearDown());
-    }
-
-    CORO_TASK(rpc::shared_ptr<yyy::i_example>) create_new_zone()
-    {        
-        rpc::shared_ptr<yyy::i_host> hst;
-        if(use_host_in_child_)
-            hst = local_host_ptr_.lock();
-            
-        rpc::shared_ptr<yyy::i_example> example_relay_ptr;
-
-        auto err_code = CO_AWAIT root_service_->connect_to_zone<rpc::local_child_service_proxy<yyy::i_example, yyy::i_host>>(
-            "main child"
-            , {++zone_gen_}
-            , hst
-            , example_relay_ptr
-            , [&](
-                const rpc::shared_ptr<yyy::i_host>& host
-                , rpc::shared_ptr<yyy::i_example>& new_example
-                , const rpc::shared_ptr<rpc::child_service>& child_service_ptr) -> CORO_TASK(int)
-            {
-                example_import_idl_register_stubs(child_service_ptr);
-                example_shared_idl_register_stubs(child_service_ptr);
-                example_idl_register_stubs(child_service_ptr);
-                new_example = rpc::shared_ptr<yyy::i_example>(new example(child_service_ptr, nullptr));  
-                if(use_host_in_child_) 
-                    CO_AWAIT new_example->set_host(host);
-                CO_RETURN rpc::error::OK();
-            });
-        
-        if(CreateNewZoneThenCreateSubordinatedZone)
-        {
-            rpc::shared_ptr<yyy::i_example> new_ptr;
-            if(CO_AWAIT example_relay_ptr->create_example_in_subordnate_zone(new_ptr, use_host_in_child_ ? hst : nullptr, ++zone_gen_) == rpc::error::OK())
-            {
-                CO_AWAIT example_relay_ptr->set_host(nullptr);
-                example_relay_ptr = new_ptr;
-            }
-        }
-        CO_RETURN example_relay_ptr;
-    }
-};
-
-template<bool UseHostInChild, bool RunStandardTests, bool CreateNewZoneThenCreateSubordinatedZone>
-class tcp_setup
-{
-    rpc::shared_ptr<rpc::service> root_service_;
-    rpc::shared_ptr<rpc::service> peer_service_;
-    
-    std::shared_ptr<rpc::tcp::listener<yyy::i_host, yyy::i_example>> peer_listener_;
-    rpc::shared_ptr<yyy::i_host> i_host_ptr_;
-    rpc::weak_ptr<yyy::i_host> local_host_ptr_;
-    rpc::shared_ptr<yyy::i_example> i_example_ptr_;
-
-    const bool has_enclave_ = true;
-    bool use_host_in_child_ = UseHostInChild;
-    bool run_standard_tests_ = RunStandardTests;
-
-    std::atomic<uint64_t> zone_gen_ = 0;
-    
-    std::shared_ptr<coro::io_scheduler> io_scheduler_;
-    bool error_has_occured_ = false;
-    bool has_stopped_ = true;
-    
-public:
-    
-    std::shared_ptr<coro::io_scheduler> get_scheduler()const {return io_scheduler_;}
-    bool error_has_occured()const {return error_has_occured_;}
-    
-    virtual ~tcp_setup() = default;
-
-    rpc::shared_ptr<rpc::service> get_root_service() const {return root_service_;}
-    std::shared_ptr<rpc::tcp::listener<yyy::i_host, yyy::i_example>> get_peer_listener() const {return peer_listener_;};
-    bool get_has_enclave() const {return has_enclave_;}
-    bool is_enclave_setup() const {return false;}
-    rpc::shared_ptr<yyy::i_example> get_example() const {return i_example_ptr_;}
-    rpc::shared_ptr<yyy::i_host> get_host() const {return i_host_ptr_;}
-    rpc::shared_ptr<yyy::i_host> get_local_host_ptr(){return local_host_ptr_.lock();}
-    bool get_use_host_in_child() const {return use_host_in_child_;}
-    
-    CORO_TASK(void) check_for_error(coro::task<bool> task)
-    {       
-        auto ret = CO_AWAIT task; 
-        if(!ret)
-        {
-            error_has_occured_ = true;
-        }
-        CO_RETURN;
-    }
-    
-    CORO_TASK(bool) CoroSetUp(bool& is_ready)
-    {
-        zone_gen = &zone_gen_;
-        auto test_info = ::testing::UnitTest::GetInstance()->current_test_info();
-#ifdef USE_RPC_TELEMETRY
-        if(enable_telemetry_server)
-            CREATE_TELEMETRY_SERVICE(rpc::host_telemetry_service, test_info->test_suite_name(), test_info->name(), "../../rpc_test_diagram/")
-#endif
-
-        auto root_zone_id = rpc::zone{++zone_gen_};
-        auto peer_zone_id = rpc::zone{++zone_gen_};
-        root_service_ = rpc::make_shared<rpc::service>("host", root_zone_id, io_scheduler_);
-        root_service_->add_service_logger(std::make_shared<test_service_logger>());
-
-        peer_service_ = rpc::make_shared<rpc::service>("peer", peer_zone_id, io_scheduler_);
-        peer_service_->add_service_logger(std::make_shared<test_service_logger>());
-        
-        peer_listener_ = std::make_shared<rpc::tcp::listener<yyy::i_host, yyy::i_example>>(
-            [](const rpc::shared_ptr<yyy::i_host>& host, rpc::shared_ptr<yyy::i_example>& new_example,
-               const rpc::shared_ptr<rpc::service>& child_service_ptr) -> CORO_TASK(int)
-            {
-                new_example = rpc::shared_ptr<yyy::i_example>(new marshalled_tests::example(child_service_ptr, host));
-                CO_RETURN rpc::error::OK();
-            },
-            std::chrono::milliseconds(100000));
-        peer_listener_->start_listening(peer_service_);
-        
-        current_host_service = root_service_;
-
-        rpc::shared_ptr<yyy::i_host> hst(new host(root_service_->get_zone_id()));
-        local_host_ptr_ = hst;//assign to weak ptr
-        
-        
-        
-        auto ret = CO_AWAIT root_service_->connect_to_zone<rpc::tcp::service_proxy> (
-            "main child"
-            , peer_zone_id.as_destination()
-            , hst
-            , i_example_ptr_
-            , std::chrono::milliseconds(100000)
-            , coro::net::tcp::client::options{
-                                  .address = {coro::net::ip_address::from_string("127.0.0.1")},
-                                  .port    = 8080,
-        });
-        if(ret != rpc::error::OK())
-        {
-            CO_RETURN false;
-        }
-        is_ready = true;
-        CO_RETURN true;
-    }
-    
-    virtual void SetUp()
-    {
-        has_stopped_ = false;
-        io_scheduler_ = coro::io_scheduler::make_shared(
-        coro::io_scheduler::options
-        {
-            .thread_strategy = coro::io_scheduler::thread_strategy_t::manual,
-            .pool            = 
-                coro::thread_pool::options
-                {
-                    .thread_count = 1,
-                }
-        });
-        
-        bool is_ready = false;
-        io_scheduler_->schedule(check_for_error(CoroSetUp(is_ready)));
-        while(!is_ready)
-        {
-            io_scheduler_->process_events(std::chrono::milliseconds(1));
-        }
-
-        //auto err_code = SYNC_WAIT();
-        
-        ASSERT_EQ(error_has_occured_, false);
-    }
-
-    CORO_TASK(void) CoroTearDown()
-    {
-        i_example_ptr_ = nullptr;
-        i_host_ptr_ = nullptr;
-        local_host_ptr_.reset();
-        CO_AWAIT peer_listener_->stop_listening();
-        peer_listener_.reset();
-        while(!peer_service_->has_service_proxies())
-            co_await io_scheduler_->schedule();
-        while(!root_service_->has_service_proxies())
-            co_await io_scheduler_->schedule();
-        peer_service_.reset();
-        root_service_.reset();
-        zone_gen = nullptr;
-#ifdef USE_RPC_TELEMETRY
-        RESET_TELEMETRY_SERVICE
-#endif 
-        has_stopped_ = true;
-        CO_RETURN;       
-    }
-    
-    virtual void TearDown()
-    {
-        io_scheduler_->schedule(CoroTearDown());
-        while(has_stopped_ == false)
-        {
-            io_scheduler_->process_events(std::chrono::milliseconds(1000000));
-        }
-        // SYNC_WAIT(CoroTearDown());
-    }
-
-    /*CORO_TASK(rpc::shared_ptr<yyy::i_example>) create_new_zone()
-    {        
-        rpc::shared_ptr<yyy::i_host> hst;
-        if(use_host_in_child_)
-            hst = local_host_ptr_.lock();
-            
-        rpc::shared_ptr<yyy::i_example> example_relay_ptr;
-
-        auto err_code = CO_AWAIT root_service_->connect_to_zone<rpc::local_child_service_proxy<yyy::i_example, yyy::i_host>>(
-            "main child"
-            , {++zone_gen_}
-            , hst
-            , example_relay_ptr
-            , [&](
-                const rpc::shared_ptr<yyy::i_host>& host
-                , rpc::shared_ptr<yyy::i_example>& new_example
-                , const rpc::shared_ptr<rpc::child_service>& child_service_ptr) -> CORO_TASK(int)
-            {
-                example_import_idl_register_stubs(child_service_ptr);
-                example_shared_idl_register_stubs(child_service_ptr);
-                example_idl_register_stubs(child_service_ptr);
-                new_example = rpc::shared_ptr<yyy::i_example>(new example(child_service_ptr, nullptr));  
-                if(use_host_in_child_) 
-                    CO_AWAIT new_example->set_host(host);
-                CO_RETURN rpc::error::OK();
-            });
-        
-        if(CreateNewZoneThenCreateSubordinatedZone)
-        {
-            rpc::shared_ptr<yyy::i_example> new_ptr;
-            if(CO_AWAIT example_relay_ptr->create_example_in_subordnate_zone(new_ptr, use_host_in_child_ ? hst : nullptr, ++zone_gen_) == rpc::error::OK())
-            {
-                CO_AWAIT example_relay_ptr->set_host(nullptr);
-                example_relay_ptr = new_ptr;
-            }
-        }
-        CO_RETURN example_relay_ptr;
-    }*/
-};
-
-=======
 template<class T> class type_test : public testing::Test
 {
     T lib_;
->>>>>>> a0cbcedd
-
-
-
-/////////////////////////////////////////////////////////////////
-
-
-template<bool UseHostInChild, bool RunStandardTests, bool CreateNewZoneThenCreateSubordinatedZone> class spsc_setup
-{
-    rpc::shared_ptr<rpc::service> root_service_;
-    rpc::shared_ptr<rpc::service> peer_service_;
-
-    rpc::spsc::queue_type send_spsc_queue_;
-    rpc::spsc::queue_type receive_spsc_queue_;
-
-    rpc::shared_ptr<yyy::i_host> i_host_ptr_;
-    rpc::weak_ptr<yyy::i_host> local_host_ptr_;
-    rpc::shared_ptr<yyy::i_example> i_example_ptr_;
-
-    const bool has_enclave_ = true;
-    bool use_host_in_child_ = UseHostInChild;
-    bool run_standard_tests_ = RunStandardTests;
-
-    std::atomic<uint64_t> zone_gen_ = 0;
-
-    std::shared_ptr<coro::io_scheduler> io_scheduler_;
-    bool error_has_occured_ = false;
-    bool has_stopped_ = true;
 
 public:
-    std::shared_ptr<coro::io_scheduler> get_scheduler() const { return io_scheduler_; }
-    bool error_has_occured() const { return error_has_occured_; }
-
-    virtual ~spsc_setup() = default;
-
-    rpc::shared_ptr<rpc::service> get_root_service() const { return root_service_; }
-    bool get_has_enclave() const { return has_enclave_; }
-    bool is_enclave_setup() const { return false; }
-    rpc::shared_ptr<yyy::i_example> get_example() const { return i_example_ptr_; }
-    rpc::shared_ptr<yyy::i_host> get_host() const { return i_host_ptr_; }
-    rpc::shared_ptr<yyy::i_host> get_local_host_ptr() { return local_host_ptr_.lock(); }
-    bool get_use_host_in_child() const { return use_host_in_child_; }
-
-    CORO_TASK(void) check_for_error(coro::task<bool> task)
-    {
-        auto ret = CO_AWAIT task;
-        if(!ret)
-        {
-            error_has_occured_ = true;
-        }
-        CO_RETURN;
-    }
-
-    CORO_TASK(bool) CoroSetUp(bool& is_ready)
-    {
-        zone_gen = &zone_gen_;
-        auto test_info = ::testing::UnitTest::GetInstance()->current_test_info();
-#ifdef USE_RPC_TELEMETRY
-        if(enable_telemetry_server)
-            CREATE_TELEMETRY_SERVICE(rpc::host_telemetry_service, test_info->test_suite_name(), test_info->name(),
-                                     "../../rpc_test_diagram/")
-#endif
-
-        auto root_zone_id = rpc::zone {++zone_gen_};
-        auto peer_zone_id = rpc::zone {++zone_gen_};
-        root_service_ = rpc::make_shared<rpc::service>("host", root_zone_id, io_scheduler_);
-        root_service_->add_service_logger(std::make_shared<test_service_logger>());
-
-        peer_service_ = rpc::make_shared<rpc::service>("peer", peer_zone_id, io_scheduler_);
-        peer_service_->add_service_logger(std::make_shared<test_service_logger>());
-
-        // This makes the receiving service proxy for the connection
-        rpc::spsc::channel_manager::connection_handler handler
-            = [send_spsc_queue = &send_spsc_queue_,
-               receive_spsc_queue = &receive_spsc_queue_, use_host_in_child = use_host_in_child_](
-                  const rpc::interface_descriptor& input_interface, rpc::interface_descriptor& output_interface,
-                  rpc::shared_ptr<rpc::service> service, std::shared_ptr<rpc::spsc::channel_manager> channel) -> CORO_TASK(int)
-        {
-            auto ret = CO_AWAIT service->attach_remote_zone<rpc::spsc::service_proxy, yyy::i_host, yyy::i_example>(
-                "service_proxy", input_interface, output_interface,
-                [&](const rpc::shared_ptr<yyy::i_host>& host, rpc::shared_ptr<yyy::i_example>& new_example,
-                    const rpc::shared_ptr<rpc::service>& child_service_ptr) -> CORO_TASK(int)
-                {
-                    new_example
-                        = rpc::shared_ptr<yyy::i_example>(new marshalled_tests::example(child_service_ptr, host));
-
-                    if(use_host_in_child)
-                        CO_AWAIT new_example->set_host(host);
-                    CO_RETURN rpc::error::OK();
-                },
-                input_interface.destination_zone_id, channel, send_spsc_queue, receive_spsc_queue);
-            co_return ret;
-        };
-
-        auto channel = rpc::spsc::channel_manager::create(
-            std::chrono::milliseconds(1000), peer_service_,
-            &receive_spsc_queue_, // these two parameters are reversed for the receiver
-            &send_spsc_queue_,    // these two parameters are reversed for the receiver
-            handler);
-        channel->pump_send_and_receive(); // get the receiver pump going
-
-        rpc::shared_ptr<yyy::i_host> hst(new host(root_service_->get_zone_id()));
-        local_host_ptr_ = hst; // assign to weak ptr
-
-        auto ret = CO_AWAIT root_service_->connect_to_zone<rpc::spsc::service_proxy>(
-            "main child", peer_zone_id.as_destination(), hst, i_example_ptr_, std::chrono::milliseconds(100000),
-            &send_spsc_queue_, &receive_spsc_queue_);
-
-        if(ret != rpc::error::OK())
-        {
-            CO_RETURN false;
-        }
-        is_ready = true;
-        CO_RETURN true;
-    }
-
-    virtual void SetUp()
-    {
-        has_stopped_ = false;
-        io_scheduler_ = coro::io_scheduler::make_shared(
-            coro::io_scheduler::options {.thread_strategy = coro::io_scheduler::thread_strategy_t::manual,
-                                         .pool = coro::thread_pool::options {
-                                             .thread_count = 1,
-                                         }});
-
-        bool is_ready = false;
-        io_scheduler_->schedule(check_for_error(CoroSetUp(is_ready)));
-        while(!is_ready)
-        {
-            io_scheduler_->process_events(std::chrono::milliseconds(1));
-        }
-
-        // auto err_code = SYNC_WAIT();
-
-        ASSERT_EQ(error_has_occured_, false);
-    }
-
-    CORO_TASK(void) CoroTearDown()
-    {
-        i_example_ptr_ = nullptr;
-        i_host_ptr_ = nullptr;
-        local_host_ptr_.reset();
-        while(!peer_service_->has_service_proxies())
-            co_await io_scheduler_->schedule();
-        while(!root_service_->has_service_proxies())
-            co_await io_scheduler_->schedule();
-            
-        // has_stopped_ = true;
-        CO_RETURN;
-    }
-
-    virtual void TearDown()
-    {
-        io_scheduler_->schedule(CoroTearDown());
-        while(!io_scheduler_->empty())
-        {
-            io_scheduler_->process_events(std::chrono::milliseconds(10));
-        }
-        peer_service_.reset();
-        root_service_.reset();
-        zone_gen = nullptr;
-#ifdef USE_RPC_TELEMETRY
-        RESET_TELEMETRY_SERVICE
-#endif
-        // SYNC_WAIT(CoroTearDown());
-    }
-
-    /*CORO_TASK(rpc::shared_ptr<yyy::i_example>) create_new_zone()
-    {
-        rpc::shared_ptr<yyy::i_host> hst;
-        if(use_host_in_child_)
-            hst = local_host_ptr_.lock();
-
-        rpc::shared_ptr<yyy::i_example> example_relay_ptr;
-
-        auto err_code = CO_AWAIT root_service_->connect_to_zone<rpc::local_child_service_proxy<yyy::i_example,
-    yyy::i_host>>( "main child" , {++zone_gen_} , hst , example_relay_ptr , [&]( const rpc::shared_ptr<yyy::i_host>&
-    host , rpc::shared_ptr<yyy::i_example>& new_example , const rpc::shared_ptr<rpc::child_service>& child_service_ptr)
-    -> CORO_TASK(int)
-            {
-                example_import_idl_register_stubs(child_service_ptr);
-                example_shared_idl_register_stubs(child_service_ptr);
-                example_idl_register_stubs(child_service_ptr);
-                new_example = rpc::shared_ptr<yyy::i_example>(new example(child_service_ptr, nullptr));
-                if(use_host_in_child_)
-                    CO_AWAIT new_example->set_host(host);
-                CO_RETURN rpc::error::OK();
-            });
-
-        if(CreateNewZoneThenCreateSubordinatedZone)
-        {
-            rpc::shared_ptr<yyy::i_example> new_ptr;
-            if(CO_AWAIT example_relay_ptr->create_example_in_subordnate_zone(new_ptr, use_host_in_child_ ? hst :
-    nullptr, ++zone_gen_) == rpc::error::OK())
-            {
-                CO_AWAIT example_relay_ptr->set_host(nullptr);
-                example_relay_ptr = new_ptr;
-            }
-        }
-        CO_RETURN example_relay_ptr;
-    }*/
+    T& get_lib() { return lib_; }
+
+    void SetUp() override { this->lib_.SetUp(); }
+    void TearDown() override { this->lib_.TearDown(); }
 };
 
-#ifdef BUILD_ENCLAVE
-template<bool UseHostInChild, bool RunStandardTests, bool CreateNewZoneThenCreateSubordinatedZone>
-class enclave_setup
-{
-    rpc::shared_ptr<rpc::service> root_service_;
-    rpc::shared_ptr<yyy::i_host> i_host_ptr_;
-    rpc::weak_ptr<yyy::i_host> local_host_ptr_;
-    rpc::shared_ptr<yyy::i_example> i_example_ptr_;
-
-    const bool has_enclave_ = true;
-    bool use_host_in_child_ = UseHostInChild;
-    bool run_standard_tests_ = RunStandardTests;
-
-    std::atomic<uint64_t> zone_gen_ = 0;
-public:
-    virtual ~enclave_setup() = default;
-
-    rpc::shared_ptr<rpc::service> get_root_service() const {return root_service_;}
-    bool get_has_enclave() const {return has_enclave_;}
-    bool is_enclave_setup() const {return true;}
-    rpc::shared_ptr<yyy::i_host> get_local_host_ptr(){return local_host_ptr_.lock();}
-    rpc::shared_ptr<yyy::i_example> get_example() const {return i_example_ptr_;}
-    rpc::shared_ptr<yyy::i_host> get_host() const {return i_host_ptr_;}
-    bool get_use_host_in_child() const {return use_host_in_child_;}
-    
-    virtual void SetUp()
-    {
-        zone_gen = &zone_gen_;
-        auto test_info = ::testing::UnitTest::GetInstance()->current_test_info();
-#ifdef USE_RPC_TELEMETRY
-        if(enable_telemetry_server)
-        {
-            CREATE_TELEMETRY_SERVICE(rpc::host_telemetry_service, test_info->test_suite_name(), test_info->name(), "../../rpc_test_diagram/")
-        }
-#endif        
-        root_service_ = rpc::make_shared<rpc::service>("host", rpc::zone{++zone_gen_});
-        root_service_->add_service_logger(std::make_shared<test_service_logger>());
-        example_import_idl_register_stubs(root_service_);
-        example_shared_idl_register_stubs(root_service_);
-        example_idl_register_stubs(root_service_);
-        current_host_service = root_service_;
-        
-        i_host_ptr_ = rpc::shared_ptr<yyy::i_host> (new host(root_service_->get_zone_id()));
-        local_host_ptr_ = i_host_ptr_;        
-
-
-        auto err_code = root_service_->connect_to_zone<rpc::enclave_service_proxy>(
-            "main child"
-            , {++(*zone_gen)}
-            , use_host_in_child_ ? i_host_ptr_ : nullptr
-            , i_example_ptr_
-            , enclave_path);
-
-        ASSERT_ERROR_CODE(err_code);
-    }
-
-    virtual void TearDown()
-    {
-        i_example_ptr_ = nullptr;
-        i_host_ptr_ = nullptr;
-        root_service_ = nullptr;
-        zone_gen = nullptr;
-#ifdef USE_RPC_TELEMETRY
-        RESET_TELEMETRY_SERVICE
-#endif        
-    }
-
-    rpc::shared_ptr<yyy::i_example> create_new_zone()
-    {
-        rpc::shared_ptr<yyy::i_example> ptr;
-        
-        auto err_code = root_service_->connect_to_zone<rpc::enclave_service_proxy>(
-            "main child"
-            , {++zone_gen_}
-            , use_host_in_child_ ? i_host_ptr_ : nullptr
-            , ptr
-            , enclave_path);
-            
-        if(err_code != rpc::error::OK())
-            return nullptr;
-        if(CreateNewZoneThenCreateSubordinatedZone)
-        {
-            rpc::shared_ptr<yyy::i_example> new_ptr;
-            err_code = ptr->create_example_in_subordnate_zone(new_ptr, use_host_in_child_ ? i_host_ptr_ : nullptr, ++zone_gen_);
-            if(err_code != rpc::error::OK())
-                return nullptr;
-            ptr = new_ptr;
-        }
-        return ptr;
-    }
-};
-#endif
-
-template <class T>
-class type_test : 
-    public testing::Test
-{
-    T lib_;
-public:
-    T& get_lib() {return lib_;}
-
-    void SetUp() override {
-        this->lib_.SetUp();
-    }
-    void TearDown() override {
-        this->lib_.TearDown();
-    }    
-};
-
-using local_implementations = ::testing::Types<
-    in_memory_setup<false>, 
-    in_memory_setup<true>, 
-    inproc_setup<false, false, false>, 
-    inproc_setup<false, false, true>, 
-    inproc_setup<false, true, false>, 
-    inproc_setup<false, true, true>, 
-    inproc_setup<true, false, false>, 
-    inproc_setup<true, false, true>, 
-    inproc_setup<true, true, false>, 
+using local_implementations = ::testing::Types<in_memory_setup<false>,
+    in_memory_setup<true>,
+    inproc_setup<false, false, false>,
+    inproc_setup<false, false, true>,
+    inproc_setup<false, true, false>,
+    inproc_setup<false, true, true>,
+    inproc_setup<true, false, false>,
+    inproc_setup<true, false, true>,
+    inproc_setup<true, true, false>,
     inproc_setup<true, true, true>,
-    tcp_setup<false, false, false>, 
-    tcp_setup<false, false, true>, 
-    tcp_setup<false, true, false>, 
-    tcp_setup<false, true, true>, 
-    tcp_setup<true, false, false>, 
-    tcp_setup<true, false, true>, 
-    tcp_setup<true, true, false>, 
+    tcp_setup<false, false, false>,
+    tcp_setup<false, false, true>,
+    tcp_setup<false, true, false>,
+    tcp_setup<false, true, true>,
+    tcp_setup<true, false, false>,
+    tcp_setup<true, false, true>,
+    tcp_setup<true, true, false>,
     tcp_setup<true, true, true>,
-    spsc_setup<false, false, false>, 
-    spsc_setup<false, false, true>, 
-    spsc_setup<false, true, false>, 
-    spsc_setup<false, true, true>, 
-    spsc_setup<true, false, false>, 
-    spsc_setup<true, false, true>, 
-    spsc_setup<true, true, false>, 
+    spsc_setup<false, false, false>,
+    spsc_setup<false, false, true>,
+    spsc_setup<false, true, false>,
+    spsc_setup<false, true, true>,
+    spsc_setup<true, false, false>,
+    spsc_setup<true, false, true>,
+    spsc_setup<true, true, false>,
     spsc_setup<true, true, true>
 
 #ifdef BUILD_ENCLAVE
     ,
-    enclave_setup<false, false, false>, 
-    enclave_setup<false, false, true>, 
-    enclave_setup<false, true, false>, 
-    enclave_setup<false, true, true>, 
-    enclave_setup<true, false, false>, 
-    enclave_setup<true, false, true>, 
-    enclave_setup<true, true, false>, 
+    enclave_setup<false, false, false>,
+    enclave_setup<false, false, true>,
+    enclave_setup<false, true, false>,
+    enclave_setup<false, true, true>,
+    enclave_setup<true, false, false>,
+    enclave_setup<true, false, true>,
+    enclave_setup<true, true, false>,
     enclave_setup<true, true, true>
 #endif
     >;
 TYPED_TEST_SUITE(type_test, local_implementations);
 
-TYPED_TEST(type_test, initialisation_test)
-{
-}
-
-template <class T>
-CORO_TASK(bool) coro_standard_tests(bool& is_ready, T& lib)
+TYPED_TEST(type_test, initialisation_test) { }
+
+template<class T> CORO_TASK(bool) coro_standard_tests(bool& is_ready, T& lib)
 {
     auto root_service = lib.get_root_service();
 
     rpc::zone zone_id;
-    if(root_service)
+    if (root_service)
         zone_id = root_service->get_zone_id();
     else
         zone_id = {0};
 
     foo f(zone_id);
-    
+
     co_await lib.check_for_error(standard_tests(f, lib.get_has_enclave()));
     is_ready = true;
     CO_RETURN !lib.error_has_occured();
@@ -1058,17 +187,17 @@
     auto& lib = this->get_lib();
     auto root_service = lib.get_root_service();
     root_service->get_scheduler()->schedule(lib.check_for_error(coro_standard_tests(is_ready, lib)));
-    while(!is_ready)
+    while (!is_ready)
     {
         root_service->get_scheduler()->process_events(std::chrono::milliseconds(1));
-    }  
+    }
     ASSERT_EQ(lib.error_has_occured(), false);
 }
 
 TEST_RETURN_VAL dyanmic_cast_tests(rpc::shared_ptr<rpc::service> root_service)
 {
     rpc::zone zone_id;
-    if(root_service)
+    if (root_service)
         zone_id = root_service->get_zone_id();
     else
         zone_id = {0};
@@ -1080,7 +209,7 @@
     CORO_ASSERT_EQ(CO_AWAIT f->call_baz_interface(baz), 0);     // feed back to the implementation
 
     {
-        //test for identity
+        // test for identity
         auto x = CO_AWAIT rpc::dynamic_pointer_cast<xxx::i_baz>(baz);
         CORO_ASSERT_NE(x, nullptr);
         CORO_ASSERT_EQ(x, baz);
@@ -1091,7 +220,7 @@
         auto z = CO_AWAIT rpc::dynamic_pointer_cast<xxx::i_foo>(baz);
         CORO_ASSERT_EQ(z, nullptr);
     }
-    //retest
+    // retest
     {
         auto x = CO_AWAIT rpc::dynamic_pointer_cast<xxx::i_baz>(baz);
         CORO_ASSERT_NE(x, nullptr);
@@ -1111,52 +240,47 @@
     auto& lib = this->get_lib();
     auto root_service = lib.get_root_service();
     // TEST_SYNC_WAIT(dyanmic_cast_tests(root_service));
-    
+
     lib.get_scheduler()->schedule(lib.check_for_error(dyanmic_cast_tests(root_service)));
     lib.get_scheduler()->process_events();
 
     ASSERT_EQ(lib.error_has_occured(), false);
 }
 
-
-template <class T>
-using remote_type_test = type_test<T>;
-
+template<class T> using remote_type_test = type_test<T>;
 
 typedef Types<
-    //inproc_setup<false, false, false>, 
-
-    inproc_setup<true, false, false>, 
-    inproc_setup<true, false, true>, 
-    inproc_setup<true, true, false>, 
+    // inproc_setup<false, false, false>,
+
+    inproc_setup<true, false, false>,
+    inproc_setup<true, false, true>,
+    inproc_setup<true, true, false>,
     inproc_setup<true, true, true>,
-    tcp_setup<true, false, false>, 
-    tcp_setup<true, false, true>, 
-    tcp_setup<true, true, false>, 
+    tcp_setup<true, false, false>,
+    tcp_setup<true, false, true>,
+    tcp_setup<true, true, false>,
     tcp_setup<true, true, true>,
-    spsc_setup<true, false, false>, 
-    spsc_setup<true, false, true>, 
-    spsc_setup<true, true, false>, 
+    spsc_setup<true, false, false>,
+    spsc_setup<true, false, true>,
+    spsc_setup<true, true, false>,
     spsc_setup<true, true, true>
 
 #ifdef BUILD_ENCLAVE
     ,
-    enclave_setup<true, false, false>, 
-    enclave_setup<true, false, true>, 
-    enclave_setup<true, true, false>, 
+    enclave_setup<true, false, false>,
+    enclave_setup<true, false, true>,
+    enclave_setup<true, true, false>,
     enclave_setup<true, true, true>
 #endif
-> remote_implementations;
+    >
+    remote_implementations;
 TYPED_TEST_SUITE(remote_type_test, remote_implementations);
 
-
-
-template <class T>
-CORO_TASK(void) coro_remote_standard_tests(bool& is_ready, T& lib)
+template<class T> CORO_TASK(void) coro_remote_standard_tests(bool& is_ready, T& lib)
 {
     rpc::shared_ptr<xxx::i_foo> i_foo_ptr;
     auto ret = co_await lib.get_example()->create_foo(i_foo_ptr);
-    if(ret != rpc::error::OK())
+    if (ret != rpc::error::OK())
     {
         LOG_CSTR("failed create_foo");
         CO_RETURN;
@@ -1166,15 +290,15 @@
 }
 
 TYPED_TEST(remote_type_test, remote_standard_tests)
-{    
+{
     bool is_ready = false;
     auto& lib = this->get_lib();
     auto root_service = lib.get_root_service();
     root_service->get_scheduler()->schedule(coro_remote_standard_tests(is_ready, lib));
-    while(!is_ready)
+    while (!is_ready)
     {
         root_service->get_scheduler()->process_events(std::chrono::milliseconds(1));
-    }  
+    }
     ASSERT_EQ(lib.error_has_occured(), false);
 }
 
@@ -1188,12 +312,12 @@
 
 //     rpc::shared_ptr<xxx::i_foo> i_foo_ptr;
 //     ASSERT_EQ(lib.get_example()->create_foo(i_foo_ptr), 0);
-    
+
 //     std::vector<std::thread> threads(lib.is_enclave_setup() ? 3 : 100);
 //     for(auto& thread_target : threads)
 //     {
 //         thread_target = std::thread([&](){
-//             standard_tests(*i_foo_ptr, true);   
+//             standard_tests(*i_foo_ptr, true);
 //         });
 //     }
 //     for(auto& thread_target : threads)
@@ -1216,7 +340,7 @@
 //         thread_target = std::thread([&](){
 //             rpc::shared_ptr<xxx::i_foo> i_foo_ptr;
 //             ASSERT_EQ(lib.get_example()->create_foo(i_foo_ptr), 0);
-//             standard_tests(*i_foo_ptr, true);   
+//             standard_tests(*i_foo_ptr, true);
 //         });
 //     }
 //     for(auto& thread_target : threads)
@@ -1226,7 +350,7 @@
 // }
 
 // TYPED_TEST(remote_type_test, remote_tests)
-// {    
+// {
 //     auto root_service = lib.get_root_service();
 //     rpc::zone zone_id;
 //     if(root_service)
@@ -1282,7 +406,7 @@
 //     {
 //         thread_target = std::thread([&](){
 //             auto example_relay_ptr = lib.create_new_zone();
-//             example_relay_ptr->set_host(nullptr);        
+//             example_relay_ptr->set_host(nullptr);
 //         });
 //     }
 //     for(auto& thread_target : threads)
@@ -1301,7 +425,7 @@
 //     //rpc::shared_ptr<xxx::i_foo> i_foo_ptr;
 //     //ASSERT_EQ(lib.get_example()->create_foo(i_foo_ptr), 0);
 //     example_relay_ptr = nullptr;
-//     //standard_tests(*i_foo_ptr, true);    
+//     //standard_tests(*i_foo_ptr, true);
 // }
 
 // TYPED_TEST(remote_type_test, multithreaded_create_new_zone_releasing_host_then_running_on_other_enclave)
@@ -1369,7 +493,6 @@
 //         return;
 //     }
 
-    
 //     std::vector<std::thread> threads(lib.is_enclave_setup() ? 3 : 100);
 //     for(auto& thread_target : threads)
 //     {
@@ -1409,7 +532,7 @@
 
 //     rpc::shared_ptr<xxx::i_foo> i_foo_ptr;
 //     ASSERT_EQ(lib.get_example()->create_foo(i_foo_ptr), 0);
-    
+
 //     auto zone_id = i_foo_ptr->query_proxy_base()->get_object_proxy()->get_service_proxy()->get_zone_id();
 
 //     auto b = rpc::make_shared<marshalled_tests::baz>(zone_id);
@@ -1427,7 +550,7 @@
 // {
 //     if(!lib.get_use_host_in_child())
 //         return;
-        
+
 //     rpc::shared_ptr<xxx::i_foo> i_foo_ptr;
 //     ASSERT_EQ(lib.get_example()->create_foo(i_foo_ptr), 0);
 
@@ -1445,7 +568,7 @@
 // {
 //     if(!lib.get_use_host_in_child())
 //         return;
-//     auto proxy = lib.get_example()->query_proxy_base();        
+//     auto proxy = lib.get_example()->query_proxy_base();
 //     auto ret = lib.get_example()->give_interface(
 //         rpc::shared_ptr<xxx::i_baz>(new multiple_inheritance(proxy->get_object_proxy()->get_service_proxy()->get_zone_id())));
 //     RPC_ASSERT(ret == rpc::error::OK());
@@ -1453,7 +576,7 @@
 
 // #ifdef BUILD_ENCLAVE
 // TYPED_TEST(remote_type_test, host_test)
-// {    
+// {
 //     auto root_service = lib.get_root_service();
 //     rpc::zone zone_id;
 //     if(root_service)
@@ -1486,7 +609,7 @@
 //         zone_id = root_service->get_zone_id();
 //     else
 //         zone_id = {0};
-        
+
 //     auto h = rpc::make_shared<host>(zone_id);
 //     auto ret = lib.get_example()->call_create_enclave_val(h);
 //     RPC_ASSERT(ret == rpc::error::OK());
@@ -1500,10 +623,11 @@
 //         return;
 
 //     rpc::shared_ptr<yyy::i_example> new_zone;
-//     ASSERT_EQ(lib.get_example()->create_example_in_subordnate_zone(new_zone, lib.get_local_host_ptr(), ++(*zone_gen)), rpc::error::OK()); //second level
+//     ASSERT_EQ(lib.get_example()->create_example_in_subordinate_zone(new_zone, lib.get_local_host_ptr(), ++(*zone_gen)), rpc::error::OK()); //second level
 
 //     rpc::shared_ptr<yyy::i_example> new_new_zone;
-//     ASSERT_EQ(new_zone->create_example_in_subordnate_zone(new_new_zone, lib.get_local_host_ptr(), ++(*zone_gen)), rpc::error::OK()); //third level
+//     ASSERT_EQ(new_zone->create_example_in_subordinate_zone(new_new_zone, lib.get_local_host_ptr(), ++(*zone_gen)),
+//     rpc::error::OK()); //third level
 // }
 
 // TYPED_TEST(remote_type_test, multithreaded_check_sub_subordinate)
@@ -1522,10 +646,11 @@
 //     {
 //         thread_target = std::thread([&](){
 //             rpc::shared_ptr<yyy::i_example> new_zone;
-//             ASSERT_EQ(lib.get_example()->create_example_in_subordnate_zone(new_zone, lib.get_local_host_ptr(), ++(*zone_gen)), rpc::error::OK()); //second level
+//             ASSERT_EQ(lib.get_example()->create_example_in_subordinate_zone(new_zone, lib.get_local_host_ptr(), ++(*zone_gen)), rpc::error::OK()); //second level
 
 //             rpc::shared_ptr<yyy::i_example> new_new_zone;
-//             ASSERT_EQ(new_zone->create_example_in_subordnate_zone(new_new_zone, lib.get_local_host_ptr(), ++(*zone_gen)), rpc::error::OK()); //third level
+//             ASSERT_EQ(new_zone->create_example_in_subordinate_zone(new_new_zone, lib.get_local_host_ptr(),
+//             ++(*zone_gen)), rpc::error::OK()); //third level
 //         });
 //     }
 //     for(auto& thread_target : threads)
@@ -1544,7 +669,7 @@
 
 //     rpc::shared_ptr<yyy::i_example> new_zone;
 //     //lib.i_example_ptr_ //first level
-//     ASSERT_EQ(lib.get_example()->create_example_in_subordnate_zone(new_zone, lib.get_local_host_ptr(), ++(*zone_gen)), rpc::error::OK()); //second level
+//     ASSERT_EQ(lib.get_example()->create_example_in_subordinate_zone(new_zone, lib.get_local_host_ptr(), ++(*zone_gen)), rpc::error::OK()); //second level
 
 //     rpc::shared_ptr<xxx::i_baz> new_baz;
 //     new_zone->create_baz(new_baz);
@@ -1562,15 +687,15 @@
 //         zone_id = root_service->get_zone_id();
 //     else
 //         zone_id = {0};
-//     auto h = lib.get_local_host_ptr();  
-//     auto ex = lib.get_example();      
-    
+//     auto h = lib.get_local_host_ptr();
+//     auto ex = lib.get_example();
+
 //     auto enclaveb = lib.create_new_zone();
 //     enclaveb->set_host(h);
 //     ASSERT_EQ(h->set_app("enclaveb", enclaveb), rpc::error::OK());
 
 //     ex->call_host_look_up_app_not_return("enclaveb", false);
-    
+
 //     enclaveb->set_host(nullptr);
 // }
 // TYPED_TEST(remote_type_test, multithreaded_two_zones_get_one_to_lookup_other)
@@ -1588,26 +713,26 @@
 //         zone_id = root_service->get_zone_id();
 //     else
 //         zone_id = {0};
-//     auto h = rpc::make_shared<host>(zone_id);        
-    
+//     auto h = rpc::make_shared<host>(zone_id);
+
 //     auto enclavea = lib.create_new_zone();
 //     enclavea->set_host(h);
 //     ASSERT_EQ(h->set_app("enclavea", enclavea), rpc::error::OK());
-    
+
 //     auto enclaveb = lib.create_new_zone();
 //     enclaveb->set_host(h);
 //     ASSERT_EQ(h->set_app("enclaveb", enclaveb), rpc::error::OK());
-    
+
 //     const auto thread_size = 3;
 //     std::array<std::thread, thread_size> threads;
 //     for(auto& thread : threads)
-//     {        
+//     {
 //         thread = std::thread([&](){
 //             enclavea->call_host_look_up_app_not_return("enclaveb", true);
 //         });
 //     }
 //     for(auto& thread : threads)
-//     {        
+//     {
 //         thread.join();
 //     }
 //     enclavea->set_host(nullptr);
@@ -1624,16 +749,16 @@
 
 //     rpc::shared_ptr<yyy::i_example> new_zone;
 //     //lib.i_example_ptr_ //first level
-//     ASSERT_EQ(lib.get_example()->create_example_in_subordnate_zone(new_zone, lib.get_local_host_ptr(), ++(*zone_gen)), rpc::error::OK()); //second level
+//     ASSERT_EQ(lib.get_example()->create_example_in_subordinate_zone(new_zone, lib.get_local_host_ptr(), ++(*zone_gen)), rpc::error::OK()); //second level
 
 //     rpc::shared_ptr<yyy::i_example> new_new_zone;
-//     ASSERT_EQ(new_zone->create_example_in_subordnate_zone(new_new_zone, lib.get_local_host_ptr(), ++(*zone_gen)), rpc::error::OK()); //third level
+//     ASSERT_EQ(new_zone->create_example_in_subordinate_zone(new_new_zone, lib.get_local_host_ptr(), ++(*zone_gen)), rpc::error::OK()); //third level
 
 //     auto new_zone_fork = lib.create_new_zone();//second level
 
 //     rpc::shared_ptr<xxx::i_baz> new_baz;
 //     new_zone->create_baz(new_baz);
-    
+
 //     rpc::shared_ptr<xxx::i_baz> new_new_baz;
 //     new_new_zone->create_baz(new_new_baz);
 
@@ -1649,64 +774,59 @@
 //     //      \ /                     #
 //     //       1                      #
 
-
 //     auto proxy = lib.get_example()->query_proxy_base();
-//     auto base_baz = rpc::shared_ptr<xxx::i_baz>(new baz(proxy->get_object_proxy()->get_service_proxy()->get_zone_id()));
-//     auto input = base_baz;
+//     auto base_baz = rpc::shared_ptr<xxx::i_baz>(new
+//     baz(proxy->get_object_proxy()->get_service_proxy()->get_zone_id())); auto input = base_baz;
 
 //     ASSERT_EQ(lib.get_example()->send_interface_back(input, output), rpc::error::OK());
 //     ASSERT_EQ(input, output);
-    
+
 //     ASSERT_EQ(new_zone->send_interface_back(input, output), rpc::error::OK());
-//     ASSERT_EQ(input, output);    
+//     ASSERT_EQ(input, output);
 
 //     ASSERT_EQ(new_new_zone->send_interface_back(input, output), rpc::error::OK());
-//     ASSERT_EQ(input, output); 
+//     ASSERT_EQ(input, output);
 
 //     input = new_baz;
 
 //     ASSERT_EQ(lib.get_example()->send_interface_back(input, output), rpc::error::OK());
 //     ASSERT_EQ(input, output);
-    
+
 //     ASSERT_EQ(new_zone->send_interface_back(input, output), rpc::error::OK());
-//     ASSERT_EQ(input, output);  
+//     ASSERT_EQ(input, output);
 
 //     ASSERT_EQ(new_new_zone->send_interface_back(input, output), rpc::error::OK());
-//     ASSERT_EQ(input, output);    
-
+//     ASSERT_EQ(input, output);
 
 //     input = new_new_baz;
 
 //     ASSERT_EQ(lib.get_example()->send_interface_back(input, output), rpc::error::OK());
 //     ASSERT_EQ(input, output);
-    
+
 //     ASSERT_EQ(new_zone->send_interface_back(input, output), rpc::error::OK());
-//     ASSERT_EQ(input, output);    
+//     ASSERT_EQ(input, output);
 
 //     ASSERT_EQ(new_new_zone->send_interface_back(input, output), rpc::error::OK());
-//     ASSERT_EQ(input, output);    
-
-
+//     ASSERT_EQ(input, output);
 
 //     input = new_baz_fork;
-    
+
 //     // *z2   *i5                 #
 //     //  \  /                     #
 //     //   h1                      #
 
 //     ASSERT_EQ(lib.get_example()->send_interface_back(input, output), rpc::error::OK());
 //     ASSERT_EQ(input, output);
-    
+
 //     // *z3                       #
 //     //  \                        #
 //     //   *2   *i5                #
 //     //    \ /                    #
 //     //     h1                    #
-    
+
 //     ASSERT_EQ(new_zone->send_interface_back(input, output), rpc::error::OK());
-//     ASSERT_EQ(input, output);   
-
-        
+//     ASSERT_EQ(input, output);
+
 //     // *z4                          #
 //     //  \                           #
 //     //   *3                         #
@@ -1721,38 +841,37 @@
 // }
 
 // template <class T>
-// class type_test_with_host : 
+// class type_test_with_host :
 //     public type_test<T>
 // {
-    
+
 // };
 
 // typedef Types<
-//     inproc_setup<true, false, false>, 
-//     inproc_setup<true, false, true>, 
-//     inproc_setup<true, true, false>, 
+//     inproc_setup<true, false, false>,
+//     inproc_setup<true, false, true>,
+//     inproc_setup<true, true, false>,
 //     inproc_setup<true, true, true>
 
 // #ifdef BUILD_ENCLAVE
 //     ,
-//     enclave_setup<true, false, false>, 
-//     enclave_setup<true, false, true>, 
-//     enclave_setup<true, true, false>, 
+//     enclave_setup<true, false, false>,
+//     enclave_setup<true, false, true>,
+//     enclave_setup<true, true, false>,
 //     enclave_setup<true, true, true>
-// #endif    
+// #endif
 //     > type_test_with_host_implementations;
 // TYPED_TEST_SUITE(type_test_with_host, type_test_with_host_implementations);
 
-
 // #ifdef BUILD_ENCLAVE
 // TYPED_TEST(type_test_with_host, call_host_create_enclave_and_throw_away)
-// {  
+// {
 //     bool run_standard_tests = false;
 //     ASSERT_EQ(lib.get_example()->call_host_create_enclave_and_throw_away(run_standard_tests), rpc::error::OK());
 // }
 
 // TYPED_TEST(type_test_with_host, call_host_create_enclave)
-// {  
+// {
 //     bool run_standard_tests = false;
 //     rpc::shared_ptr<yyy::i_example> target;
 
@@ -1762,7 +881,7 @@
 // #endif
 
 // TYPED_TEST(type_test_with_host, look_up_app_and_return_with_nothing)
-// {  
+// {
 //     bool run_standard_tests = false;
 //     rpc::shared_ptr<yyy::i_example> target;
 
@@ -1770,16 +889,14 @@
 //     ASSERT_EQ(target, nullptr);
 // }
 
-
 // TYPED_TEST(type_test_with_host, call_host_unload_app_not_there)
-// {  
+// {
 //     ASSERT_EQ(lib.get_example()->call_host_unload_app("target"), rpc::error::OK());
 // }
-
 
 // #ifdef BUILD_ENCLAVE
 // TYPED_TEST(type_test_with_host, call_host_look_up_app_unload_app)
-// {  
+// {
 //     bool run_standard_tests = false;
 //     rpc::shared_ptr<yyy::i_example> target;
 
@@ -1791,9 +908,8 @@
 //     target = nullptr;
 // }
 
-
 // TYPED_TEST(type_test_with_host, call_host_look_up_app_not_return)
-// {  
+// {
 //     bool run_standard_tests = false;
 //     rpc::shared_ptr<yyy::i_example> target;
 
@@ -1807,7 +923,7 @@
 // }
 
 // TYPED_TEST(type_test_with_host, create_store_fetch_delete)
-// {  
+// {
 //     bool run_standard_tests = false;
 //     rpc::shared_ptr<yyy::i_example> target;
 //     rpc::shared_ptr<yyy::i_example> target2;
@@ -1824,7 +940,7 @@
 // }
 
 // TYPED_TEST(type_test_with_host, create_store_not_return_delete)
-// {  
+// {
 //     bool run_standard_tests = false;
 //     rpc::shared_ptr<yyy::i_example> target;
 
@@ -1832,12 +948,12 @@
 //     ASSERT_NE(target, nullptr);
 
 //     ASSERT_EQ(lib.get_example()->call_host_set_app("target", target, run_standard_tests), rpc::error::OK());
-//     ASSERT_EQ(lib.get_example()->call_host_look_up_app_not_return_and_delete("target", run_standard_tests), rpc::error::OK());
-//     target = nullptr;
+//     ASSERT_EQ(lib.get_example()->call_host_look_up_app_not_return_and_delete("target", run_standard_tests),
+//     rpc::error::OK()); target = nullptr;
 // }
 
 // TYPED_TEST(type_test_with_host, create_store_delete)
-// {  
+// {
 //     bool run_standard_tests = false;
 //     rpc::shared_ptr<yyy::i_example> target;
 //     rpc::shared_ptr<yyy::i_example> target2;
@@ -1846,29 +962,23 @@
 //     ASSERT_NE(target, nullptr);
 
 //     ASSERT_EQ(lib.get_example()->call_host_set_app("target", target, run_standard_tests), rpc::error::OK());
-//     ASSERT_EQ(lib.get_example()->call_host_look_up_app_and_delete("target", target2, run_standard_tests), rpc::error::OK());
-//     ASSERT_EQ(target, target2);
-//     target = nullptr;
-//     target2 = nullptr;
+//     ASSERT_EQ(lib.get_example()->call_host_look_up_app_and_delete("target", target2, run_standard_tests),
+//     rpc::error::OK()); ASSERT_EQ(target, target2); target = nullptr; target2 = nullptr;
 // }
 // #endif
 
 // TYPED_TEST(type_test_with_host, create_subordinate_zone)
-// {  
+// {
 //     rpc::shared_ptr<yyy::i_example> target;
-//     ASSERT_EQ(lib.get_example()->create_example_in_subordnate_zone(target, lib.get_local_host_ptr(), ++(*zone_gen)), rpc::error::OK());
-// }
-
+//     ASSERT_EQ(lib.get_example()->create_example_in_subordinate_zone(target, lib.get_local_host_ptr(), ++(*zone_gen)), rpc::error::OK());
+// }
 
 // TYPED_TEST(type_test_with_host, create_subordinate_zone_and_set_in_host)
-// {  
-//     ASSERT_EQ(lib.get_example()->create_example_in_subordnate_zone_and_set_in_host(++(*zone_gen), "foo", lib.get_local_host_ptr()), rpc::error::OK());
-//     rpc::shared_ptr<yyy::i_example> target;
-//     lib.get_host()->look_up_app("foo", target);
-//     lib.get_host()->unload_app("foo");
-//     target->set_host(nullptr);
-// }
-
+// {
+//     ASSERT_EQ(lib.get_example()->create_example_in_subordinate_zone_and_set_in_host(++(*zone_gen), "foo",
+//     lib.get_local_host_ptr()), rpc::error::OK()); rpc::shared_ptr<yyy::i_example> target;
+//     lib.get_host()->look_up_app("foo", target); lib.get_host()->unload_app("foo"); target->set_host(nullptr);
+// }
 
 // static_assert(rpc::id<std::string>::get(rpc::VERSION_2) == rpc::STD_STRING_ID);
 
@@ -1876,4 +986,4 @@
 // static_assert(rpc::id<xxx::test_template_without_params_in_id<std::string>>::get(rpc::VERSION_2) == 0x62C84BEB07545E2B);
 // static_assert(rpc::id<xxx::test_template_use_legacy_empty_template_struct_id<std::string>>::get(rpc::VERSION_2) == 0x2E7E56276F6E36BE);
 // static_assert(rpc::id<xxx::test_template_use_old<std::string>>::get(rpc::VERSION_2) == 0x66D71EBFF8C6FFA7);
-// +//