--- conflicted
+++ resolved
@@ -15,7 +15,6 @@
 #include "gmock/gmock.h"
 #include "gtest/gtest.h"
 
-<<<<<<< HEAD
 #ifdef BUILD_COROUTINE
 #include "common/tcp/service_proxy.h"
 #include "common/tcp/listener.h"
@@ -26,12 +25,19 @@
 #include <coro/io_scheduler.hpp>
 #endif
 
-#include <spdlog/spdlog.h>
-#include <spdlog/sinks/basic_file_sink.h>
-#include <spdlog/sinks/stdout_color_sinks.h>
-=======
 #include "rpc_global_logger.h"
->>>>>>> 6d415789
+
+#ifdef BUILD_COROUTINE
+#include "common/tcp/service_proxy.h"
+#include "common/tcp/listener.h"
+
+#include "common/spsc/service_proxy.h"
+#include "common/spsc/channel_manager.h"
+
+#include <coro/io_scheduler.hpp>
+#endif
+
+#include "rpc_global_logger.h"
 #include <rpc/error_codes.h>
 #include <rpc/casting_interface.h>
 
@@ -40,12 +46,12 @@
 #include "in_memory_setup.h"
 #include "inproc_setup.h"
 #include "enclave_setup.h"
-#include "crash_handler.h"
 
 #ifdef BUILD_COROUTINE
 #include "tcp_setup.h"
 #include "spsc_setup.h"
 #endif
+#include "crash_handler.h"
 
 // This list should be kept sorted.
 using testing::_;
@@ -98,13 +104,7 @@
 
     extern "C" int main(int argc, char* argv[])
     {
-<<<<<<< HEAD
-        std::string disable_telemetry_server;
-        std::string enable_multithreaded_tests_flag;
-
-=======
         // Parse command line arguments
->>>>>>> 6d415789
         for (size_t i = 1; i < argc; ++i)
         {
             std::string arg = argv[i];
@@ -383,28 +383,8 @@
 template<class T> CORO_TASK(void) coro_remote_standard_tests(bool& is_ready, T& lib)
 {
     rpc::shared_ptr<xxx::i_foo> i_foo_ptr;
-<<<<<<< HEAD
     auto ret = CO_AWAIT lib.get_example()->create_foo(i_foo_ptr);
     if (ret != rpc::error::OK())
-=======
-    ASSERT_EQ(this->get_lib().get_example()->create_foo(i_foo_ptr), 0);
-    standard_tests(*i_foo_ptr, true);
-}
-
-TYPED_TEST(remote_type_test, multithreaded_standard_tests)
-{
-    if (!enable_multithreaded_tests)
-    {
-        GTEST_SKIP() << "multithreaded tests are skipped";
-        return;
-    }
-
-    rpc::shared_ptr<xxx::i_foo> i_foo_ptr;
-    ASSERT_EQ(this->get_lib().get_example()->create_foo(i_foo_ptr), 0);
-
-    std::vector<std::thread> threads(this->get_lib().is_enclave_setup() ? 3 : 100);
-    for (auto& thread_target : threads)
->>>>>>> 6d415789
     {
         LOG_CSTR("failed create_foo");
         CO_RETURN;
@@ -415,33 +395,12 @@
 
 TYPED_TEST(remote_type_test, remote_standard_tests)
 {
-<<<<<<< HEAD
     bool is_ready = false;
     auto& lib = this->get_lib();
     auto root_service = lib.get_root_service();
 #ifdef BUILD_COROUTINE  
     lib.get_scheduler()->schedule(coro_remote_standard_tests(is_ready, lib));
     while (!is_ready)
-=======
-    if (!enable_multithreaded_tests)
-    {
-        GTEST_SKIP() << "multithreaded tests are skipped";
-        return;
-    }
-
-    std::vector<std::thread> threads(this->get_lib().is_enclave_setup() ? 3 : 100);
-    for (auto& thread_target : threads)
-    {
-        thread_target = std::thread(
-            [&]()
-            {
-                rpc::shared_ptr<xxx::i_foo> i_foo_ptr;
-                ASSERT_EQ(this->get_lib().get_example()->create_foo(i_foo_ptr), 0);
-                standard_tests(*i_foo_ptr, true);
-            });
-    }
-    for (auto& thread_target : threads)
->>>>>>> 6d415789
     {
         lib.get_scheduler()->process_events(std::chrono::milliseconds(1));
     }
@@ -506,19 +465,9 @@
 
 TYPED_TEST(remote_type_test, remote_tests)
 {
-<<<<<<< HEAD
     bool is_ready = false;
     auto& lib = this->get_lib();
     auto root_service = lib.get_root_service();
-=======
-    if (!enable_multithreaded_tests)
-    {
-        GTEST_SKIP() << "multithreaded tests are skipped";
-        return;
-    }
-
-    auto root_service = this->get_lib().get_root_service();
->>>>>>> 6d415789
     rpc::zone zone_id;
     if (root_service)
         zone_id = root_service->get_zone_id();
@@ -572,7 +521,6 @@
 
 TYPED_TEST(remote_type_test, create_new_zone)
 {
-<<<<<<< HEAD
     bool is_ready = false;
     auto& lib = this->get_lib();
     auto root_service = lib.get_root_service();
@@ -580,25 +528,6 @@
 #ifdef BUILD_COROUTINE        
     lib.get_scheduler()->schedule(coro_create_new_zone(is_ready, lib, host));
     while (!is_ready)
-=======
-    if (!enable_multithreaded_tests)
-    {
-        GTEST_SKIP() << "multithreaded tests are skipped";
-        return;
-    }
-
-    std::vector<std::thread> threads(this->get_lib().is_enclave_setup() ? 3 : 100);
-    for (auto& thread_target : threads)
-    {
-        thread_target = std::thread(
-            [&]()
-            {
-                auto example_relay_ptr = this->get_lib().create_new_zone();
-                example_relay_ptr->set_host(nullptr);
-            });
-    }
-    for (auto& thread_target : threads)
->>>>>>> 6d415789
     {
         lib.get_scheduler()->process_events(std::chrono::milliseconds(1));
     }
@@ -638,7 +567,6 @@
     GTEST_SKIP() << "for later";
     auto example_relay_ptr = CO_AWAIT lib.create_new_zone();
     rpc::shared_ptr<xxx::i_foo> i_foo_relay_ptr;
-<<<<<<< HEAD
     CO_AWAIT example_relay_ptr->create_foo(i_foo_relay_ptr);
     // CO_AWAIT standard_tests(*i_foo_relay_ptr, true);
     
@@ -661,237 +589,13 @@
     //     example_z = example_z;
     //     host_z = host_z;
     // }
-=======
-    auto example_relay_ptr = this->get_lib().create_new_zone();
-    example_relay_ptr->create_foo(i_foo_relay_ptr);
-    // standard_tests(*i_foo_relay_ptr, true);
->>>>>>> 6d415789
 
     // rpc::shared_ptr<xxx::i_foo> i_foo_ptr;
     // ASSERT_EQ(lib.get_example()->create_foo(i_foo_ptr), 0);
     example_relay_ptr = nullptr;
-<<<<<<< HEAD
     i_foo_relay_ptr = nullptr;
 
     // standard_tests(*i_foo_ptr, true);
-=======
-    // standard_tests(*i_foo_ptr, true);
-}
-
-TYPED_TEST(remote_type_test, multithreaded_create_new_zone_releasing_host_then_running_on_other_enclave)
-{
-    if (!enable_multithreaded_tests)
-    {
-        GTEST_SKIP() << "multithreaded tests are skipped";
-        return;
-    }
-
-    std::vector<std::thread> threads(this->get_lib().is_enclave_setup() ? 3 : 100);
-    for (auto& thread_target : threads)
-    {
-        thread_target = std::thread(
-            [&]()
-            {
-                rpc::shared_ptr<xxx::i_foo> i_foo_relay_ptr;
-                auto example_relay_ptr = this->get_lib().create_new_zone();
-                example_relay_ptr->create_foo(i_foo_relay_ptr);
-                standard_tests(*i_foo_relay_ptr, true);
-            });
-    }
-    for (auto& thread_target : threads)
-    {
-        thread_target.join();
-    }
-}
-
-TYPED_TEST(remote_type_test, dyanmic_cast_tests)
-{
-    rpc::shared_ptr<xxx::i_foo> i_foo_ptr;
-    ASSERT_EQ(this->get_lib().get_example()->create_foo(i_foo_ptr), 0);
-
-    rpc::shared_ptr<xxx::i_baz> baz;
-    i_foo_ptr->create_baz_interface(baz);
-    i_foo_ptr->call_baz_interface(nullptr); // feed in a nullptr
-    i_foo_ptr->call_baz_interface(baz);     // feed back to the implementation
-
-    auto x = rpc::dynamic_pointer_cast<xxx::i_baz>(baz);
-    ASSERT_NE(x, nullptr);
-    auto y = rpc::dynamic_pointer_cast<xxx::i_bar>(baz);
-    ASSERT_NE(y, nullptr);
-    y->do_something_else(1);
-    auto z = rpc::dynamic_pointer_cast<xxx::i_foo>(baz);
-    ASSERT_EQ(z, nullptr);
-}
-
-TYPED_TEST(remote_type_test, bounce_baz_between_two_interfaces)
-{
-    rpc::shared_ptr<xxx::i_foo> i_foo_ptr;
-    ASSERT_EQ(this->get_lib().get_example()->create_foo(i_foo_ptr), 0);
-
-    rpc::shared_ptr<xxx::i_foo> i_foo_relay_ptr;
-    auto example_relay_ptr = this->get_lib().create_new_zone();
-    example_relay_ptr->create_foo(i_foo_relay_ptr);
-
-    rpc::shared_ptr<xxx::i_baz> baz;
-    i_foo_ptr->create_baz_interface(baz);
-    i_foo_relay_ptr->call_baz_interface(baz);
-}
-
-TYPED_TEST(remote_type_test, multithreaded_bounce_baz_between_two_interfaces)
-{
-    if (!enable_multithreaded_tests)
-    {
-        GTEST_SKIP() << "multithreaded tests are skipped";
-        return;
-    }
-
-    std::vector<std::thread> threads(this->get_lib().is_enclave_setup() ? 3 : 100);
-    for (auto& thread_target : threads)
-    {
-        thread_target = std::thread(
-            [&]()
-            {
-                rpc::shared_ptr<xxx::i_foo> i_foo_ptr;
-                ASSERT_EQ(this->get_lib().get_example()->create_foo(i_foo_ptr), 0);
-
-                rpc::shared_ptr<xxx::i_foo> i_foo_relay_ptr;
-                auto example_relay_ptr = this->get_lib().create_new_zone();
-                example_relay_ptr->create_foo(i_foo_relay_ptr);
-
-                rpc::shared_ptr<xxx::i_baz> baz;
-                i_foo_ptr->create_baz_interface(baz);
-                i_foo_relay_ptr->call_baz_interface(baz);
-            });
-    }
-    for (auto& thread_target : threads)
-    {
-        thread_target.join();
-    }
-}
-
-// check for null
-TYPED_TEST(remote_type_test, check_for_null_interface)
-{
-    rpc::shared_ptr<xxx::i_foo> i_foo_ptr;
-    ASSERT_EQ(this->get_lib().get_example()->create_foo(i_foo_ptr), 0);
-    rpc::shared_ptr<xxx::i_baz> c;
-    i_foo_ptr->get_interface(c);
-    RPC_ASSERT(c == nullptr);
-}
-
-TYPED_TEST(remote_type_test, check_for_multiple_sets)
-{
-    if (!this->get_lib().get_use_host_in_child())
-        return;
-
-    rpc::shared_ptr<xxx::i_foo> i_foo_ptr;
-    ASSERT_EQ(this->get_lib().get_example()->create_foo(i_foo_ptr), 0);
-
-    auto zone_id = i_foo_ptr->query_proxy_base()->get_object_proxy()->get_service_proxy()->get_zone_id();
-
-    auto b = rpc::make_shared<marshalled_tests::baz>(zone_id);
-    // set
-    i_foo_ptr->set_interface(b);
-    // reset
-    i_foo_ptr->set_interface(nullptr);
-    // set
-    i_foo_ptr->set_interface(b);
-    // reset
-    i_foo_ptr->set_interface(nullptr);
-}
-
-TYPED_TEST(remote_type_test, check_for_interface_storage)
-{
-    if (!this->get_lib().get_use_host_in_child())
-        return;
-
-    rpc::shared_ptr<xxx::i_foo> i_foo_ptr;
-    ASSERT_EQ(this->get_lib().get_example()->create_foo(i_foo_ptr), 0);
-
-    rpc::shared_ptr<xxx::i_baz> c;
-    auto zone_id = i_foo_ptr->query_proxy_base()->get_object_proxy()->get_service_proxy()->get_zone_id();
-
-    auto b = rpc::make_shared<marshalled_tests::baz>(zone_id);
-    i_foo_ptr->set_interface(b);
-    i_foo_ptr->get_interface(c);
-    i_foo_ptr->set_interface(nullptr);
-    RPC_ASSERT(b == c);
-}
-
-TYPED_TEST(remote_type_test, check_for_set_multiple_inheritance)
-{
-    if (!this->get_lib().get_use_host_in_child())
-        return;
-    auto proxy = this->get_lib().get_example()->query_proxy_base();
-    auto ret = this->get_lib().get_example()->give_interface(rpc::shared_ptr<xxx::i_baz>(
-        new multiple_inheritance(proxy->get_object_proxy()->get_service_proxy()->get_zone_id())));
-    RPC_ASSERT(ret == rpc::error::OK());
-}
-
-#ifdef BUILD_ENCLAVE
-TYPED_TEST(remote_type_test, host_test)
-{
-    auto root_service = this->get_lib().get_root_service();
-    rpc::zone zone_id;
-    if (root_service)
-        zone_id = root_service->get_zone_id();
-    else
-        zone_id = {0};
-    auto h = rpc::make_shared<host>(zone_id);
-
-    rpc::shared_ptr<yyy::i_example> target;
-    rpc::shared_ptr<yyy::i_example> target2;
-    h->create_enclave(target);
-    ASSERT_NE(target, nullptr);
-
-    ASSERT_EQ(h->set_app("target", target), rpc::error::OK());
-    ASSERT_EQ(h->look_up_app("target", target2), rpc::error::OK());
-    ASSERT_EQ(h->unload_app("target"), rpc::error::OK());
-    target = nullptr;
-    target2 = nullptr;
-}
-
-TYPED_TEST(remote_type_test, check_for_call_enclave_zone)
-{
-    if (!this->get_lib().get_use_host_in_child())
-        return;
-
-    auto root_service = this->get_lib().get_root_service();
-    rpc::zone zone_id;
-    if (root_service)
-        zone_id = root_service->get_zone_id();
-    else
-        zone_id = {0};
-
-    auto h = rpc::make_shared<host>(zone_id);
-    auto ret = this->get_lib().get_example()->call_create_enclave_val(h);
-    RPC_ASSERT(ret == rpc::error::OK());
-}
-#endif
-
-TYPED_TEST(remote_type_test, check_sub_subordinate)
-{
-    auto& lib = this->get_lib();
-    if (!lib.get_use_host_in_child())
-        return;
-
-    rpc::shared_ptr<yyy::i_example> new_zone;
-    ASSERT_EQ(lib.get_example()->create_example_in_subordinate_zone(new_zone, lib.get_local_host_ptr(), ++(*zone_gen)),
-        rpc::error::OK()); // second level
-
-    rpc::shared_ptr<yyy::i_example> new_new_zone;
-    ASSERT_EQ(new_zone->create_example_in_subordinate_zone(new_new_zone, lib.get_local_host_ptr(), ++(*zone_gen)),
-        rpc::error::OK()); // third level
-}
-
-TYPED_TEST(remote_type_test, multithreaded_check_sub_subordinate)
-{
-    if (!enable_multithreaded_tests)
-    {
-        GTEST_SKIP() << "multithreaded tests are skipped";
-        return;
-    }
->>>>>>> 6d415789
 
 #ifdef BUILD_COROUTINE    
     auto success = lib.get_root_service()->schedule(
@@ -907,55 +611,12 @@
 {
     bool is_ready = false;
     auto& lib = this->get_lib();
-<<<<<<< HEAD
     auto root_service = lib.get_root_service();
     rpc::shared_ptr<yyy::i_host> host;
 #ifdef BUILD_COROUTINE    
     lib.get_scheduler()->schedule(
         coro_create_new_zone_releasing_host_then_running_on_other_enclave(is_ready, lib, host));
     while (!is_ready)
-=======
-    if (!lib.get_use_host_in_child())
-        return;
-
-    rpc::shared_ptr<xxx::i_baz> output;
-
-    rpc::shared_ptr<yyy::i_example> new_zone;
-    // lib.i_example_ptr_ //first level
-    ASSERT_EQ(lib.get_example()->create_example_in_subordinate_zone(new_zone, lib.get_local_host_ptr(), ++(*zone_gen)),
-        rpc::error::OK()); // second level
-
-    rpc::shared_ptr<xxx::i_baz> new_baz;
-    new_zone->create_baz(new_baz);
-
-    ASSERT_EQ(lib.get_example()->send_interface_back(new_baz, output), rpc::error::OK());
-    ASSERT_EQ(new_baz, output);
-}
-
-TYPED_TEST(remote_type_test, two_zones_get_one_to_lookup_other)
-{
-    auto root_service = this->get_lib().get_root_service();
-
-    rpc::zone zone_id;
-    if (root_service)
-        zone_id = root_service->get_zone_id();
-    else
-        zone_id = {0};
-    auto h = this->get_lib().get_local_host_ptr();
-    auto ex = this->get_lib().get_example();
-
-    auto enclaveb = this->get_lib().create_new_zone();
-    enclaveb->set_host(h);
-    ASSERT_EQ(h->set_app("enclaveb", enclaveb), rpc::error::OK());
-
-    ex->call_host_look_up_app_not_return("enclaveb", false);
-
-    enclaveb->set_host(nullptr);
-}
-TYPED_TEST(remote_type_test, multithreaded_two_zones_get_one_to_lookup_other)
-{
-    if (!enable_multithreaded_tests)
->>>>>>> 6d415789
     {
         lib.get_scheduler()->process_events(std::chrono::milliseconds(1));
     }
@@ -967,7 +628,6 @@
     ASSERT_EQ(lib.error_has_occured(), false);
 }
 
-<<<<<<< HEAD
 // TYPED_TEST(remote_type_test, multithreaded_create_new_zone_releasing_host_then_running_on_other_enclave)
 // {
 //     if(!enable_multithreaded_tests || lib.is_enclave_setup())
@@ -1375,260 +1035,9 @@
 //     //      \ /                     #
 //     //       h1                     #
 
-//     ASSERT_EQ(new_new_zone->send_interface_back(input, output), rpc::error::OK());
-//     ASSERT_EQ(input, output);
-
-// }
-
-// template <class T>
-// class type_test_with_host :
-//     public type_test<T>
-// {
-
-// };
-
-// typedef Types<
-//     inproc_setup<true, false, false>,
-//     inproc_setup<true, false, true>,
-//     inproc_setup<true, true, false>,
-//     inproc_setup<true, true, true>
-
-// #ifdef BUILD_ENCLAVE
-//     ,
-//     enclave_setup<true, false, false>,
-//     enclave_setup<true, false, true>,
-//     enclave_setup<true, true, false>,
-//     enclave_setup<true, true, true>
-// #endif
-//     > type_test_with_host_implementations;
-// TYPED_TEST_SUITE(type_test_with_host, type_test_with_host_implementations);
-
-// #ifdef BUILD_ENCLAVE
-// TYPED_TEST(type_test_with_host, call_host_create_enclave_and_throw_away)
-// {
-//     bool run_standard_tests = false;
-//     ASSERT_EQ(lib.get_example()->call_host_create_enclave_and_throw_away(run_standard_tests), rpc::error::OK());
-// }
-
-// TYPED_TEST(type_test_with_host, call_host_create_enclave)
-// {
-//     bool run_standard_tests = false;
-//     rpc::shared_ptr<yyy::i_example> target;
-
-//     ASSERT_EQ(lib.get_example()->call_host_create_enclave(target, run_standard_tests), rpc::error::OK());
-//     ASSERT_NE(target, nullptr);
-// }
-// #endif
-
-// TYPED_TEST(type_test_with_host, look_up_app_and_return_with_nothing)
-// {
-//     bool run_standard_tests = false;
-//     rpc::shared_ptr<yyy::i_example> target;
-
-//     ASSERT_EQ(lib.get_example()->call_host_look_up_app("target", target, run_standard_tests), rpc::error::OK());
-//     ASSERT_EQ(target, nullptr);
-// }
-
-// TYPED_TEST(type_test_with_host, call_host_unload_app_not_there)
-// {
-//     ASSERT_EQ(lib.get_example()->call_host_unload_app("target"), rpc::error::OK());
-// }
-
-// #ifdef BUILD_ENCLAVE
-// TYPED_TEST(type_test_with_host, call_host_look_up_app_unload_app)
-// {
-//     bool run_standard_tests = false;
-//     rpc::shared_ptr<yyy::i_example> target;
-
-//     ASSERT_EQ(lib.get_example()->call_host_create_enclave(target, run_standard_tests), rpc::error::OK());
-//     ASSERT_NE(target, nullptr);
-
-//     ASSERT_EQ(lib.get_example()->call_host_set_app("target", target, run_standard_tests), rpc::error::OK());
-//     ASSERT_EQ(lib.get_example()->call_host_unload_app("target"), rpc::error::OK());
-//     target = nullptr;
-// }
-
-// TYPED_TEST(type_test_with_host, call_host_look_up_app_not_return)
-// {
-//     bool run_standard_tests = false;
-//     rpc::shared_ptr<yyy::i_example> target;
-
-//     ASSERT_EQ(lib.get_example()->call_host_create_enclave(target, run_standard_tests), rpc::error::OK());
-//     ASSERT_NE(target, nullptr);
-
-//     ASSERT_EQ(lib.get_example()->call_host_set_app("target", target, run_standard_tests), rpc::error::OK());
-//     ASSERT_EQ(lib.get_example()->call_host_look_up_app_not_return("target", run_standard_tests), rpc::error::OK());
-//     ASSERT_EQ(lib.get_example()->call_host_unload_app("target"), rpc::error::OK());
-//     target = nullptr;
-// }
-
-// TYPED_TEST(type_test_with_host, create_store_fetch_delete)
-// {
-//     bool run_standard_tests = false;
-//     rpc::shared_ptr<yyy::i_example> target;
-//     rpc::shared_ptr<yyy::i_example> target2;
-
-//     ASSERT_EQ(lib.get_example()->call_host_create_enclave(target, run_standard_tests), rpc::error::OK());
-//     ASSERT_NE(target, nullptr);
-
-//     ASSERT_EQ(lib.get_example()->call_host_set_app("target", target, run_standard_tests), rpc::error::OK());
-//     ASSERT_EQ(lib.get_example()->call_host_look_up_app("target", target2, run_standard_tests), rpc::error::OK());
-//     ASSERT_EQ(lib.get_example()->call_host_unload_app("target"), rpc::error::OK());
-//     ASSERT_EQ(target, target2);
-//     target = nullptr;
-//     target2 = nullptr;
-// }
-
-// TYPED_TEST(type_test_with_host, create_store_not_return_delete)
-// {
-//     bool run_standard_tests = false;
-//     rpc::shared_ptr<yyy::i_example> target;
-
-//     ASSERT_EQ(lib.get_example()->call_host_create_enclave(target, run_standard_tests), rpc::error::OK());
-//     ASSERT_NE(target, nullptr);
-
-//     ASSERT_EQ(lib.get_example()->call_host_set_app("target", target, run_standard_tests), rpc::error::OK());
-//     ASSERT_EQ(lib.get_example()->call_host_look_up_app_not_return_and_delete("target", run_standard_tests),
-//     rpc::error::OK()); target = nullptr;
-// }
-
-// TYPED_TEST(type_test_with_host, create_store_delete)
-// {
-//     bool run_standard_tests = false;
-//     rpc::shared_ptr<yyy::i_example> target;
-//     rpc::shared_ptr<yyy::i_example> target2;
-
-//     ASSERT_EQ(lib.get_example()->call_host_create_enclave(target, run_standard_tests), rpc::error::OK());
-//     ASSERT_NE(target, nullptr);
-
-//     ASSERT_EQ(lib.get_example()->call_host_set_app("target", target, run_standard_tests), rpc::error::OK());
-//     ASSERT_EQ(lib.get_example()->call_host_look_up_app_and_delete("target", target2, run_standard_tests),
-//     rpc::error::OK()); ASSERT_EQ(target, target2); target = nullptr; target2 = nullptr;
-// }
-// #endif
-
-// TYPED_TEST(type_test_with_host, create_subordinate_zone)
-// {
-//     rpc::shared_ptr<yyy::i_example> target;
-//     ASSERT_EQ(lib.get_example()->create_example_in_subordinate_zone(target, lib.get_local_host_ptr(), ++(*zone_gen)), rpc::error::OK());
-// }
-
-// TYPED_TEST(type_test_with_host, create_subordinate_zone_and_set_in_host)
-// {
-//     ASSERT_EQ(lib.get_example()->create_example_in_subordinate_zone_and_set_in_host(++(*zone_gen), "foo",
-//     lib.get_local_host_ptr()), rpc::error::OK()); rpc::shared_ptr<yyy::i_example> target;
-//     lib.get_host()->look_up_app("foo", target); lib.get_host()->unload_app("foo"); target->set_host(nullptr);
-// }
-
-// static_assert(rpc::id<std::string>::get(rpc::VERSION_2) == rpc::STD_STRING_ID);
-
-// static_assert(rpc::id<xxx::test_template<std::string>>::get(rpc::VERSION_2) == 0xAFFFFFEB79FBFBFB);
-// static_assert(rpc::id<xxx::test_template_without_params_in_id<std::string>>::get(rpc::VERSION_2) == 0x62C84BEB07545E2B);
-// static_assert(rpc::id<xxx::test_template_use_legacy_empty_template_struct_id<std::string>>::get(rpc::VERSION_2) == 0x2E7E56276F6E36BE);
-// static_assert(rpc::id<xxx::test_template_use_old<std::string>>::get(rpc::VERSION_2) == 0x66D71EBFF8C6FFA7);
-//
-=======
-TYPED_TEST(remote_type_test, check_identity)
-{
-    auto& lib = this->get_lib();
-    if (!lib.get_use_host_in_child())
-        return;
-
-    rpc::shared_ptr<xxx::i_baz> output;
-
-    rpc::shared_ptr<yyy::i_example> new_zone;
-    // lib.i_example_ptr_ //first level
-    ASSERT_EQ(lib.get_example()->create_example_in_subordinate_zone(new_zone, lib.get_local_host_ptr(), ++(*zone_gen)),
-        rpc::error::OK()); // second level
-
-    rpc::shared_ptr<yyy::i_example> new_new_zone;
-    ASSERT_EQ(new_zone->create_example_in_subordinate_zone(new_new_zone, lib.get_local_host_ptr(), ++(*zone_gen)),
-        rpc::error::OK()); // third level
-
-    auto new_zone_fork = lib.create_new_zone(); // second level
-
-    rpc::shared_ptr<xxx::i_baz> new_baz;
-    new_zone->create_baz(new_baz);
-
-    rpc::shared_ptr<xxx::i_baz> new_new_baz;
-    new_new_zone->create_baz(new_new_baz);
-
-    rpc::shared_ptr<xxx::i_baz> new_baz_fork;
-    new_zone_fork->create_baz(new_baz_fork);
-
-    // topology looks like this now flinging bazes around these nodes to ensure that the identity of bazes is the same
-    // *4                           #
-    //  \                           #
-    //   *3                         #
-    //    \                         #
-    //     *2  *5                   #
-    //      \ /                     #
-    //       1                      #
-
-    auto proxy = lib.get_example()->query_proxy_base();
-    auto base_baz = rpc::shared_ptr<xxx::i_baz>(new baz(proxy->get_object_proxy()->get_service_proxy()->get_zone_id()));
-    auto input = base_baz;
-
-    ASSERT_EQ(lib.get_example()->send_interface_back(input, output), rpc::error::OK());
-    ASSERT_EQ(input, output);
-
-    ASSERT_EQ(new_zone->send_interface_back(input, output), rpc::error::OK());
-    ASSERT_EQ(input, output);
-
-    ASSERT_EQ(new_new_zone->send_interface_back(input, output), rpc::error::OK());
-    ASSERT_EQ(input, output);
-
-    input = new_baz;
-
-    ASSERT_EQ(lib.get_example()->send_interface_back(input, output), rpc::error::OK());
-    ASSERT_EQ(input, output);
-
-    ASSERT_EQ(new_zone->send_interface_back(input, output), rpc::error::OK());
-    ASSERT_EQ(input, output);
-
-    ASSERT_EQ(new_new_zone->send_interface_back(input, output), rpc::error::OK());
-    ASSERT_EQ(input, output);
-
-    input = new_new_baz;
-
-    ASSERT_EQ(lib.get_example()->send_interface_back(input, output), rpc::error::OK());
-    ASSERT_EQ(input, output);
-
-    ASSERT_EQ(new_zone->send_interface_back(input, output), rpc::error::OK());
-    ASSERT_EQ(input, output);
-
-    ASSERT_EQ(new_new_zone->send_interface_back(input, output), rpc::error::OK());
-    ASSERT_EQ(input, output);
-
-    input = new_baz_fork;
-
-    // *z2   *i5                 #
-    //  \  /                     #
-    //   h1                      #
-
-    ASSERT_EQ(lib.get_example()->send_interface_back(input, output), rpc::error::OK());
-    ASSERT_EQ(input, output);
-
-    // *z3                       #
-    //  \                        #
-    //   *2   *i5                #
-    //    \ /                    #
-    //     h1                    #
-
-    ASSERT_EQ(new_zone->send_interface_back(input, output), rpc::error::OK());
-    ASSERT_EQ(input, output);
-
-    // *z4                          #
-    //  \                           #
-    //   *3                         #
-    //    \                         #
-    //     *2  *i5                  #
-    //      \ /                     #
-    //       h1                     #
-
-    ASSERT_EQ(new_new_zone->send_interface_back(input, output), rpc::error::OK());
-    ASSERT_EQ(input, output);
-}
+    // ASSERT_EQ(new_new_zone->send_interface_back(input, output), rpc::error::OK());
+    // ASSERT_EQ(input, output);
+// }
 
 TYPED_TEST(remote_type_test, check_deeply_nested_zone_reference_counting_fork_scenario)
 {
@@ -2095,135 +1504,132 @@
 }
 
 
-template<class T> class type_test_with_host : public type_test<T>
-{
-};
-
-typedef Types<inproc_setup<true, false, false>,
-    inproc_setup<true, false, true>,
-    inproc_setup<true, true, false>,
-    inproc_setup<true, true, true>
-
-#ifdef BUILD_ENCLAVE
-    ,
-    enclave_setup<true, false, false>,
-    enclave_setup<true, false, true>,
-    enclave_setup<true, true, false>,
-    enclave_setup<true, true, true>
-#endif
-    >
-    type_test_with_host_implementations;
-TYPED_TEST_SUITE(type_test_with_host, type_test_with_host_implementations);
-
-#ifdef BUILD_ENCLAVE
-TYPED_TEST(type_test_with_host, call_host_create_enclave_and_throw_away)
-{
-    bool run_standard_tests = false;
-    ASSERT_EQ(this->get_lib().get_example()->call_host_create_enclave_and_throw_away(run_standard_tests), rpc::error::OK());
-}
-
-TYPED_TEST(type_test_with_host, call_host_create_enclave)
-{
-    bool run_standard_tests = false;
-    rpc::shared_ptr<yyy::i_example> target;
-
-    ASSERT_EQ(this->get_lib().get_example()->call_host_create_enclave(target, run_standard_tests), rpc::error::OK());
-    ASSERT_NE(target, nullptr);
-}
-#endif
-
-TYPED_TEST(type_test_with_host, look_up_app_and_return_with_nothing)
-{
-    bool run_standard_tests = false;
-    rpc::shared_ptr<yyy::i_example> target;
-
-    ASSERT_EQ(this->get_lib().get_example()->call_host_look_up_app("target", target, run_standard_tests), rpc::error::OK());
-    ASSERT_EQ(target, nullptr);
-}
-
-TYPED_TEST(type_test_with_host, call_host_unload_app_not_there)
-{
-    ASSERT_EQ(this->get_lib().get_example()->call_host_unload_app("target"), rpc::error::OK());
-}
-
-#ifdef BUILD_ENCLAVE
-TYPED_TEST(type_test_with_host, call_host_look_up_app_unload_app)
-{
-    bool run_standard_tests = false;
-    rpc::shared_ptr<yyy::i_example> target;
-
-    ASSERT_EQ(this->get_lib().get_example()->call_host_create_enclave(target, run_standard_tests), rpc::error::OK());
-    ASSERT_NE(target, nullptr);
-
-    ASSERT_EQ(this->get_lib().get_example()->call_host_set_app("target", target, run_standard_tests), rpc::error::OK());
-    ASSERT_EQ(this->get_lib().get_example()->call_host_unload_app("target"), rpc::error::OK());
-    target = nullptr;
-}
-
-TYPED_TEST(type_test_with_host, call_host_look_up_app_not_return)
-{
-    bool run_standard_tests = false;
-    rpc::shared_ptr<yyy::i_example> target;
-
-    ASSERT_EQ(this->get_lib().get_example()->call_host_create_enclave(target, run_standard_tests), rpc::error::OK());
-    ASSERT_NE(target, nullptr);
-
-    ASSERT_EQ(this->get_lib().get_example()->call_host_set_app("target", target, run_standard_tests), rpc::error::OK());
-    ASSERT_EQ(this->get_lib().get_example()->call_host_look_up_app_not_return("target", run_standard_tests),
-        rpc::error::OK());
-    ASSERT_EQ(this->get_lib().get_example()->call_host_unload_app("target"), rpc::error::OK());
-    target = nullptr;
-}
-
-TYPED_TEST(type_test_with_host, create_store_fetch_delete)
-{
-    bool run_standard_tests = false;
-    rpc::shared_ptr<yyy::i_example> target;
-    rpc::shared_ptr<yyy::i_example> target2;
-
-    ASSERT_EQ(this->get_lib().get_example()->call_host_create_enclave(target, run_standard_tests), rpc::error::OK());
-    ASSERT_NE(target, nullptr);
-
-    ASSERT_EQ(this->get_lib().get_example()->call_host_set_app("target", target, run_standard_tests), rpc::error::OK());
-    ASSERT_EQ(
-        this->get_lib().get_example()->call_host_look_up_app("target", target2, run_standard_tests), rpc::error::OK());
-    ASSERT_EQ(this->get_lib().get_example()->call_host_unload_app("target"), rpc::error::OK());
-    ASSERT_EQ(target, target2);
-    target = nullptr;
-    target2 = nullptr;
-}
-
-TYPED_TEST(type_test_with_host, create_store_not_return_delete)
-{
-    bool run_standard_tests = false;
-    rpc::shared_ptr<yyy::i_example> target;
-
-    ASSERT_EQ(this->get_lib().get_example()->call_host_create_enclave(target, run_standard_tests), rpc::error::OK());
-    ASSERT_NE(target, nullptr);
-
-    ASSERT_EQ(this->get_lib().get_example()->call_host_set_app("target", target, run_standard_tests), rpc::error::OK());
-    ASSERT_EQ(this->get_lib().get_example()->call_host_look_up_app_not_return_and_delete("target", run_standard_tests),
-        rpc::error::OK());
-    target = nullptr;
-}
-
-TYPED_TEST(type_test_with_host, create_store_delete)
-{
-    bool run_standard_tests = false;
-    rpc::shared_ptr<yyy::i_example> target;
-    rpc::shared_ptr<yyy::i_example> target2;
-
-    ASSERT_EQ(this->get_lib().get_example()->call_host_create_enclave(target, run_standard_tests), rpc::error::OK());
-    ASSERT_NE(target, nullptr);
-
-    ASSERT_EQ(this->get_lib().get_example()->call_host_set_app("target", target, run_standard_tests), rpc::error::OK());
-    ASSERT_EQ(this->get_lib().get_example()->call_host_look_up_app_and_delete("target", target2, run_standard_tests),
-        rpc::error::OK());
-    ASSERT_EQ(target, target2);
-    target = nullptr;
-    target2 = nullptr;
-}
-#endif
+// template <class T>
+// class type_test_with_host :
+//     public type_test<T>
+// {
+
+// };
+
+// typedef Types<
+//     inproc_setup<true, false, false>,
+//     inproc_setup<true, false, true>,
+//     inproc_setup<true, true, false>,
+//     inproc_setup<true, true, true>
+
+// #ifdef BUILD_ENCLAVE
+//     ,
+//     enclave_setup<true, false, false>,
+//     enclave_setup<true, false, true>,
+//     enclave_setup<true, true, false>,
+//     enclave_setup<true, true, true>
+// #endif
+//     > type_test_with_host_implementations;
+// TYPED_TEST_SUITE(type_test_with_host, type_test_with_host_implementations);
+
+// #ifdef BUILD_ENCLAVE
+// TYPED_TEST(type_test_with_host, call_host_create_enclave_and_throw_away)
+// {
+//     bool run_standard_tests = false;
+//     ASSERT_EQ(lib.get_example()->call_host_create_enclave_and_throw_away(run_standard_tests), rpc::error::OK());
+// }
+
+// TYPED_TEST(type_test_with_host, call_host_create_enclave)
+// {
+//     bool run_standard_tests = false;
+//     rpc::shared_ptr<yyy::i_example> target;
+
+//     ASSERT_EQ(lib.get_example()->call_host_create_enclave(target, run_standard_tests), rpc::error::OK());
+//     ASSERT_NE(target, nullptr);
+// }
+// #endif
+
+// TYPED_TEST(type_test_with_host, look_up_app_and_return_with_nothing)
+// {
+//     bool run_standard_tests = false;
+//     rpc::shared_ptr<yyy::i_example> target;
+
+//     ASSERT_EQ(lib.get_example()->call_host_look_up_app("target", target, run_standard_tests), rpc::error::OK());
+//     ASSERT_EQ(target, nullptr);
+// }
+
+// TYPED_TEST(type_test_with_host, call_host_unload_app_not_there)
+// {
+//     ASSERT_EQ(lib.get_example()->call_host_unload_app("target"), rpc::error::OK());
+// }
+
+// #ifdef BUILD_ENCLAVE
+// TYPED_TEST(type_test_with_host, call_host_look_up_app_unload_app)
+// {
+//     bool run_standard_tests = false;
+//     rpc::shared_ptr<yyy::i_example> target;
+
+//     ASSERT_EQ(lib.get_example()->call_host_create_enclave(target, run_standard_tests), rpc::error::OK());
+//     ASSERT_NE(target, nullptr);
+
+//     ASSERT_EQ(lib.get_example()->call_host_set_app("target", target, run_standard_tests), rpc::error::OK());
+//     ASSERT_EQ(lib.get_example()->call_host_unload_app("target"), rpc::error::OK());
+//     target = nullptr;
+// }
+
+// TYPED_TEST(type_test_with_host, call_host_look_up_app_not_return)
+// {
+//     bool run_standard_tests = false;
+//     rpc::shared_ptr<yyy::i_example> target;
+
+//     ASSERT_EQ(lib.get_example()->call_host_create_enclave(target, run_standard_tests), rpc::error::OK());
+//     ASSERT_NE(target, nullptr);
+
+//     ASSERT_EQ(lib.get_example()->call_host_set_app("target", target, run_standard_tests), rpc::error::OK());
+//     ASSERT_EQ(lib.get_example()->call_host_look_up_app_not_return("target", run_standard_tests), rpc::error::OK());
+//     ASSERT_EQ(lib.get_example()->call_host_unload_app("target"), rpc::error::OK());
+//     target = nullptr;
+// }
+
+// TYPED_TEST(type_test_with_host, create_store_fetch_delete)
+// {
+//     bool run_standard_tests = false;
+//     rpc::shared_ptr<yyy::i_example> target;
+//     rpc::shared_ptr<yyy::i_example> target2;
+
+//     ASSERT_EQ(lib.get_example()->call_host_create_enclave(target, run_standard_tests), rpc::error::OK());
+//     ASSERT_NE(target, nullptr);
+
+//     ASSERT_EQ(lib.get_example()->call_host_set_app("target", target, run_standard_tests), rpc::error::OK());
+//     ASSERT_EQ(lib.get_example()->call_host_look_up_app("target", target2, run_standard_tests), rpc::error::OK());
+//     ASSERT_EQ(lib.get_example()->call_host_unload_app("target"), rpc::error::OK());
+//     ASSERT_EQ(target, target2);
+//     target = nullptr;
+//     target2 = nullptr;
+// }
+
+// TYPED_TEST(type_test_with_host, create_store_not_return_delete)
+// {
+//     bool run_standard_tests = false;
+//     rpc::shared_ptr<yyy::i_example> target;
+
+//     ASSERT_EQ(lib.get_example()->call_host_create_enclave(target, run_standard_tests), rpc::error::OK());
+//     ASSERT_NE(target, nullptr);
+
+//     ASSERT_EQ(lib.get_example()->call_host_set_app("target", target, run_standard_tests), rpc::error::OK());
+//     ASSERT_EQ(lib.get_example()->call_host_look_up_app_not_return_and_delete("target", run_standard_tests),
+//     rpc::error::OK()); target = nullptr;
+// }
+
+// TYPED_TEST(type_test_with_host, create_store_delete)
+// {
+//     bool run_standard_tests = false;
+//     rpc::shared_ptr<yyy::i_example> target;
+//     rpc::shared_ptr<yyy::i_example> target2;
+
+//     ASSERT_EQ(lib.get_example()->call_host_create_enclave(target, run_standard_tests), rpc::error::OK());
+//     ASSERT_NE(target, nullptr);
+
+//     ASSERT_EQ(lib.get_example()->call_host_set_app("target", target, run_standard_tests), rpc::error::OK());
+//     ASSERT_EQ(lib.get_example()->call_host_look_up_app_and_delete("target", target2, run_standard_tests),
+//     rpc::error::OK()); ASSERT_EQ(target, target2); target = nullptr; target2 = nullptr;
+// }
+// #endif
 
 TYPED_TEST(type_test_with_host, create_subordinate_zone)
 {
@@ -2233,16 +1639,12 @@
         rpc::error::OK());
 }
 
-TYPED_TEST(type_test_with_host, create_subordinate_zone_and_set_in_host)
-{
-    ASSERT_EQ(this->get_lib().get_example()->create_example_in_subordinate_zone_and_set_in_host(
-                  ++(*zone_gen), "foo", this->get_lib().get_local_host_ptr()),
-        rpc::error::OK());
-    rpc::shared_ptr<yyy::i_example> target;
-    this->get_lib().get_host()->look_up_app("foo", target);
-    this->get_lib().get_host()->unload_app("foo");
-    target->set_host(nullptr);
-}
+// TYPED_TEST(type_test_with_host, create_subordinate_zone_and_set_in_host)
+// {
+//     ASSERT_EQ(lib.get_example()->create_example_in_subordinate_zone_and_set_in_host(++(*zone_gen), "foo",
+//     lib.get_local_host_ptr()), rpc::error::OK()); rpc::shared_ptr<yyy::i_example> target;
+//     lib.get_host()->look_up_app("foo", target); lib.get_host()->unload_app("foo"); target->set_host(nullptr);
+// }
 
 TYPED_TEST(remote_type_test, test_y_topology_and_return_new_prong_object)
 {
@@ -2417,9 +1819,8 @@
 
 static_assert(rpc::id<std::string>::get(rpc::VERSION_2) == rpc::STD_STRING_ID);
 
-static_assert(rpc::id<xxx::test_template<std::string>>::get(rpc::VERSION_2) == 0xAFFFFFEB79FBFBFB);
-static_assert(rpc::id<xxx::test_template_without_params_in_id<std::string>>::get(rpc::VERSION_2) == 0x62C84BEB07545E2B);
-static_assert(rpc::id<xxx::test_template_use_legacy_empty_template_struct_id<std::string>>::get(rpc::VERSION_2)
-              == 0x2E7E56276F6E36BE);
-static_assert(rpc::id<xxx::test_template_use_old<std::string>>::get(rpc::VERSION_2) == 0x66D71EBFF8C6FFA7);
->>>>>>> 6d415789
+// static_assert(rpc::id<xxx::test_template<std::string>>::get(rpc::VERSION_2) == 0xAFFFFFEB79FBFBFB);
+// static_assert(rpc::id<xxx::test_template_without_params_in_id<std::string>>::get(rpc::VERSION_2) == 0x62C84BEB07545E2B);
+// static_assert(rpc::id<xxx::test_template_use_legacy_empty_template_struct_id<std::string>>::get(rpc::VERSION_2) == 0x2E7E56276F6E36BE);
+// static_assert(rpc::id<xxx::test_template_use_old<std::string>>::get(rpc::VERSION_2) == 0x66D71EBFF8C6FFA7);
+//